--- conflicted
+++ resolved
@@ -74,15 +74,9 @@
     - name: Install catch2
       run: |
         cd ${TMP_DIR}
-<<<<<<< HEAD
-        wget https://github.com/catchorg/Catch2/archive/refs/tags/v3.5.1.tar.gz
-        tar xzvf v3.5.1.tar.gz
-        cd Catch2-3.5.1/
-=======
         wget https://github.com/catchorg/Catch2/archive/refs/tags/v3.5.2.tar.gz
         tar xzvf v3.5.2.tar.gz
         cd Catch2-3.5.2/
->>>>>>> 0ec60398
         mkdir build
         cd build
         cmake -GNinja -DCMAKE_INSTALL_PREFIX=${INSTALL_DIR} ..
@@ -91,9 +85,6 @@
     - name: Install rapidcheck
       run: |
         cd ${TMP_DIR}
-        wget https://github.com/emil-e/rapidcheck/archive/1c91f40e64d87869250cfb610376c629307bf77d.zip
-        unzip 1c91f40e64d87869250cfb610376c629307bf77d.zip
-        cd rapidcheck-1c91f40e64d87869250cfb610376c629307bf77d/
         mkdir build
         cd build
         cmake -GNinja -DCMAKE_INSTALL_PREFIX=${INSTALL_DIR} ..
