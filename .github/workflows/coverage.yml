name: Analyse tket C++ test coverage

on:
  pull_request:
    branches:
      - develop
  push:
    branches:
      - develop

jobs:

  changes:
    runs-on: ubuntu-20.04
    outputs:
      tket: ${{ steps.filter.outputs.tket }}
    steps:
    - uses: actions/checkout@v2
    - uses: dorny/paths-filter@v2
      id: filter
      with:
        base: ${{ github.ref }}
        filters: |
          tket:
            - 'tket/**'

  generate_coverage:
    name: Generate coverage report
    needs: changes
<<<<<<< HEAD
    if: github.event_name == 'push' && needs.changes.outputs.tket == 'true'
=======
    if: needs.changes.outputs.bubble == 'true'
>>>>>>> c0ced758
    runs-on: ubuntu-20.04
    env:
      CC: gcc-10
      CXX: g++-10
    steps:
    - uses: actions/checkout@v2
      with:
        fetch-depth: '0'
    - run: git fetch --depth=1 origin +refs/tags/*:refs/tags/*
    - name: Get current time
      uses: srfrnk/current-time@v1.1.0
      id: current_time
      with:
        format: YYYYMMDDHHmmss
    - name: Cache ccache data
      uses: actions/cache@v2
      with:
        path: ~/.ccache
        key: ${{ runner.os }}-tket-ccache-${{ steps.current_time.outputs.formattedTime }}
        restore-keys: |
          ${{ runner.os }}-tket-ccache-
    - name: Install conan
      id: conan
      run: |
        pip install conan
        conan_cmd=/home/runner/.local/bin/conan
        ${conan_cmd} profile new tket --detect
        ${conan_cmd} profile update settings.compiler.libcxx=libstdc++11 tket
        ${conan_cmd} profile update settings.build_type=Debug tket
        echo "CONAN_CMD=${conan_cmd}" >> $GITHUB_ENV
    - name: Install ninja and ccache
      run: |
        sudo apt-get update
        sudo apt-get install ninja-build ccache
    - name: Build tket
      run: |
        ${CONAN_CMD} install recipes/tket --install-folder=build/tket --profile=tket -o tket:profile_coverage=True
        ${CONAN_CMD} build recipes/tket --configure --build-folder=build/tket --source-folder=tket/src
        ${CONAN_CMD} build recipes/tket --build --build-folder=build/tket
        ${CONAN_CMD} export-pkg recipes/tket -f --build-folder=build/tket --source-folder=tket/src
    - name: Build tket tests
      run: |
        ${CONAN_CMD} install recipes/tket-tests --install-folder=build/tket-tests --profile=tket -o tket-tests:with_coverage=True
        ${CONAN_CMD} build recipes/tket-tests --configure --build-folder=build/tket-tests --source-folder=tket/tests
        ${CONAN_CMD} build recipes/tket-tests --build --build-folder=build/tket-tests
    - name: Install runtime test requirements
      run: |
        sudo apt-get install texlive texlive-latex-extra latexmk
        mkdir -p ~/texmf/tex/latex
        wget http://mirrors.ctan.org/graphics/pgf/contrib/quantikz/tikzlibraryquantikz.code.tex -P ~/texmf/tex/latex
    - name: Run tket tests
      run: ./build/tket-tests/bin/test_tket
    - name: Install gcovr
      run: sudo apt-get install gcovr
    - name: Build coverage report
      run: |
        mkdir test-coverage
        gcovr --print-summary --html --html-details -r ./bubble/src/ --object-directory ${PWD}/build/tket/CMakeFiles/tket.dir -o test-coverage/index.html > test-coverage/summary.txt
    - name: Upload artefact
      uses: actions/upload-artifact@v2
      with:
        name: test_coverage
        path: test-coverage/

  publish_coverage:
    name: Publish coverage
    needs: generate_coverage
    concurrency: gh_pages
    if: github.event_name == 'push' && needs.changes.outputs.bubble == 'true'
    runs-on: ubuntu-20.04
    steps:
    - uses: actions/checkout@v2
      with:
        ref: gh-pages
    - name: Download artefact
      uses: actions/download-artifact@v2
      with:
        name: test_coverage
        path: test-coverage/
    - name: Configure git
      run: |
        git config --global user.email "tket-bot@cambridgequantum.com"
        git config --global user.name  "«$GITHUB_WORKFLOW» github action"
    - name: Remove old report
<<<<<<< HEAD
      run: git rm -r --ignore-unmatch docs/tket/test-coverage
    - name: Install gcovr
      run: sudo apt-get install gcovr
    - name: Build coverage report
      run: |
        mkdir -p docs/tket/test-coverage
        gcovr --print-summary --html --html-details -r ./tket/src/ --object-directory ${PWD}/build/tket/CMakeFiles/tket.dir -o docs/tket/test-coverage/index.html > docs/tket/test-coverage/summary.txt
    - name: Add report to repository
      run: |
        git add -f docs/tket/test-coverage
=======
      run: git rm -r docs/bubble/test-coverage
    - name: Add report to repository
      run: |
        mv test-coverage/ docs/bubble/
        git add -f docs/bubble/test-coverage
>>>>>>> c0ced758
        git commit --allow-empty -m "Add generated coverage report."
    - name: Publish report
      run: git push origin gh-pages:gh-pages

  check_coverage:
    name: Check coverage
<<<<<<< HEAD
    needs: changes
    if: github.event_name == 'pull_request' && needs.changes.outputs.tket == 'true'
=======
    needs: generate_coverage
    if: github.event_name == 'pull_request' && needs.changes.outputs.bubble == 'true'
>>>>>>> c0ced758
    runs-on: ubuntu-20.04
    steps:
    - name: Download artefact
      uses: actions/download-artifact@v2
      with:
<<<<<<< HEAD
        fetch-depth: '0'
    - run: git fetch --depth=1 origin +refs/tags/*:refs/tags/*
    - name: Get current time
      uses: srfrnk/current-time@v1.1.0
      id: current_time
      with:
        format: YYYYMMDDHHmmss
    - name: Cache ccache data
      uses: actions/cache@v2
      with:
        path: ~/.ccache
        key: ${{ runner.os }}-tket-ccache-${{ steps.current_time.outputs.formattedTime }}
        restore-keys: |
          ${{ runner.os }}-tket-ccache-
    - name: Install conan
      id: conan
      run: |
        pip install conan
        conan_cmd=/home/runner/.local/bin/conan
        ${conan_cmd} profile new tket --detect
        ${conan_cmd} profile update settings.compiler.libcxx=libstdc++11 tket
        ${conan_cmd} profile update settings.build_type=Debug tket
        echo "CONAN_CMD=${conan_cmd}" >> $GITHUB_ENV
    - name: Install ninja and ccache
      run: |
        sudo apt-get update
        sudo apt-get install ninja-build ccache
    - name: Build tket
      run: |
        ${CONAN_CMD} install recipes/tket --install-folder=build/tket --profile=tket -o tket:profile_coverage=True
        ${CONAN_CMD} build recipes/tket --configure --build-folder=build/tket --source-folder=tket/src
        ${CONAN_CMD} build recipes/tket --build --build-folder=build/tket
        ${CONAN_CMD} export-pkg recipes/tket -f --build-folder=build/tket --source-folder=tket/src
    - name: Build tket tests
      run: |
        ${CONAN_CMD} install recipes/tket-tests --install-folder=build/tket-tests --profile=tket -o tket-tests:with_coverage=True
        ${CONAN_CMD} build recipes/tket-tests --configure --build-folder=build/tket-tests --source-folder=tket/tests
        ${CONAN_CMD} build recipes/tket-tests --build --build-folder=build/tket-tests
    - name: Install runtime test requirements
      run: |
        sudo apt-get install texlive texlive-latex-extra latexmk
        mkdir -p ~/texmf/tex/latex
        wget http://mirrors.ctan.org/graphics/pgf/contrib/quantikz/tikzlibraryquantikz.code.tex -P ~/texmf/tex/latex
    - name: Run tket tests
      run: ./build/tket-tests/bin/test_tket
    - name: Install gcovr
      run: sudo apt-get install gcovr
    - name: Build coverage report
      run: |
        rm -rf docs/tket/test-coverage
        mkdir -p docs/tket/test-coverage
        gcovr --print-summary --output /dev/null -r ./tket/src/ --object-directory ${PWD}/build/tket/CMakeFiles/tket.dir -o docs/tket/test-coverage/index.html > summary1.txt
    - name: Compare with latest report from develop
      run: |
        wget https://cqcl.github.io/tket/tket/test-coverage/summary.txt
        ./.github/workflows/compare-coverage summary.txt summary1.txt
=======
        name: test_coverage
        path: test-coverage/
    - name: Compare with latest report from develop
      run: |
        wget https://cqcl.github.io/tket/bubble/test-coverage/summary.txt
        ./.github/workflows/compare-coverage summary.txt test_coverage/summary.txt
>>>>>>> c0ced758
<|MERGE_RESOLUTION|>--- conflicted
+++ resolved
@@ -27,11 +27,7 @@
   generate_coverage:
     name: Generate coverage report
     needs: changes
-<<<<<<< HEAD
-    if: github.event_name == 'push' && needs.changes.outputs.tket == 'true'
-=======
-    if: needs.changes.outputs.bubble == 'true'
->>>>>>> c0ced758
+    if: needs.changes.outputs.tket == 'true'
     runs-on: ubuntu-20.04
     env:
       CC: gcc-10
@@ -116,104 +112,27 @@
         git config --global user.email "tket-bot@cambridgequantum.com"
         git config --global user.name  "«$GITHUB_WORKFLOW» github action"
     - name: Remove old report
-<<<<<<< HEAD
-      run: git rm -r --ignore-unmatch docs/tket/test-coverage
-    - name: Install gcovr
-      run: sudo apt-get install gcovr
-    - name: Build coverage report
-      run: |
-        mkdir -p docs/tket/test-coverage
-        gcovr --print-summary --html --html-details -r ./tket/src/ --object-directory ${PWD}/build/tket/CMakeFiles/tket.dir -o docs/tket/test-coverage/index.html > docs/tket/test-coverage/summary.txt
+      run: git rm -r docs/tket/test-coverage
     - name: Add report to repository
       run: |
+        mv test-coverage/ docs/tket/
         git add -f docs/tket/test-coverage
-=======
-      run: git rm -r docs/bubble/test-coverage
-    - name: Add report to repository
-      run: |
-        mv test-coverage/ docs/bubble/
-        git add -f docs/bubble/test-coverage
->>>>>>> c0ced758
         git commit --allow-empty -m "Add generated coverage report."
     - name: Publish report
       run: git push origin gh-pages:gh-pages
 
   check_coverage:
     name: Check coverage
-<<<<<<< HEAD
-    needs: changes
+    needs: generate_coverage
     if: github.event_name == 'pull_request' && needs.changes.outputs.tket == 'true'
-=======
-    needs: generate_coverage
-    if: github.event_name == 'pull_request' && needs.changes.outputs.bubble == 'true'
->>>>>>> c0ced758
     runs-on: ubuntu-20.04
     steps:
     - name: Download artefact
       uses: actions/download-artifact@v2
       with:
-<<<<<<< HEAD
-        fetch-depth: '0'
-    - run: git fetch --depth=1 origin +refs/tags/*:refs/tags/*
-    - name: Get current time
-      uses: srfrnk/current-time@v1.1.0
-      id: current_time
-      with:
-        format: YYYYMMDDHHmmss
-    - name: Cache ccache data
-      uses: actions/cache@v2
-      with:
-        path: ~/.ccache
-        key: ${{ runner.os }}-tket-ccache-${{ steps.current_time.outputs.formattedTime }}
-        restore-keys: |
-          ${{ runner.os }}-tket-ccache-
-    - name: Install conan
-      id: conan
-      run: |
-        pip install conan
-        conan_cmd=/home/runner/.local/bin/conan
-        ${conan_cmd} profile new tket --detect
-        ${conan_cmd} profile update settings.compiler.libcxx=libstdc++11 tket
-        ${conan_cmd} profile update settings.build_type=Debug tket
-        echo "CONAN_CMD=${conan_cmd}" >> $GITHUB_ENV
-    - name: Install ninja and ccache
-      run: |
-        sudo apt-get update
-        sudo apt-get install ninja-build ccache
-    - name: Build tket
-      run: |
-        ${CONAN_CMD} install recipes/tket --install-folder=build/tket --profile=tket -o tket:profile_coverage=True
-        ${CONAN_CMD} build recipes/tket --configure --build-folder=build/tket --source-folder=tket/src
-        ${CONAN_CMD} build recipes/tket --build --build-folder=build/tket
-        ${CONAN_CMD} export-pkg recipes/tket -f --build-folder=build/tket --source-folder=tket/src
-    - name: Build tket tests
-      run: |
-        ${CONAN_CMD} install recipes/tket-tests --install-folder=build/tket-tests --profile=tket -o tket-tests:with_coverage=True
-        ${CONAN_CMD} build recipes/tket-tests --configure --build-folder=build/tket-tests --source-folder=tket/tests
-        ${CONAN_CMD} build recipes/tket-tests --build --build-folder=build/tket-tests
-    - name: Install runtime test requirements
-      run: |
-        sudo apt-get install texlive texlive-latex-extra latexmk
-        mkdir -p ~/texmf/tex/latex
-        wget http://mirrors.ctan.org/graphics/pgf/contrib/quantikz/tikzlibraryquantikz.code.tex -P ~/texmf/tex/latex
-    - name: Run tket tests
-      run: ./build/tket-tests/bin/test_tket
-    - name: Install gcovr
-      run: sudo apt-get install gcovr
-    - name: Build coverage report
-      run: |
-        rm -rf docs/tket/test-coverage
-        mkdir -p docs/tket/test-coverage
-        gcovr --print-summary --output /dev/null -r ./tket/src/ --object-directory ${PWD}/build/tket/CMakeFiles/tket.dir -o docs/tket/test-coverage/index.html > summary1.txt
-    - name: Compare with latest report from develop
-      run: |
-        wget https://cqcl.github.io/tket/tket/test-coverage/summary.txt
-        ./.github/workflows/compare-coverage summary.txt summary1.txt
-=======
         name: test_coverage
         path: test-coverage/
     - name: Compare with latest report from develop
       run: |
-        wget https://cqcl.github.io/tket/bubble/test-coverage/summary.txt
-        ./.github/workflows/compare-coverage summary.txt test_coverage/summary.txt
->>>>>>> c0ced758
+        wget https://cqcl.github.io/tket/tket/test-coverage/summary.txt
+        ./.github/workflows/compare-coverage summary.txt test_coverage/summary.txt