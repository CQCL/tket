--- conflicted
+++ resolved
@@ -109,7 +109,6 @@
             compilations_fc
             report.pdf
 
-<<<<<<< HEAD
       - name: Upload Report
         run: |
           # https://stackoverflow.com/a/78933760
@@ -161,17 +160,4 @@
           if [ "$(echo "$COMPLETE_RESPONSE" | jq -r '.ok')" != "true" ]; then
             echo "Error completing upload: $COMPLETE_RESPONSE"
             exit 1
-          fi
-=======
-      - name: Post to a Slack channel
-        id: slack
-        uses: slackapi/slack-github-action@v2.1.0
-        with:
-          method: chat.postMessage
-          token: ${{ secrets.PYTKET_BENCHMARKING_SLACK_BOT_TOKEN }}
-          payload: |
-            channel: 'G01CP0YFFA7'
-            text: '${{ env.RETURN_TEST }} Release tag: ${{ github.event.release.tag_name }}.'
-        env:
-          RETURN_TEST: ${{ env.RETURN_TEST }}
->>>>>>> 2d83d184
+          fi