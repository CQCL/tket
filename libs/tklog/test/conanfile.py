--- conflicted
+++ resolved
@@ -60,8 +60,4 @@
 
     def requirements(self):
         self.requires("tklog/0.3.3")
-<<<<<<< HEAD
-        self.requires("catch2/3.7.0")
-=======
-        self.requires("catch2/3.7.1")
->>>>>>> 604abf4c
+        self.requires("catch2/3.7.1")