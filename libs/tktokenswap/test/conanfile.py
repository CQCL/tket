# Copyright 2019-2024 Cambridge Quantum Computing
#
# Licensed under the Apache License, Version 2.0 (the "License");
# you may not use this file except in compliance with the License.
# You may obtain a copy of the License at
#
#     http://www.apache.org/licenses/LICENSE-2.0
#
# Unless required by applicable law or agreed to in writing, software
# distributed under the License is distributed on an "AS IS" BASIS,
# WITHOUT WARRANTIES OR CONDITIONS OF ANY KIND, either express or implied.
# See the License for the specific language governing permissions and
# limitations under the License.

from conan import ConanFile
from conan.tools.cmake import CMakeToolchain, CMake, cmake_layout, CMakeDeps
from conan.errors import ConanInvalidConfiguration


class test_tktokenswapRecipe(ConanFile):
    name = "test-tktokenswap"
    version = "0.3.3"
    package_type = "application"
    license = "Apache 2"
    url = "https://github.com/CQCL/tket"
    description = "Unit tests for tktokenswap"
    settings = "os", "compiler", "build_type", "arch"
    options = {"with_coverage": [True, False]}
    default_options = {"with_coverage": False}
    exports_sources = "CMakeLists.txt", "src/*"

    def configure(self):
        if self.options.with_coverage:
            self.options["tktokenswap"].profile_coverage = True

    def layout(self):
        cmake_layout(self)

    def generate(self):
        deps = CMakeDeps(self)
        deps.generate()
        tc = CMakeToolchain(self)
        tc.variables["WITH_COVERAGE"] = self.options.with_coverage
        tc.generate()

    def validate(self):
        if self.options.with_coverage and self.settings.compiler != "gcc":
            raise ConanInvalidConfiguration(
                "`with_coverage` option only available with gcc"
            )

    def build(self):
        cmake = CMake(self)
        cmake.configure()
        cmake.build()

    def package(self):
        cmake = CMake(self)
        cmake.install()

    def requirements(self):
        self.requires("tktokenswap/0.3.9")
        self.requires("tkrng/0.3.3@tket/stable")
<<<<<<< HEAD
        self.requires("catch2/3.7.0")
=======
        self.requires("catch2/3.7.1")
>>>>>>> 604abf4c
<|MERGE_RESOLUTION|>--- conflicted
+++ resolved
@@ -61,8 +61,4 @@
     def requirements(self):
         self.requires("tktokenswap/0.3.9")
         self.requires("tkrng/0.3.3@tket/stable")
-<<<<<<< HEAD
-        self.requires("catch2/3.7.0")
-=======
-        self.requires("catch2/3.7.1")
->>>>>>> 604abf4c
+        self.requires("catch2/3.7.1")