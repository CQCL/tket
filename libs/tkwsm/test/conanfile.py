# Copyright 2019-2024 Cambridge Quantum Computing
#
# Licensed under the Apache License, Version 2.0 (the "License");
# you may not use this file except in compliance with the License.
# You may obtain a copy of the License at
#
#     http://www.apache.org/licenses/LICENSE-2.0
#
# Unless required by applicable law or agreed to in writing, software
# distributed under the License is distributed on an "AS IS" BASIS,
# WITHOUT WARRANTIES OR CONDITIONS OF ANY KIND, either express or implied.
# See the License for the specific language governing permissions and
# limitations under the License.

from conan import ConanFile
from conan.tools.cmake import CMakeToolchain, CMake, cmake_layout, CMakeDeps
from conan.errors import ConanInvalidConfiguration


class test_tkwsmRecipe(ConanFile):
    name = "test-tkwsm"
    version = "0.3.3"
    package_type = "application"
    license = "Apache 2"
    url = "https://github.com/CQCL/tket"
    description = "Unit tests for tkwsm"
    settings = "os", "compiler", "build_type", "arch"
    options = {"with_coverage": [True, False]}
    default_options = {"with_coverage": False}
    exports_sources = "CMakeLists.txt", "src/*"

    def configure(self):
        if self.options.with_coverage:
            self.options["tkwsm"].profile_coverage = True

    def layout(self):
        cmake_layout(self)

    def generate(self):
        deps = CMakeDeps(self)
        deps.generate()
        tc = CMakeToolchain(self)
        tc.variables["WITH_COVERAGE"] = self.options.with_coverage
        tc.generate()

    def validate(self):
        if self.options.with_coverage and self.settings.compiler != "gcc":
            raise ConanInvalidConfiguration(
                "`with_coverage` option only available with gcc"
            )

    def build(self):
        cmake = CMake(self)
        cmake.configure()
        cmake.build()

    def package(self):
        cmake = CMake(self)
        cmake.install()

    def requirements(self):
        self.requires("tkwsm/0.3.9")
        self.requires("tkassert/0.3.4@tket/stable")
        self.requires("tkrng/0.3.3@tket/stable")
<<<<<<< HEAD
        self.requires("catch2/3.7.0")
=======
        self.requires("catch2/3.7.1")
>>>>>>> 604abf4c
<|MERGE_RESOLUTION|>--- conflicted
+++ resolved
@@ -62,8 +62,4 @@
         self.requires("tkwsm/0.3.9")
         self.requires("tkassert/0.3.4@tket/stable")
         self.requires("tkrng/0.3.3@tket/stable")
-<<<<<<< HEAD
-        self.requires("catch2/3.7.0")
-=======
-        self.requires("catch2/3.7.1")
->>>>>>> 604abf4c
+        self.requires("catch2/3.7.1")