# Copyright 2019-2024 Cambridge Quantum Computing
#
# Licensed under the Apache License, Version 2.0 (the "License");
# you may not use this file except in compliance with the License.
# You may obtain a copy of the License at
#
#     http://www.apache.org/licenses/LICENSE-2.0
#
# Unless required by applicable law or agreed to in writing, software
# distributed under the License is distributed on an "AS IS" BASIS,
# WITHOUT WARRANTIES OR CONDITIONS OF ANY KIND, either express or implied.
# See the License for the specific language governing permissions and
# limitations under the License.

from conan import ConanFile
from conan.tools.cmake import CMakeToolchain, CMake, cmake_layout, CMakeDeps
from conan.errors import ConanInvalidConfiguration


class test_tkwsmRecipe(ConanFile):
    name = "test-tkwsm"
    version = "0.3.3"
    package_type = "application"
    license = "Apache 2"
    url = "https://github.com/CQCL/tket"
    description = "Unit tests for tkwsm"
    settings = "os", "compiler", "build_type", "arch"
    options = {"with_coverage": [True, False]}
    default_options = {"with_coverage": False}
    exports_sources = "CMakeLists.txt", "src/*"

    def configure(self):
        if self.options.with_coverage:
            self.options["tkwsm"].profile_coverage = True

    def layout(self):
        cmake_layout(self)

    def generate(self):
        deps = CMakeDeps(self)
        deps.generate()
        tc = CMakeToolchain(self)
        tc.variables["WITH_COVERAGE"] = self.options.with_coverage
        tc.generate()

    def validate(self):
        if self.options.with_coverage and self.settings.compiler != "gcc":
            raise ConanInvalidConfiguration(
                "`with_coverage` option only available with gcc"
            )

    def build(self):
        cmake = CMake(self)
        cmake.configure()
        cmake.build()

    def package(self):
        cmake = CMake(self)
        cmake.install()

    def requirements(self):
        self.requires("tkwsm/0.3.7")
        self.requires("tkassert/0.3.4@tket/stable")
        self.requires("tkrng/0.3.3@tket/stable")
<<<<<<< HEAD
        self.requires("catch2/3.5.1")
=======
        self.requires("catch2/3.5.2")
>>>>>>> 0ec60398
<|MERGE_RESOLUTION|>--- conflicted
+++ resolved
@@ -62,8 +62,4 @@
         self.requires("tkwsm/0.3.7")
         self.requires("tkassert/0.3.4@tket/stable")
         self.requires("tkrng/0.3.3@tket/stable")
-<<<<<<< HEAD
-        self.requires("catch2/3.5.1")
-=======
-        self.requires("catch2/3.5.2")
->>>>>>> 0ec60398
+        self.requires("catch2/3.5.2")