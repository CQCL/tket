--- conflicted
+++ resolved
@@ -46,24 +46,6 @@
     binders/circuit/Circuit/main.cpp
     binders/circuit/Circuit/add_op.cpp
     binders/circuit/Circuit/add_classical_op.cpp)
-<<<<<<< HEAD
-build_module(mapping binders/mapping.cpp)
-build_module(transform binders/transform.cpp)
-build_module(predicates binders/predicates.cpp)
-build_module(passes binders/passes.cpp)
-build_module(program binders/program.cpp)
-build_module(partition binders/partition.cpp)
-build_module(pauli binders/pauli.cpp)
-build_module(logging binders/logging.cpp)
-build_module(utils_serialization binders/utils_serialization.cpp)
-build_module(tailoring binders/tailoring.cpp)
-build_module(tableau binders/tableau.cpp)
-build_module(zx
-    binders/zx/diagram.cpp
-    binders/zx/rewrite.cpp)
-build_module(architecture binders/architecture.cpp)
-build_module(placement binders/placement.cpp)
-=======
 target_include_directories(circuit PRIVATE binders/include)
 target_link_libraries(circuit PRIVATE
     tket-Circuit
@@ -71,7 +53,8 @@
     tket-Gate
     tket-Ops
     tket-OpType
-    tket-Routing
+    tket-Mapping
+    tket-TokenSwapping
     tket-Simulation
     tket-Utils)
 target_link_libraries(circuit PRIVATE ${CONAN_LIBS_SYMENGINE})
@@ -80,22 +63,23 @@
     target_link_libraries(circuit PRIVATE bcrypt)
 endif()
 
-pybind11_add_module(routing binders/routing.cpp)
-target_include_directories(routing PRIVATE binders/include)
-target_link_libraries(routing PRIVATE
-    tket-Architecture
-    tket-Characterisation
-    tket-Circuit
-    tket-Gate
-    tket-Graphs
-    tket-Ops
-    tket-OpType
-    tket-Routing
-    tket-Utils)
-target_link_libraries(routing PRIVATE ${CONAN_LIBS_SYMENGINE})
-if (WIN32)
-    # For boost::uuid:
-    target_link_libraries(routing PRIVATE bcrypt)
+pybind11_add_module(mapping binders/mapping.cpp)
+target_include_directories(mapping PRIVATE binders/include)
+target_link_libraries(mapping PRIVATE
+    tket-Architecture
+    tket-Characterisation
+    tket-Circuit
+    tket-Gate
+    tket-Graphs
+    tket-Mapping
+    tket-Ops
+    tket-OpType
+    tket-TokenSwapping
+    tket-Utils)
+target_link_libraries(mapping PRIVATE ${CONAN_LIBS_SYMENGINE})
+if (WIN32)
+    # For boost::uuid:
+    target_link_libraries(mapping PRIVATE bcrypt)
 endif()
 
 pybind11_add_module(transform binders/transform.cpp)
@@ -130,11 +114,12 @@
     tket-Converters
     tket-Gate
     tket-Graphs
+    tket-Mapping
     tket-Ops
     tket-OpType
     tket-PauliGraph
     tket-Predicates
-    tket-Routing
+    tket-TokenSwapping
     tket-Transformations
     tket-Utils)
 target_link_libraries(predicates PRIVATE ${CONAN_LIBS_SYMENGINE})
@@ -154,11 +139,12 @@
     tket-Converters
     tket-Gate
     tket-Graphs
+    tket-Mapping
     tket-Ops
     tket-OpType
     tket-PauliGraph
     tket-Predicates
-    tket-Routing
+    tket-TokenSwapping
     tket-Transformations
     tket-Utils)
 target_link_libraries(passes PRIVATE ${CONAN_LIBS_SYMENGINE})
@@ -166,6 +152,23 @@
     # For boost::uuid:
     target_link_libraries(passes PRIVATE bcrypt)
 endif()
+
+
+pybind11_add_module(architecture binders/architecture.cpp)
+target_include_directories(architecture PRIVATE binders/include)
+target_link_libraries(architecture PRIVATE
+    tket-Architecture
+    tket-Graphs)
+target_link_libraries(architecture PRIVATE ${CONAN_LIBS_SYMENGINE})
+
+
+pybind11_add_module(placement binders/placement.cpp)
+target_include_directories(placement PRIVATE binders/include)
+target_link_libraries(placement PRIVATE
+    tket-Placement
+    tket-Architecture
+    tket-Circuit)
+target_link_libraries(placement PRIVATE ${CONAN_LIBS_SYMENGINE})
 
 pybind11_add_module(program binders/program.cpp)
 target_include_directories(program PRIVATE binders/include)
@@ -265,5 +268,4 @@
 target_link_libraries(zx PRIVATE
     tket-Utils
     tket-ZX)
-target_link_libraries(zx PRIVATE ${CONAN_LIBS_SYMENGINE})
->>>>>>> ded37ab5
+target_link_libraries(zx PRIVATE ${CONAN_LIBS_SYMENGINE})