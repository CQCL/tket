// Copyright Quantinuum
//
// Licensed under the Apache License, Version 2.0 (the "License");
// you may not use this file except in compliance with the License.
// You may obtain a copy of the License at
//
//     http://www.apache.org/licenses/LICENSE-2.0
//
// Unless required by applicable law or agreed to in writing, software
// distributed under the License is distributed on an "AS IS" BASIS,
// WITHOUT WARRANTIES OR CONDITIONS OF ANY KIND, either express or implied.
// See the License for the specific language governing permissions and
// limitations under the License.

#define STR(x) #x

#include <nanobind/nanobind.h>
#include <nanobind/stl/string.h>
#include <nanobind/stl/vector.h>

#include <bitset>
#include <string>
#include <utility>
#include <vector>

#include "UnitRegister.hpp"
#include "add_gate.hpp"
#include "tket/Circuit/Circuit.hpp"
#include "tket/Ops/ClassicalOps.hpp"
#include "typecast.hpp"

namespace nb = nanobind;

namespace tket {

typedef std::variant<
    py::tket_custom::SequenceVec<unsigned>, py::tket_custom::SequenceVec<Bit>>
    var_seq_bs_t;

static std::variant<std::vector<unsigned>, std::vector<UnitID>>
var_sequence_to_var_vecs(const var_seq_bs_t &var_seq) {
  if (std::holds_alternative<py::tket_custom::SequenceVec<unsigned>>(var_seq)) {
    return std::get<py::tket_custom::SequenceVec<unsigned>>(var_seq);
  } else {
    auto b_vec = std::get<py::tket_custom::SequenceVec<Bit>>(var_seq);
    return std::vector<UnitID>{b_vec.begin(), b_vec.end()};
  }
}

static std::variant<std::vector<unsigned>, std::vector<UnitID>>
var_bs_b_to_var_vec(
    const var_seq_bs_t &reg, const std::variant<unsigned, Bit> &b,
    const std::string &method_name) {
  bool is_unsigned =
      std::holds_alternative<py::tket_custom::SequenceVec<unsigned>>(reg);
  if (std::holds_alternative<unsigned>(b) != is_unsigned) {
    throw CircuitInvalidity(
        "Bits passed to `" + method_name +
        "` must either all be `int` or all `Bit`.");
  }
  if (is_unsigned) {
    std::vector<unsigned> bs =
        std::get<py::tket_custom::SequenceVec<unsigned>>(reg);
    bs.push_back(std::get<unsigned>(b));
    return bs;
  } else {
    std::vector<UnitID> out;
    for (const Bit &b : std::get<py::tket_custom::SequenceVec<Bit>>(reg))
      out.push_back(b);
    out.push_back(std::get<Bit>(b));
    return out;
  }
}

static std::variant<std::vector<unsigned>, std::vector<UnitID>>
var_bs_bs_to_var_vec(
    const var_seq_bs_t &reg0, const var_seq_bs_t &reg1,
    const std::string &method_name) {
  bool is_unsigned =
      std::holds_alternative<py::tket_custom::SequenceVec<unsigned>>(reg0);
  if (std::holds_alternative<py::tket_custom::SequenceVec<unsigned>>(reg1) !=
      is_unsigned) {
    throw CircuitInvalidity(
        "Bits passed to `" + method_name +
        "` must either all be `int` or all `Bit`.");
  }
  if (is_unsigned) {
    std::vector<unsigned> bs0 =
        std::get<py::tket_custom::SequenceVec<unsigned>>(reg0);
    std::vector<unsigned> bs1 =
        std::get<py::tket_custom::SequenceVec<unsigned>>(reg1);
    bs0.insert(bs0.end(), bs1.begin(), bs1.end());
    return bs0;
  } else {
    std::vector<UnitID> out;
    for (const Bit &b : std::get<py::tket_custom::SequenceVec<Bit>>(reg0))
      out.push_back(b);
    for (const Bit &b : std::get<py::tket_custom::SequenceVec<Bit>>(reg1))
      out.push_back(b);
    return out;
  }
}

static unsigned var_seq_len(const var_seq_bs_t &var_seq) {
  if (std::holds_alternative<py::tket_custom::SequenceVec<unsigned>>(var_seq)) {
    return std::get<py::tket_custom::SequenceVec<unsigned>>(var_seq).size();
  } else {
    return std::get<py::tket_custom::SequenceVec<Bit>>(var_seq).size();
  }
}

static void apply_classical_op_to_registers(
    Circuit &circ, const std::shared_ptr<const ClassicalEvalOp> &op,
    const std::vector<BitRegister> &registers, const nb::kwargs &kwargs) {
  unsigned n_op_args = registers.size();
  const unsigned n_bits = std::min_element(
                              registers.begin(), registers.end(),
                              [](const BitRegister &i, const BitRegister &j) {
                                return i.size() < j.size();
                              })
                              ->size();
  std::vector<UnitID> args(n_bits * n_op_args);
  for (unsigned i = 0; i < n_bits; i++) {
    for (unsigned j = 0; j < n_op_args; j++) {
      args[n_op_args * i + j] = registers[j][i];
    }
  }
  std::shared_ptr<MultiBitOp> mbop = std::make_shared<MultiBitOp>(op, n_bits);
  add_gate_method_any(&circ, mbop, args, kwargs);
}

void init_circuit_add_classical_op(nb::class_<Circuit> &c) {
  c.def(
       "add_c_transform",
<<<<<<< HEAD
       [](Circuit &circ, const nb::tket_custom::SequenceVec<_tket_uint_t> &values,
          const std::vector<unsigned> &args, const std::string &name,
          const nb::kwargs &kwargs) {
         unsigned n_args = args.size();
=======
       [](Circuit &circ, const py::tket_custom::SequenceVec<_tket_uint_t> &values,
          const var_seq_bs_t &args, const std::string &name,
          const py::kwargs &kwargs) {
         unsigned n_args = var_seq_len(args);
>>>>>>> d1916f2e
         std::shared_ptr<ClassicalTransformOp> op =
             std::make_shared<ClassicalTransformOp>(n_args, values, name);
         return add_gate_method_any(&circ, op, var_sequence_to_var_vecs(args), kwargs);
       },
       "Appends a purely classical transformation, defined by a table of "
       "values, to "
       "the end of the circuit."
       "\n\n:param values: table of values: bit :math:`j` (in little-endian "
       "order) of the "
       "term indexed by :math:`sum_i a_i 2^i` is output :math:`j` of the "
       "transform "
       "applied to inputs :math:`(a_i)`."
       "\n:param args: bits to which the transform is applied"
       "\n:param name: operation name"
       "\n:param kwargs: additional arguments passed to `add_gate_method` ."
       " Allowed parameters are `opgroup`,  `condition` , `condition_bits`,"
       " `condition_value`"
       "\n:return: the new :py:class:`Circuit`",
       nb::arg("values"), nb::arg("args"),
       nb::arg("name") = "ClassicalTransform", nb::arg("kwargs"))
      .def(
<<<<<<< HEAD
          "add_c_transform",
          [](Circuit &circ, const nb::tket_custom::SequenceVec<_tket_uint_t> &values,
             const std::vector<Bit> &args, const std::string &name,
             const nb::kwargs &kwargs) {
            unsigned n_args = args.size();
            std::shared_ptr<ClassicalTransformOp> op =
                std::make_shared<ClassicalTransformOp>(n_args, values, name);
            return add_gate_method<Bit>(&circ, op, args, kwargs);
          },
          "See :py:meth:`add_c_transform`.", nb::arg("values"), nb::arg("args"),
          nb::arg("name") = "ClassicalTransform", nb::arg("kwargs"))
      .def(
          "_add_wasm",
          [](Circuit &circ, const std::string &funcname,
             const std::string &wasm_uid,
             const nb::tket_custom::SequenceVec<unsigned> &width_i_parameter,
             const nb::tket_custom::SequenceVec<unsigned> &width_o_parameter,
             const nb::tket_custom::SequenceVec<unsigned> &args,
             const nb::tket_custom::SequenceVec<unsigned> &wasm_wire_args,
             const nb::kwargs &kwargs) -> Circuit * {

            unsigned n_args = args.size();
            unsigned ww_n = wasm_wire_args.size();

            std::shared_ptr<WASMOp> op = std::make_shared<WASMOp>(
                n_args, ww_n, width_i_parameter, width_o_parameter, funcname, wasm_uid);

=======
          "_add_wasm",
          [](Circuit &circ, const std::string &funcname,
             const std::string &wasm_uid,
             const py::tket_custom::SequenceVec<unsigned> &width_i_parameter,
             const py::tket_custom::SequenceVec<unsigned> &width_o_parameter,
             const var_seq_bs_t &args,
             const py::tket_custom::SequenceVec<unsigned> &wasm_wire_args,
             const py::kwargs &kwargs) -> Circuit * {
>>>>>>> d1916f2e
            std::vector<UnitID> new_args;
            if (std::holds_alternative<py::tket_custom::SequenceVec<unsigned>>(args)) {
              for (unsigned i : std::get<py::tket_custom::SequenceVec<unsigned>>(args)) {
                new_args.push_back(Bit(i));
              }
            } else {
              for (const Bit &b : std::get<py::tket_custom::SequenceVec<Bit>>(args)) {
                new_args.push_back(b);
              }
            }
            unsigned n_args = new_args.size();
            for (auto i : wasm_wire_args) {
              new_args.push_back(WasmState(i));
            }
<<<<<<< HEAD

            return add_gate_method<UnitID>(&circ, op, new_args, kwargs);
          },
          "Add a classical function call from a wasm file to the circuit. "
          "\n\n:param funcname: name of the function that is called"
          "\n:param wasm_uid: unit id to identify the wasm file"
          "\n:param width_i_parameter: list of the number of bits in the input "
          "variables"
          "\n:param width_o_parameter: list of the number of bits in the output "
          "variables"
          "\n:param args: vector of circuit bits the wasm op should be added to"
          "\n:param wasm_wire_args: vector of circuit wasmwires the wasm op should be added to"
          "\n:param kwargs: additional arguments passed to `add_gate_method` ."
          " Allowed parameters are `opgroup`,  `condition` , `condition_bits`,"
          " `condition_value`"
          "\n:return: the new :py:class:`Circuit`",
          nb::arg("funcname"), nb::arg("wasm_uid"), nb::arg("width_i_parameter"),
          nb::arg("width_o_parameter"), nb::arg("args"), nb::arg("wasm_wire_args"),
          nb::arg("kwargs"))
      .def(
          "_add_wasm",
          [](Circuit &circ, const std::string &funcname,
             const std::string &wasm_uid,
             const nb::tket_custom::SequenceVec<unsigned> &width_i_parameter,
             const nb::tket_custom::SequenceVec<unsigned> &width_o_parameter,
             const nb::tket_custom::SequenceVec<Bit> &args,
             const nb::tket_custom::SequenceVec<unsigned> &wasm_wire_args,
             const nb::kwargs &kwargs) -> Circuit * {

            unsigned n_args = args.size();
=======
>>>>>>> d1916f2e
            unsigned ww_n = wasm_wire_args.size();
            std::shared_ptr<WASMOp> op = std::make_shared<WASMOp>(
                n_args, ww_n, width_i_parameter, width_o_parameter, funcname, wasm_uid);
            return add_gate_method_any(&circ, op, new_args, kwargs);
          },
          "Add a classical function call from a wasm file to the circuit. "
          "\n\n:param funcname: name of the function that is called"
          "\n:param wasm_uid: unit id to identify the wasm file"
          "\n:param width_i_parameter: list of the number of bits in the input "
          "variables"
          "\n:param width_o_parameter: list of the number of bits in the output "
          "variables"
          "\n:param args: vector of circuit bits the wasm op should be added to"
          "\n:param wasm_wire_args: vector of circuit wasmwires the wasm op should be added to"
          "\n:param kwargs: additional arguments passed to `add_gate_method` ."
          " Allowed parameters are `opgroup`,  `condition` , `condition_bits`,"
          " `condition_value`"
          "\n:return: the new :py:class:`Circuit`",
          nb::arg("funcname"), nb::arg("wasm_uid"), nb::arg("width_i_parameter"),
          nb::arg("width_o_parameter"), nb::arg("args"), nb::arg("wasm_wire_args"),
          nb::arg("kwargs"))
      .def(
          "_add_wasm",
          [](Circuit &circ, const std::string &funcname,
             const std::string &wasm_uid,
             const nb::tket_custom::SequenceVec<BitRegister> &list_reg_in,
             const nb::tket_custom::SequenceVec<BitRegister> &list_reg_out,
             const nb::tket_custom::SequenceVec<unsigned> &wasm_wire_args,
             const nb::kwargs &kwargs) -> Circuit * {
            unsigned n_args = 0;

            unsigned ww_n = wasm_wire_args.size();

            for (const auto& r : list_reg_in) {
              n_args += r.size();
            }

            for (const auto& r : list_reg_out) {
              n_args += r.size();
            }

            std::vector<Bit> args(n_args);
            std::vector<unsigned> width_i_parameter(list_reg_in.size());
            std::vector<unsigned> width_o_parameter(list_reg_out.size());

            unsigned i = 0;
            unsigned j = 0;
            for (const auto& r : list_reg_in) {
              width_i_parameter[i] = r.size();
              for (unsigned k = 0; k < r.size(); ++k) {
                args[j] = r[k];
                ++j;
              }
              ++i;
            }

            i = 0;
            for (const auto& r : list_reg_out) {
              width_o_parameter[i] = r.size();
              for (unsigned k = 0; k < r.size(); ++k) {
                args[j] = r[k];
                ++j;
              }
              ++i;
            }

            std::shared_ptr<WASMOp> op = std::make_shared<WASMOp>(
                n_args, ww_n, width_i_parameter, width_o_parameter, funcname, wasm_uid);

            std::vector<UnitID> new_args;

            new_args.reserve(args.size());
            for (const auto& b : args) {
              new_args.push_back(b);
            }

            for (auto ii : wasm_wire_args) {
              new_args.push_back(WasmState(ii));
            }                 

            return add_gate_method_any(&circ, op, new_args, kwargs);
          },
          "Add a classical function call from a wasm file to the circuit. "
          "\n\n:param funcname: name of the function that is called"
          "\n:param wasm_uid: unit id to identify the wasm file"
          "\n:param list_reg_in: list of the classical registers in the "
          "circuit used as inputs"
          "\n:param list_reg_out: list of the classical registers in the "
          "circuit used as outputs"
          "\n:param kwargs: additional arguments passed to `add_gate_method` ."
          " Allowed parameters are `opgroup`,  `condition` , `condition_bits`,"
          " `condition_value`"
          "\n:return: the new :py:class:`Circuit`",
          nb::arg("funcname"), nb::arg("wasm_uid"), nb::arg("list_reg_in"),
          nb::arg("list_reg_out"), nb::arg("wasm_wire_args"), nb::arg("kwargs"))
      .def(
          "add_c_setbits",
<<<<<<< HEAD
          [](Circuit &circ, const nb::tket_custom::SequenceVec<bool> &values,
             const nb::tket_custom::SequenceVec<unsigned>& args, const nb::kwargs &kwargs) {
=======
          [](Circuit &circ, const py::tket_custom::SequenceVec<bool> &values,
             const var_seq_bs_t& args, const py::kwargs &kwargs) {
>>>>>>> d1916f2e
            std::shared_ptr<SetBitsOp> op = std::make_shared<SetBitsOp>(values);
            return add_gate_method_any(&circ, op, var_sequence_to_var_vecs(args), kwargs);
          },
          "Appends an operation to set some bit values."
          "\n\n:param values: values to set"
          "\n:param args: bits to set"
          "\n:param kwargs: additional arguments passed to `add_gate_method` ."
          " Allowed parameters are `opgroup`,  `condition` , `condition_bits`,"
          " `condition_value`"
          "\n:return: the new :py:class:`Circuit`",
          nb::arg("values"), nb::arg("args"), nb::arg("kwargs"))
      .def(
<<<<<<< HEAD
          "add_c_setbits",
          [](Circuit &circ, const nb::tket_custom::SequenceVec<bool> &values,
             const nb::tket_custom::SequenceVec<Bit>& args, const nb::kwargs &kwargs) {
            std::shared_ptr<SetBitsOp> op = std::make_shared<SetBitsOp>(values);
            return add_gate_method<Bit>(&circ, op, args, kwargs);
          },
          "See :py:meth:`add_c_setbits`.", nb::arg("values"), nb::arg("args"),
          nb::arg("kwargs"))
      .def(
=======
>>>>>>> d1916f2e
          "add_c_setreg",
          [](Circuit &circ, const _tket_uint_t value, const BitRegister &reg,
             const nb::kwargs &kwargs) {
	     if (reg.size() < _TKET_REG_WIDTH && value >> reg.size() != 0) {
	       throw std::runtime_error("Value " + std::to_string(value) + " cannot be held on a " + std::to_string(reg.size()) + "-bit register."); 
	    }
            auto bs = std::bitset<_TKET_REG_WIDTH>(value);
            std::vector<UnitID> args(reg.size());
            std::vector<bool> vals(reg.size());
            for (unsigned i = 0; i < reg.size(); i++) {
              args[i] = reg[i];
	            vals[i] = (i < _TKET_REG_WIDTH) && bs[i];
            }

            std::shared_ptr<SetBitsOp> op = std::make_shared<SetBitsOp>(vals);
            return add_gate_method_any(&circ, op, args, kwargs);
          },
          "Set a classical register to an unsigned integer value. The "
          "little-endian bitwise representation of the integer is truncated to "
          "the register size, up to " STR(_TKET_REG_WIDTH) " bit width. It is "
	  "zero-padded if the width of the register is greater than " STR(_TKET_REG_WIDTH) ".",
          nb::arg("value"), nb::arg("arg"), nb::arg("kwargs"))
      .def(
          "add_c_copybits",
<<<<<<< HEAD
          [](Circuit &circ, const nb::tket_custom::SequenceVec<unsigned> &args_in,
             const nb::tket_custom::SequenceVec<unsigned> &args_out, const nb::kwargs &kwargs) {
            unsigned n_args_in = args_in.size();
=======
          [](Circuit &circ, const var_seq_bs_t &args_in,
             const var_seq_bs_t &args_out, const py::kwargs &kwargs) {
            unsigned n_args_in = var_seq_len(args_in);
>>>>>>> d1916f2e
            std::shared_ptr<CopyBitsOp> op =
                std::make_shared<CopyBitsOp>(n_args_in);
            return add_gate_method_any(&circ, op, var_bs_bs_to_var_vec(args_in, args_out, "add_c_copybits"), kwargs);
          },
          "Appends a classical copy operation"
          "\n\n:param args_in: source bits"
          "\n:param args_out: destination bits"
          "\n:param kwargs: additional arguments passed to `add_gate_method` ."
          " Allowed parameters are `opgroup`,  `condition` , `condition_bits`,"
          " `condition_value`"
          "\n:return: the new :py:class:`Circuit`",
          nb::arg("args_in"), nb::arg("args_out"), nb::arg("kwargs"))
      .def(
<<<<<<< HEAD
          "add_c_copybits",
          [](Circuit &circ, const nb::tket_custom::SequenceVec<Bit> &args_in,
             const nb::tket_custom::SequenceVec<Bit> &args_out, const nb::kwargs &kwargs) {
            unsigned n_args_in = args_in.size();
            std::shared_ptr<CopyBitsOp> op =
                std::make_shared<CopyBitsOp>(n_args_in);
            std::vector<Bit> args = args_in;
            args.insert(args.end(), args_out.begin(), args_out.end());
            return add_gate_method<Bit>(&circ, op, args, kwargs);
          },
          "See :py:meth:`add_c_copybits`.", nb::arg("args_in"),
          nb::arg("args_out"), nb::arg("kwargs"))
      .def(
=======
>>>>>>> d1916f2e
          "add_c_copyreg",
          [](Circuit &circ, const BitRegister &input_reg,
             const BitRegister &output_reg, const nb::kwargs &kwargs) {
            const unsigned width =
                std::min(input_reg.size(), output_reg.size());

            std::shared_ptr<CopyBitsOp> op =
                std::make_shared<CopyBitsOp>(width);
            std::vector<UnitID> args(width * 2);
            for (unsigned i = 0; i < width; i++) {
              args[i] = input_reg[i];
              args[i + width] = output_reg[i];
            }
            return add_gate_method_any(&circ, op, args, kwargs);
          },
          "Copy a classical register to another. Copying is truncated to the "
          "size of the smaller of the two registers.",
          nb::arg("input_reg"), nb::arg("output_reg"), nb::arg("kwargs"))
      .def(
          "add_c_predicate",
<<<<<<< HEAD
          [](Circuit &circ, const nb::tket_custom::SequenceVec<bool> &values,
             const nb::tket_custom::SequenceVec<unsigned> &args_in, unsigned arg_out,
             const std::string &name, const nb::kwargs &kwargs) {
            unsigned n_args_in = args_in.size();
=======
          [](Circuit &circ, const py::tket_custom::SequenceVec<bool> &values,
             const var_seq_bs_t &args_in, const std::variant<unsigned, Bit> &arg_out,
             const std::string &name, const py::kwargs &kwargs) {
            unsigned n_args_in = var_seq_len(args_in);
>>>>>>> d1916f2e
            std::shared_ptr<ExplicitPredicateOp> op =
                std::make_shared<ExplicitPredicateOp>(n_args_in, values, name);
            return add_gate_method_any(&circ, op, var_bs_b_to_var_vec(args_in, arg_out, "add_c_predicate"), kwargs);
          },
          "Appends a classical predicate, defined by a truth table, to the end "
          "of the "
          "circuit."
          "\n\n:param values: table of values: the term indexed by "
          ":math:`sum_i a_i 2^i` "
          "is the value of the predicate for inputs :math:`(a_i)`."
          "\n:param args_in: input bits for the predicate"
          "\n:param arg_out: output bit, distinct from all inputs",
          "\n:param name: operation name"
          "\n:param kwargs: additional arguments passed to `add_gate_method` ."
          " Allowed parameters are `opgroup`,  `condition` , `condition_bits`,"
          " `condition_value`"
          "\n:return: the new :py:class:`Circuit`",
          nb::arg("values"), nb::arg("args_in"), nb::arg("arg_out"),
          nb::arg("name") = "ExplicitPredicate", nb::arg("kwargs"))
      .def(
<<<<<<< HEAD
          "add_c_predicate",
          [](Circuit &circ, const nb::tket_custom::SequenceVec<bool> &values,
             const nb::tket_custom::SequenceVec<Bit> &args_in, const Bit& arg_out,
             const std::string &name, const nb::kwargs &kwargs) {
            unsigned n_args_in = args_in.size();
            std::shared_ptr<ExplicitPredicateOp> op =
                std::make_shared<ExplicitPredicateOp>(n_args_in, values, name);
            std::vector<Bit> args = args_in;
            args.push_back(arg_out);
            return add_gate_method<Bit>(&circ, op, args, kwargs);
          },
          "See :py:meth:`add_c_predicate`.", nb::arg("values"),
          nb::arg("args_in"), nb::arg("arg_out"),
          nb::arg("name") = "ExplicitPredicate", nb::arg("kwargs"))
      .def(
          "add_c_modifier",
          [](Circuit &circ, const nb::tket_custom::SequenceVec<bool> &values,
             const nb::tket_custom::SequenceVec<unsigned> &args_in, unsigned arg_inout,
             const std::string &name, const nb::kwargs &kwargs) {
            unsigned n_args_in = args_in.size();
=======
          "add_c_modifier",
          [](Circuit &circ, const py::tket_custom::SequenceVec<bool> &values,
             const var_seq_bs_t &args_in, const std::variant<unsigned, Bit> &arg_inout,
             const std::string &name, const py::kwargs &kwargs) {
            unsigned n_args_in = var_seq_len(args_in);
>>>>>>> d1916f2e
            std::shared_ptr<ExplicitModifierOp> op =
                std::make_shared<ExplicitModifierOp>(n_args_in, values, name);
            return add_gate_method_any(&circ, op, var_bs_b_to_var_vec(args_in, arg_inout, "add_c_modifier"), kwargs);
          },
          "Appends a classical modifying operation, defined by a truth table, "
          "to the "
          "end of the circuit."
          "\n\n:param values: table of values: the term indexed by "
          ":math:`sum_i a_i 2^i` "
          "is the value of the predicate for inputs :math:`(a_i)`, where the "
          "modified "
          "bit is the last of the :math:`a_i`."
          "\n:param args_in: input bits, excluding the modified bit"
          "\n:param arg_out: modified bit",
          "\n:param name: operation name"
          "\n:param kwargs: additional arguments passed to `add_gate_method` ."
          " Allowed parameters are `opgroup`,  `condition` , `condition_bits`,"
          " `condition_value`"
          "\n:return: the new :py:class:`Circuit`",
          nb::arg("values"), nb::arg("args_in"), nb::arg("arg_inout"),
          nb::arg("name") = "ExplicitModifier", nb::arg("kwargs"))
      .def(
<<<<<<< HEAD
          "add_c_modifier",
          [](Circuit &circ, const nb::tket_custom::SequenceVec<bool> &values,
             const nb::tket_custom::SequenceVec<Bit> &args_in, const Bit& arg_inout,
             const std::string &name, const nb::kwargs &kwargs) {
            unsigned n_args_in = args_in.size();
            std::shared_ptr<ExplicitModifierOp> op =
                std::make_shared<ExplicitModifierOp>(n_args_in, values, name);
            std::vector<Bit> args = args_in;
            args.push_back(arg_inout);
            return add_gate_method<Bit>(&circ, op, args, kwargs);
          },
          "See :py:meth:`add_c_modifier`.", nb::arg("values"),
          nb::arg("args_in"), nb::arg("arg_inout"),
          nb::arg("name") = "ExplicitModifier", nb::arg("kwargs"))
      .def(
          "add_c_and",
          [](Circuit &circ, unsigned arg0_in, unsigned arg1_in,
             unsigned arg_out, const nb::kwargs &kwargs) {
            Op_ptr op;
            std::vector<unsigned> args;
            if (arg0_in == arg_out) {
              op = AndWithOp();
              args = {arg1_in, arg_out};
            } else if (arg1_in == arg_out) {
              op = AndWithOp();
              args = {arg0_in, arg_out};
            } else {
              op = AndOp();
              args = {arg0_in, arg1_in, arg_out};
=======
          "add_c_and",
          [](Circuit &circ, const std::variant<unsigned, Bit> &arg0_in, const std::variant<unsigned, Bit> &arg1_in,
             const std::variant<unsigned, Bit> &arg_out, const py::kwargs &kwargs) {
            bool is_unsigned = std::holds_alternative<unsigned>(arg0_in);
            if (std::holds_alternative<unsigned>(arg1_in) != is_unsigned || std::holds_alternative<unsigned>(arg_out) != is_unsigned) {
              throw CircuitInvalidity("Bits passed to `add_c_and` must either all be `int` or all `Bit`.");
            }
            if (is_unsigned) {
              unsigned uin0 = std::get<unsigned>(arg0_in);
              unsigned uin1 = std::get<unsigned>(arg1_in);
              unsigned uout = std::get<unsigned>(arg_out);
              if (uin0 == uout) return add_gate_method_any(&circ, AndWithOp(), std::vector<unsigned>{uin1, uout}, kwargs);
              else if (uin1 == uout) return add_gate_method_any(&circ, AndWithOp(), std::vector<unsigned>{uin0, uout}, kwargs);
              else return add_gate_method_any(&circ, AndOp(), std::vector<unsigned>{uin0, uin1, uout}, kwargs);
            }
            else {
              Bit bin0 = std::get<Bit>(arg0_in);
              Bit bin1 = std::get<Bit>(arg1_in);
              Bit bout = std::get<Bit>(arg_out);
              if (bin0 == bout) return add_gate_method_any(&circ, AndWithOp(), std::vector<UnitID>{bin1, bout}, kwargs);
              else if (bin1 == bout) return add_gate_method_any(&circ, AndWithOp(), std::vector<UnitID>{bin0, bout}, kwargs);
              else return add_gate_method_any(&circ, AndOp(), std::vector<UnitID>{bin0, bin1, bout}, kwargs);
>>>>>>> d1916f2e
            }
          },
          "Appends a binary AND operation to the end of the circuit."
          "\n\n:param arg0_in: first input bit"
          "\n:param arg1_in: second input bit"
          "\n:param arg_out: output bit"
          "\n:param kwargs: additional arguments passed to `add_gate_method` ."
          " Allowed parameters are `opgroup`,  `condition` , `condition_bits`,"
          " `condition_value`"
          "\n:return: the new :py:class:`Circuit`",
<<<<<<< HEAD
          nb::arg("arg0_in"), nb::arg("arg1_in"), nb::arg("arg_out"),
          nb::arg("kwargs"))
      .def(
          "add_c_and",
          [](Circuit &circ, const Bit& arg0_in, const Bit& arg1_in, const Bit& arg_out,
             const nb::kwargs &kwargs) {
            Op_ptr op;
            std::vector<Bit> args;
            if (arg0_in == arg_out) {
              op = AndWithOp();
              args = {arg1_in, arg_out};
            } else if (arg1_in == arg_out) {
              op = AndWithOp();
              args = {arg0_in, arg_out};
            } else {
              op = AndOp();
              args = {arg0_in, arg1_in, arg_out};
            }
            return add_gate_method<Bit>(&circ, op, args, kwargs);
          },
          "See :py:meth:`add_c_and`.", nb::arg("arg0_in"), nb::arg("arg1_in"),
          nb::arg("arg_out"), nb::arg("kwargs"))
      .def(
          "add_c_or",
          [](Circuit &circ, unsigned arg0_in, unsigned arg1_in,
             unsigned arg_out, const nb::kwargs &kwargs) {
            Op_ptr op;
            std::vector<unsigned> args;
            if (arg0_in == arg_out) {
              op = OrWithOp();
              args = {arg1_in, arg_out};
            } else if (arg1_in == arg_out) {
              op = OrWithOp();
              args = {arg0_in, arg_out};
            } else {
              op = OrOp();
              args = {arg0_in, arg1_in, arg_out};
            }
            return add_gate_method<unsigned>(&circ, op, args, kwargs);
          },
=======
          py::arg("arg0_in"), py::arg("arg1_in"), py::arg("arg_out"))
          .def(
            "add_c_or",
            [](Circuit &circ, const std::variant<unsigned, Bit> &arg0_in, const std::variant<unsigned, Bit> &arg1_in,
               const std::variant<unsigned, Bit> &arg_out, const py::kwargs &kwargs) {
              bool is_unsigned = std::holds_alternative<unsigned>(arg0_in);
              if (std::holds_alternative<unsigned>(arg1_in) != is_unsigned || std::holds_alternative<unsigned>(arg_out) != is_unsigned) {
                throw CircuitInvalidity("Bits passed to `add_c_or` must either all be `int` or all `Bit`.");
              }
              if (is_unsigned) {
                unsigned uin0 = std::get<unsigned>(arg0_in);
                unsigned uin1 = std::get<unsigned>(arg1_in);
                unsigned uout = std::get<unsigned>(arg_out);
                if (uin0 == uout) return add_gate_method_any(&circ, OrWithOp(), std::vector<unsigned>{uin1, uout}, kwargs);
                else if (uin1 == uout) return add_gate_method_any(&circ, OrWithOp(), std::vector<unsigned>{uin0, uout}, kwargs);
                else return add_gate_method_any(&circ, OrOp(), std::vector<unsigned>{uin0, uin1, uout}, kwargs);
              }
              else {
                Bit bin0 = std::get<Bit>(arg0_in);
                Bit bin1 = std::get<Bit>(arg1_in);
                Bit bout = std::get<Bit>(arg_out);
                if (bin0 == bout) return add_gate_method_any(&circ, OrWithOp(), std::vector<UnitID>{bin1, bout}, kwargs);
                else if (bin1 == bout) return add_gate_method_any(&circ, OrWithOp(), std::vector<UnitID>{bin0, bout}, kwargs);
                else return add_gate_method_any(&circ, OrOp(), std::vector<UnitID>{bin0, bin1, bout}, kwargs);
              }
            },
>>>>>>> d1916f2e
          "Appends a binary OR operation to the end of the circuit."
          "\n\n:param arg0_in: first input bit"
          "\n:param arg1_in: second input bit"
          "\n:param arg_out: output bit"
          "\n:param kwargs: additional arguments passed to `add_gate_method` ."
          " Allowed parameters are `opgroup`,  `condition` , `condition_bits`,"
          " `condition_value`"
          "\n:return: the new :py:class:`Circuit`",
          nb::arg("arg0_in"), nb::arg("arg1_in"), nb::arg("arg_out"),
          nb::arg("kwargs"))
      .def(
<<<<<<< HEAD
          "add_c_or",
          [](Circuit &circ, const Bit& arg0_in, const Bit& arg1_in, const Bit& arg_out,
             const nb::kwargs &kwargs) {
            Op_ptr op;
            std::vector<Bit> args;
            if (arg0_in == arg_out) {
              op = OrWithOp();
              args = {arg1_in, arg_out};
            } else if (arg1_in == arg_out) {
              op = OrWithOp();
              args = {arg0_in, arg_out};
            } else {
              op = OrOp();
              args = {arg0_in, arg1_in, arg_out};
            }
            return add_gate_method<Bit>(&circ, op, args, kwargs);
          },
          "See :py:meth:`add_c_or`.", nb::arg("arg0_in"), nb::arg("arg1_in"),
          nb::arg("arg_out"), nb::arg("kwargs"))
      .def(
          "add_c_xor",
          [](Circuit &circ, unsigned arg0_in, unsigned arg1_in,
             unsigned arg_out, const nb::kwargs &kwargs) {
            Op_ptr op;
            std::vector<unsigned> args;
            if (arg0_in == arg_out) {
              op = XorWithOp();
              args = {arg1_in, arg_out};
            } else if (arg1_in == arg_out) {
              op = XorWithOp();
              args = {arg0_in, arg_out};
            } else {
              op = XorOp();
              args = {arg0_in, arg1_in, arg_out};
=======
          "add_c_xor",
          [](Circuit &circ, const std::variant<unsigned, Bit> &arg0_in, const std::variant<unsigned, Bit> &arg1_in,
             const std::variant<unsigned, Bit> &arg_out, const py::kwargs &kwargs) {
            bool is_unsigned = std::holds_alternative<unsigned>(arg0_in);
            if (std::holds_alternative<unsigned>(arg1_in) != is_unsigned || std::holds_alternative<unsigned>(arg_out) != is_unsigned) {
              throw CircuitInvalidity("Bits passed to `add_c_xor` must either all be `int` or all `Bit`.");
            }
            if (is_unsigned) {
              unsigned uin0 = std::get<unsigned>(arg0_in);
              unsigned uin1 = std::get<unsigned>(arg1_in);
              unsigned uout = std::get<unsigned>(arg_out);
              if (uin0 == uout) return add_gate_method_any(&circ, XorWithOp(), std::vector<unsigned>{uin1, uout}, kwargs);
              else if (uin1 == uout) return add_gate_method_any(&circ, XorWithOp(), std::vector<unsigned>{uin0, uout}, kwargs);
              else return add_gate_method_any(&circ, XorOp(), std::vector<unsigned>{uin0, uin1, uout}, kwargs);
            }
            else {
              Bit bin0 = std::get<Bit>(arg0_in);
              Bit bin1 = std::get<Bit>(arg1_in);
              Bit bout = std::get<Bit>(arg_out);
              if (bin0 == bout) return add_gate_method_any(&circ, XorWithOp(), std::vector<UnitID>{bin1, bout}, kwargs);
              else if (bin1 == bout) return add_gate_method_any(&circ, XorWithOp(), std::vector<UnitID>{bin0, bout}, kwargs);
              else return add_gate_method_any(&circ, XorOp(), std::vector<UnitID>{bin0, bin1, bout}, kwargs);
>>>>>>> d1916f2e
            }
          },
          "Appends a binary XOR operation to the end of the circuit."
          "\n\n:param arg0_in: first input bit"
          "\n:param arg1_in: second input bit"
          "\n:param arg_out: output bit"
          "\n:param kwargs: additional arguments passed to `add_gate_method` ."
          " Allowed parameters are `opgroup`,  `condition` , `condition_bits`,"
          " `condition_value`"
          "\n:return: the new :py:class:`Circuit`",
          nb::arg("arg0_in"), nb::arg("arg1_in"), nb::arg("arg_out"),
          nb::arg("kwargs"))
      .def(
<<<<<<< HEAD
          "add_c_xor",
          [](Circuit &circ, const Bit& arg0_in, const Bit& arg1_in, const Bit& arg_out,
             const nb::kwargs &kwargs) {
            Op_ptr op;
            std::vector<Bit> args;
            if (arg0_in == arg_out) {
              op = XorWithOp();
              args = {arg1_in, arg_out};
            } else if (arg1_in == arg_out) {
              op = XorWithOp();
              args = {arg0_in, arg_out};
            } else {
              op = XorOp();
              args = {arg0_in, arg1_in, arg_out};
            }
            return add_gate_method<Bit>(&circ, op, args, kwargs);
          },
          "See :py:meth:`add_c_xor`.", nb::arg("arg0_in"), nb::arg("arg1_in"),
          nb::arg("arg_out"), nb::arg("kwargs"))
      .def(
          "add_c_not",
          [](Circuit &circ, unsigned arg_in, unsigned arg_out,
             const nb::kwargs &kwargs) {
            return add_gate_method<unsigned>(
                &circ, NotOp(), {arg_in, arg_out}, kwargs);
=======
          "add_c_not",
          [](Circuit &circ, const std::variant<unsigned, Bit> &arg_in, const std::variant<unsigned, Bit> &arg_out,
             const py::kwargs &kwargs) {
            bool is_unsigned = std::holds_alternative<unsigned>(arg_in);
            if (std::holds_alternative<unsigned>(arg_out) != is_unsigned) {
              throw CircuitInvalidity("Bits passed to `add_c_not` must either all be `int` or all `Bit`.");
            }
            if (is_unsigned) {
              unsigned uin = std::get<unsigned>(arg_in);
              unsigned uout = std::get<unsigned>(arg_out);
              return add_gate_method_any(&circ, NotOp(), std::vector<unsigned>{uin, uout}, kwargs);
            }
            else {
              Bit bin = std::get<Bit>(arg_in);
              Bit bout = std::get<Bit>(arg_out);
              return add_gate_method_any(&circ, NotOp(), std::vector<UnitID>{bin, bout}, kwargs);
            }
>>>>>>> d1916f2e
          },
          "Appends a NOT operation to the end of the circuit."
          "\n\n:param arg_in: input bit"
          "\n:param arg_out: output bit"
          "\n:param kwargs: additional arguments passed to `add_gate_method` ."
          " Allowed parameters are `opgroup`,  `condition` , `condition_bits`,"
          " `condition_value`"
          "\n:return: the new :py:class:`Circuit`",
          nb::arg("arg_in"), nb::arg("arg_out"), nb::arg("kwargs"))
      .def(
<<<<<<< HEAD
          "add_c_not",
          [](Circuit &circ, Bit arg_in, Bit arg_out, const nb::kwargs &kwargs) {
            return add_gate_method<Bit>(
                &circ, NotOp(), {std::move(arg_in), std::move(arg_out)}, kwargs);
          },
          "See :py:meth:`add_c_not`.", nb::arg("arg_in"), nb::arg("arg_out"),
          nb::arg("kwargs"))
      .def(
          "add_c_range_predicate",
          [](Circuit &circ, _tket_uint_t a, _tket_uint_t b,
             const nb::tket_custom::SequenceVec<unsigned> &args_in, unsigned arg_out,
             const nb::kwargs &kwargs) {
            unsigned n_args_in = args_in.size();
            std::shared_ptr<RangePredicateOp> op =
                std::make_shared<RangePredicateOp>(n_args_in, a, b);
            std::vector<unsigned> args = args_in;
            args.push_back(arg_out);
            return add_gate_method<unsigned>(&circ, op, args, kwargs);
          },
          "Appends a range-predicate operation to the end of the circuit."
          "\n\n:param minval: lower bound of input in little-endian encoding"
          "\n:param maxval: upper bound of input in little-endian encoding"
          "\n:param args_in: input bits"
          "\n:param arg_out: output bit (distinct from input bits)"
          "\n:param kwargs: additional arguments passed to `add_gate_method` ."
          " Allowed parameters are `opgroup`,  `condition` , `condition_bits`,"
          " `condition_value`"
          "\n:return: the new :py:class:`Circuit`",
          nb::arg("minval"), nb::arg("maxval"), nb::arg("args_in"),
          nb::arg("arg_out"), nb::arg("kwargs"))
      .def(
          "add_c_range_predicate",
          [](Circuit &circ, _tket_uint_t a, _tket_uint_t b,
             const nb::tket_custom::SequenceVec<Bit> &args_in, const Bit& arg_out,
             const nb::kwargs &kwargs) {
            unsigned n_args_in = args_in.size();
=======
          "add_c_range_predicate",
          [](Circuit &circ, _tket_uint_t a, _tket_uint_t b,
             const var_seq_bs_t &args_in, const std::variant<unsigned, Bit> &arg_out,
             const py::kwargs &kwargs) {
            unsigned n_args_in = var_seq_len(args_in);
>>>>>>> d1916f2e
            std::shared_ptr<RangePredicateOp> op =
                std::make_shared<RangePredicateOp>(n_args_in, a, b);
            return add_gate_method_any(&circ, op, var_bs_b_to_var_vec(args_in, arg_out, "add_c_range_predicate"), kwargs);
          },
          "Appends a range-predicate operation to the end of the circuit."
          "\n\n:param minval: lower bound of input in little-endian encoding"
          "\n:param maxval: upper bound of input in little-endian encoding"
          "\n:param args_in: input bits"
          "\n:param arg_out: output bit (distinct from input bits)"
          "\n:param kwargs: additional arguments passed to `add_gate_method` ."
          " Allowed parameters are `opgroup`,  `condition` , `condition_bits`,"
          " `condition_value`"
          "\n:return: the new :py:class:`Circuit`",
          nb::arg("minval"), nb::arg("maxval"), nb::arg("args_in"),
          nb::arg("arg_out"), nb::arg("kwargs"))
      .def(
          "add_c_and_to_registers",
          [](Circuit &circ, const BitRegister &reg0_in,
             const BitRegister &reg1_in, const BitRegister &reg_out,
             const nb::kwargs &kwargs) {
            if (reg0_in == reg_out) {
              apply_classical_op_to_registers(
                  circ, AndWithOp(), {reg1_in, reg_out}, kwargs);
            } else if (reg1_in == reg_out) {
              apply_classical_op_to_registers(
                  circ, AndWithOp(), {reg0_in, reg_out}, kwargs);
            } else {
              apply_classical_op_to_registers(
                  circ, AndOp(), {reg0_in, reg1_in, reg_out}, kwargs);
            }
            return circ;
          },
          "Applies bitwise AND to linear registers."
          "\n\nThe operation is applied to the bits with indices 0, 1, 2, ... "
          "in "
          "each register, up to the size of the smallest register."
          "\n\n:param reg0_in: first input register"
          "\n:param reg1_in: second input register"
          "\n:param reg_out: output register"
          "\n:param kwargs: additional arguments passed to `add_gate_method` ."
          " Allowed parameters are `opgroup`,  `condition` , `condition_bits`,"
          " `condition_value`"
          "\n:return: the new :py:class:`Circuit`",
          nb::arg("reg0_in"), nb::arg("reg1_in"), nb::arg("reg_out"),
          nb::arg("kwargs"))
      .def(
          "add_c_or_to_registers",
          [](Circuit &circ, const BitRegister &reg0_in,
             const BitRegister &reg1_in, const BitRegister &reg_out,
             const nb::kwargs &kwargs) {
            if (reg0_in == reg_out) {
              apply_classical_op_to_registers(
                  circ, OrWithOp(), {reg1_in, reg_out}, kwargs);
            } else if (reg1_in == reg_out) {
              apply_classical_op_to_registers(
                  circ, OrWithOp(), {reg0_in, reg_out}, kwargs);
            } else {
              apply_classical_op_to_registers(
                  circ, OrOp(), {reg0_in, reg1_in, reg_out}, kwargs);
            }
            return circ;
          },
          "Applies bitwise OR to linear registers."
          "\n\nThe operation is applied to the bits with indices 0, 1, 2, ... "
          "in "
          "each register, up to the size of the smallest register."
          "\n\n:param reg0_in: first input register"
          "\n:param reg1_in: second input register"
          "\n:param reg_out: output register"
          "\n:param kwargs: additional arguments passed to `add_gate_method` ."
          " Allowed parameters are `opgroup`,  `condition` , `condition_bits`,"
          " `condition_value`"
          "\n:return: the new :py:class:`Circuit`",
          nb::arg("reg0_in"), nb::arg("reg1_in"), nb::arg("reg_out"),
          nb::arg("kwargs"))
      .def(
          "add_c_xor_to_registers",
          [](Circuit &circ, const BitRegister &reg0_in,
             const BitRegister &reg1_in, const BitRegister &reg_out,
             const nb::kwargs &kwargs) {
            if (reg0_in == reg_out) {
              apply_classical_op_to_registers(
                  circ, XorWithOp(), {reg1_in, reg_out}, kwargs);
            } else if (reg1_in == reg_out) {
              apply_classical_op_to_registers(
                  circ, XorWithOp(), {reg0_in, reg_out}, kwargs);
            } else {
              apply_classical_op_to_registers(
                  circ, XorOp(), {reg0_in, reg1_in, reg_out}, kwargs);
            }
            return circ;
          },
          "Applies bitwise XOR to linear registers."
          "\n\nThe operation is applied to the bits with indices 0, 1, 2, ... "
          "in "
          "each register, up to the size of the smallest register."
          "\n\n:param reg0_in: first input register"
          "\n:param reg1_in: second input register"
          "\n:param reg_out: output register"
          "\n:param kwargs: additional arguments passed to `add_gate_method` ."
          " Allowed parameters are `opgroup`,  `condition` , `condition_bits`,"
          " `condition_value`"
          "\n:return: the new :py:class:`Circuit`",
          nb::arg("reg0_in"), nb::arg("reg1_in"), nb::arg("reg_out"),
          nb::arg("kwargs"))
      .def(
          "add_c_not_to_registers",
          [](Circuit &circ, const BitRegister &reg_in,
             const BitRegister &reg_out, const nb::kwargs &kwargs) {
            apply_classical_op_to_registers(
                circ, NotOp(), {reg_in, reg_out}, kwargs);
            return circ;
          },
          "Applies bitwise NOT to linear registers."
          "\n\nThe operation is applied to the bits with indices 0, 1, 2, ... "
          "in "
          "each register, up to the size of the smallest register."
          "\n\n:param reg_in: input register"
          "\n:param reg_out: name of output register"
          "\n:param kwargs: additional arguments passed to `add_gate_method` ."
          " Allowed parameters are `opgroup`,  `condition` , `condition_bits`,"
          " `condition_value`"
          "\n:return: the new :py:class:`Circuit`",
          nb::arg("reg_in"), nb::arg("reg_out"), nb::arg("kwargs"));
}

}  // namespace tket<|MERGE_RESOLUTION|>--- conflicted
+++ resolved
@@ -16,6 +16,7 @@
 
 #include <nanobind/nanobind.h>
 #include <nanobind/stl/string.h>
+#include <nanobind/stl/variant.h>
 #include <nanobind/stl/vector.h>
 
 #include <bitset>
@@ -34,15 +35,15 @@
 namespace tket {
 
 typedef std::variant<
-    py::tket_custom::SequenceVec<unsigned>, py::tket_custom::SequenceVec<Bit>>
+    nb::tket_custom::SequenceVec<unsigned>, nb::tket_custom::SequenceVec<Bit>>
     var_seq_bs_t;
 
 static std::variant<std::vector<unsigned>, std::vector<UnitID>>
 var_sequence_to_var_vecs(const var_seq_bs_t &var_seq) {
-  if (std::holds_alternative<py::tket_custom::SequenceVec<unsigned>>(var_seq)) {
-    return std::get<py::tket_custom::SequenceVec<unsigned>>(var_seq);
+  if (std::holds_alternative<nb::tket_custom::SequenceVec<unsigned>>(var_seq)) {
+    return std::get<nb::tket_custom::SequenceVec<unsigned>>(var_seq);
   } else {
-    auto b_vec = std::get<py::tket_custom::SequenceVec<Bit>>(var_seq);
+    auto b_vec = std::get<nb::tket_custom::SequenceVec<Bit>>(var_seq);
     return std::vector<UnitID>{b_vec.begin(), b_vec.end()};
   }
 }
@@ -52,7 +53,7 @@
     const var_seq_bs_t &reg, const std::variant<unsigned, Bit> &b,
     const std::string &method_name) {
   bool is_unsigned =
-      std::holds_alternative<py::tket_custom::SequenceVec<unsigned>>(reg);
+      std::holds_alternative<nb::tket_custom::SequenceVec<unsigned>>(reg);
   if (std::holds_alternative<unsigned>(b) != is_unsigned) {
     throw CircuitInvalidity(
         "Bits passed to `" + method_name +
@@ -60,12 +61,12 @@
   }
   if (is_unsigned) {
     std::vector<unsigned> bs =
-        std::get<py::tket_custom::SequenceVec<unsigned>>(reg);
+        std::get<nb::tket_custom::SequenceVec<unsigned>>(reg);
     bs.push_back(std::get<unsigned>(b));
     return bs;
   } else {
     std::vector<UnitID> out;
-    for (const Bit &b : std::get<py::tket_custom::SequenceVec<Bit>>(reg))
+    for (const Bit &b : std::get<nb::tket_custom::SequenceVec<Bit>>(reg))
       out.push_back(b);
     out.push_back(std::get<Bit>(b));
     return out;
@@ -77,8 +78,8 @@
     const var_seq_bs_t &reg0, const var_seq_bs_t &reg1,
     const std::string &method_name) {
   bool is_unsigned =
-      std::holds_alternative<py::tket_custom::SequenceVec<unsigned>>(reg0);
-  if (std::holds_alternative<py::tket_custom::SequenceVec<unsigned>>(reg1) !=
+      std::holds_alternative<nb::tket_custom::SequenceVec<unsigned>>(reg0);
+  if (std::holds_alternative<nb::tket_custom::SequenceVec<unsigned>>(reg1) !=
       is_unsigned) {
     throw CircuitInvalidity(
         "Bits passed to `" + method_name +
@@ -86,26 +87,26 @@
   }
   if (is_unsigned) {
     std::vector<unsigned> bs0 =
-        std::get<py::tket_custom::SequenceVec<unsigned>>(reg0);
+        std::get<nb::tket_custom::SequenceVec<unsigned>>(reg0);
     std::vector<unsigned> bs1 =
-        std::get<py::tket_custom::SequenceVec<unsigned>>(reg1);
+        std::get<nb::tket_custom::SequenceVec<unsigned>>(reg1);
     bs0.insert(bs0.end(), bs1.begin(), bs1.end());
     return bs0;
   } else {
     std::vector<UnitID> out;
-    for (const Bit &b : std::get<py::tket_custom::SequenceVec<Bit>>(reg0))
+    for (const Bit &b : std::get<nb::tket_custom::SequenceVec<Bit>>(reg0))
       out.push_back(b);
-    for (const Bit &b : std::get<py::tket_custom::SequenceVec<Bit>>(reg1))
+    for (const Bit &b : std::get<nb::tket_custom::SequenceVec<Bit>>(reg1))
       out.push_back(b);
     return out;
   }
 }
 
 static unsigned var_seq_len(const var_seq_bs_t &var_seq) {
-  if (std::holds_alternative<py::tket_custom::SequenceVec<unsigned>>(var_seq)) {
-    return std::get<py::tket_custom::SequenceVec<unsigned>>(var_seq).size();
+  if (std::holds_alternative<nb::tket_custom::SequenceVec<unsigned>>(var_seq)) {
+    return std::get<nb::tket_custom::SequenceVec<unsigned>>(var_seq).size();
   } else {
-    return std::get<py::tket_custom::SequenceVec<Bit>>(var_seq).size();
+    return std::get<nb::tket_custom::SequenceVec<Bit>>(var_seq).size();
   }
 }
 
@@ -132,17 +133,10 @@
 void init_circuit_add_classical_op(nb::class_<Circuit> &c) {
   c.def(
        "add_c_transform",
-<<<<<<< HEAD
        [](Circuit &circ, const nb::tket_custom::SequenceVec<_tket_uint_t> &values,
-          const std::vector<unsigned> &args, const std::string &name,
+          const var_seq_bs_t &args, const std::string &name,
           const nb::kwargs &kwargs) {
-         unsigned n_args = args.size();
-=======
-       [](Circuit &circ, const py::tket_custom::SequenceVec<_tket_uint_t> &values,
-          const var_seq_bs_t &args, const std::string &name,
-          const py::kwargs &kwargs) {
          unsigned n_args = var_seq_len(args);
->>>>>>> d1916f2e
          std::shared_ptr<ClassicalTransformOp> op =
              std::make_shared<ClassicalTransformOp>(n_args, values, name);
          return add_gate_method_any(&circ, op, var_sequence_to_var_vecs(args), kwargs);
@@ -164,51 +158,21 @@
        nb::arg("values"), nb::arg("args"),
        nb::arg("name") = "ClassicalTransform", nb::arg("kwargs"))
       .def(
-<<<<<<< HEAD
-          "add_c_transform",
-          [](Circuit &circ, const nb::tket_custom::SequenceVec<_tket_uint_t> &values,
-             const std::vector<Bit> &args, const std::string &name,
-             const nb::kwargs &kwargs) {
-            unsigned n_args = args.size();
-            std::shared_ptr<ClassicalTransformOp> op =
-                std::make_shared<ClassicalTransformOp>(n_args, values, name);
-            return add_gate_method<Bit>(&circ, op, args, kwargs);
-          },
-          "See :py:meth:`add_c_transform`.", nb::arg("values"), nb::arg("args"),
-          nb::arg("name") = "ClassicalTransform", nb::arg("kwargs"))
-      .def(
           "_add_wasm",
           [](Circuit &circ, const std::string &funcname,
              const std::string &wasm_uid,
              const nb::tket_custom::SequenceVec<unsigned> &width_i_parameter,
              const nb::tket_custom::SequenceVec<unsigned> &width_o_parameter,
-             const nb::tket_custom::SequenceVec<unsigned> &args,
+             const var_seq_bs_t &args,
              const nb::tket_custom::SequenceVec<unsigned> &wasm_wire_args,
              const nb::kwargs &kwargs) -> Circuit * {
-
-            unsigned n_args = args.size();
-            unsigned ww_n = wasm_wire_args.size();
-
-            std::shared_ptr<WASMOp> op = std::make_shared<WASMOp>(
-                n_args, ww_n, width_i_parameter, width_o_parameter, funcname, wasm_uid);
-
-=======
-          "_add_wasm",
-          [](Circuit &circ, const std::string &funcname,
-             const std::string &wasm_uid,
-             const py::tket_custom::SequenceVec<unsigned> &width_i_parameter,
-             const py::tket_custom::SequenceVec<unsigned> &width_o_parameter,
-             const var_seq_bs_t &args,
-             const py::tket_custom::SequenceVec<unsigned> &wasm_wire_args,
-             const py::kwargs &kwargs) -> Circuit * {
->>>>>>> d1916f2e
             std::vector<UnitID> new_args;
-            if (std::holds_alternative<py::tket_custom::SequenceVec<unsigned>>(args)) {
-              for (unsigned i : std::get<py::tket_custom::SequenceVec<unsigned>>(args)) {
+            if (std::holds_alternative<nb::tket_custom::SequenceVec<unsigned>>(args)) {
+              for (unsigned i : std::get<nb::tket_custom::SequenceVec<unsigned>>(args)) {
                 new_args.push_back(Bit(i));
               }
             } else {
-              for (const Bit &b : std::get<py::tket_custom::SequenceVec<Bit>>(args)) {
+              for (const Bit &b : std::get<nb::tket_custom::SequenceVec<Bit>>(args)) {
                 new_args.push_back(b);
               }
             }
@@ -216,9 +180,10 @@
             for (auto i : wasm_wire_args) {
               new_args.push_back(WasmState(i));
             }
-<<<<<<< HEAD
-
-            return add_gate_method<UnitID>(&circ, op, new_args, kwargs);
+            unsigned ww_n = wasm_wire_args.size();
+            std::shared_ptr<WASMOp> op = std::make_shared<WASMOp>(
+                n_args, ww_n, width_i_parameter, width_o_parameter, funcname, wasm_uid);
+            return add_gate_method_any(&circ, op, new_args, kwargs);
           },
           "Add a classical function call from a wasm file to the circuit. "
           "\n\n:param funcname: name of the function that is called"
@@ -234,42 +199,7 @@
           " `condition_value`"
           "\n:return: the new :py:class:`Circuit`",
           nb::arg("funcname"), nb::arg("wasm_uid"), nb::arg("width_i_parameter"),
-          nb::arg("width_o_parameter"), nb::arg("args"), nb::arg("wasm_wire_args"),
-          nb::arg("kwargs"))
-      .def(
-          "_add_wasm",
-          [](Circuit &circ, const std::string &funcname,
-             const std::string &wasm_uid,
-             const nb::tket_custom::SequenceVec<unsigned> &width_i_parameter,
-             const nb::tket_custom::SequenceVec<unsigned> &width_o_parameter,
-             const nb::tket_custom::SequenceVec<Bit> &args,
-             const nb::tket_custom::SequenceVec<unsigned> &wasm_wire_args,
-             const nb::kwargs &kwargs) -> Circuit * {
-
-            unsigned n_args = args.size();
-=======
->>>>>>> d1916f2e
-            unsigned ww_n = wasm_wire_args.size();
-            std::shared_ptr<WASMOp> op = std::make_shared<WASMOp>(
-                n_args, ww_n, width_i_parameter, width_o_parameter, funcname, wasm_uid);
-            return add_gate_method_any(&circ, op, new_args, kwargs);
-          },
-          "Add a classical function call from a wasm file to the circuit. "
-          "\n\n:param funcname: name of the function that is called"
-          "\n:param wasm_uid: unit id to identify the wasm file"
-          "\n:param width_i_parameter: list of the number of bits in the input "
-          "variables"
-          "\n:param width_o_parameter: list of the number of bits in the output "
-          "variables"
-          "\n:param args: vector of circuit bits the wasm op should be added to"
-          "\n:param wasm_wire_args: vector of circuit wasmwires the wasm op should be added to"
-          "\n:param kwargs: additional arguments passed to `add_gate_method` ."
-          " Allowed parameters are `opgroup`,  `condition` , `condition_bits`,"
-          " `condition_value`"
-          "\n:return: the new :py:class:`Circuit`",
-          nb::arg("funcname"), nb::arg("wasm_uid"), nb::arg("width_i_parameter"),
-          nb::arg("width_o_parameter"), nb::arg("args"), nb::arg("wasm_wire_args"),
-          nb::arg("kwargs"))
+          nb::arg("width_o_parameter"), nb::arg("args"), nb::arg("wasm_wire_args"), nb::arg("kwargs"))
       .def(
           "_add_wasm",
           [](Circuit &circ, const std::string &funcname,
@@ -327,7 +257,7 @@
 
             for (auto ii : wasm_wire_args) {
               new_args.push_back(WasmState(ii));
-            }                 
+            }
 
             return add_gate_method_any(&circ, op, new_args, kwargs);
           },
@@ -346,13 +276,8 @@
           nb::arg("list_reg_out"), nb::arg("wasm_wire_args"), nb::arg("kwargs"))
       .def(
           "add_c_setbits",
-<<<<<<< HEAD
           [](Circuit &circ, const nb::tket_custom::SequenceVec<bool> &values,
-             const nb::tket_custom::SequenceVec<unsigned>& args, const nb::kwargs &kwargs) {
-=======
-          [](Circuit &circ, const py::tket_custom::SequenceVec<bool> &values,
-             const var_seq_bs_t& args, const py::kwargs &kwargs) {
->>>>>>> d1916f2e
+             const var_seq_bs_t& args, const nb::kwargs &kwargs) {
             std::shared_ptr<SetBitsOp> op = std::make_shared<SetBitsOp>(values);
             return add_gate_method_any(&circ, op, var_sequence_to_var_vecs(args), kwargs);
           },
@@ -365,30 +290,18 @@
           "\n:return: the new :py:class:`Circuit`",
           nb::arg("values"), nb::arg("args"), nb::arg("kwargs"))
       .def(
-<<<<<<< HEAD
-          "add_c_setbits",
-          [](Circuit &circ, const nb::tket_custom::SequenceVec<bool> &values,
-             const nb::tket_custom::SequenceVec<Bit>& args, const nb::kwargs &kwargs) {
-            std::shared_ptr<SetBitsOp> op = std::make_shared<SetBitsOp>(values);
-            return add_gate_method<Bit>(&circ, op, args, kwargs);
-          },
-          "See :py:meth:`add_c_setbits`.", nb::arg("values"), nb::arg("args"),
-          nb::arg("kwargs"))
-      .def(
-=======
->>>>>>> d1916f2e
           "add_c_setreg",
           [](Circuit &circ, const _tket_uint_t value, const BitRegister &reg,
              const nb::kwargs &kwargs) {
-	     if (reg.size() < _TKET_REG_WIDTH && value >> reg.size() != 0) {
-	       throw std::runtime_error("Value " + std::to_string(value) + " cannot be held on a " + std::to_string(reg.size()) + "-bit register."); 
-	    }
+       if (reg.size() < _TKET_REG_WIDTH && value >> reg.size() != 0) {
+         throw std::runtime_error("Value " + std::to_string(value) + " cannot be held on a " + std::to_string(reg.size()) + "-bit register.");
+      }
             auto bs = std::bitset<_TKET_REG_WIDTH>(value);
             std::vector<UnitID> args(reg.size());
             std::vector<bool> vals(reg.size());
             for (unsigned i = 0; i < reg.size(); i++) {
               args[i] = reg[i];
-	            vals[i] = (i < _TKET_REG_WIDTH) && bs[i];
+              vals[i] = (i < _TKET_REG_WIDTH) && bs[i];
             }
 
             std::shared_ptr<SetBitsOp> op = std::make_shared<SetBitsOp>(vals);
@@ -397,19 +310,13 @@
           "Set a classical register to an unsigned integer value. The "
           "little-endian bitwise representation of the integer is truncated to "
           "the register size, up to " STR(_TKET_REG_WIDTH) " bit width. It is "
-	  "zero-padded if the width of the register is greater than " STR(_TKET_REG_WIDTH) ".",
+    "zero-padded if the width of the register is greater than " STR(_TKET_REG_WIDTH) ".",
           nb::arg("value"), nb::arg("arg"), nb::arg("kwargs"))
       .def(
           "add_c_copybits",
-<<<<<<< HEAD
-          [](Circuit &circ, const nb::tket_custom::SequenceVec<unsigned> &args_in,
-             const nb::tket_custom::SequenceVec<unsigned> &args_out, const nb::kwargs &kwargs) {
-            unsigned n_args_in = args_in.size();
-=======
           [](Circuit &circ, const var_seq_bs_t &args_in,
-             const var_seq_bs_t &args_out, const py::kwargs &kwargs) {
+             const var_seq_bs_t &args_out, const nb::kwargs &kwargs) {
             unsigned n_args_in = var_seq_len(args_in);
->>>>>>> d1916f2e
             std::shared_ptr<CopyBitsOp> op =
                 std::make_shared<CopyBitsOp>(n_args_in);
             return add_gate_method_any(&circ, op, var_bs_bs_to_var_vec(args_in, args_out, "add_c_copybits"), kwargs);
@@ -423,22 +330,6 @@
           "\n:return: the new :py:class:`Circuit`",
           nb::arg("args_in"), nb::arg("args_out"), nb::arg("kwargs"))
       .def(
-<<<<<<< HEAD
-          "add_c_copybits",
-          [](Circuit &circ, const nb::tket_custom::SequenceVec<Bit> &args_in,
-             const nb::tket_custom::SequenceVec<Bit> &args_out, const nb::kwargs &kwargs) {
-            unsigned n_args_in = args_in.size();
-            std::shared_ptr<CopyBitsOp> op =
-                std::make_shared<CopyBitsOp>(n_args_in);
-            std::vector<Bit> args = args_in;
-            args.insert(args.end(), args_out.begin(), args_out.end());
-            return add_gate_method<Bit>(&circ, op, args, kwargs);
-          },
-          "See :py:meth:`add_c_copybits`.", nb::arg("args_in"),
-          nb::arg("args_out"), nb::arg("kwargs"))
-      .def(
-=======
->>>>>>> d1916f2e
           "add_c_copyreg",
           [](Circuit &circ, const BitRegister &input_reg,
              const BitRegister &output_reg, const nb::kwargs &kwargs) {
@@ -459,17 +350,10 @@
           nb::arg("input_reg"), nb::arg("output_reg"), nb::arg("kwargs"))
       .def(
           "add_c_predicate",
-<<<<<<< HEAD
           [](Circuit &circ, const nb::tket_custom::SequenceVec<bool> &values,
-             const nb::tket_custom::SequenceVec<unsigned> &args_in, unsigned arg_out,
+             const var_seq_bs_t &args_in, const std::variant<unsigned, Bit> &arg_out,
              const std::string &name, const nb::kwargs &kwargs) {
-            unsigned n_args_in = args_in.size();
-=======
-          [](Circuit &circ, const py::tket_custom::SequenceVec<bool> &values,
-             const var_seq_bs_t &args_in, const std::variant<unsigned, Bit> &arg_out,
-             const std::string &name, const py::kwargs &kwargs) {
             unsigned n_args_in = var_seq_len(args_in);
->>>>>>> d1916f2e
             std::shared_ptr<ExplicitPredicateOp> op =
                 std::make_shared<ExplicitPredicateOp>(n_args_in, values, name);
             return add_gate_method_any(&circ, op, var_bs_b_to_var_vec(args_in, arg_out, "add_c_predicate"), kwargs);
@@ -490,34 +374,11 @@
           nb::arg("values"), nb::arg("args_in"), nb::arg("arg_out"),
           nb::arg("name") = "ExplicitPredicate", nb::arg("kwargs"))
       .def(
-<<<<<<< HEAD
-          "add_c_predicate",
-          [](Circuit &circ, const nb::tket_custom::SequenceVec<bool> &values,
-             const nb::tket_custom::SequenceVec<Bit> &args_in, const Bit& arg_out,
-             const std::string &name, const nb::kwargs &kwargs) {
-            unsigned n_args_in = args_in.size();
-            std::shared_ptr<ExplicitPredicateOp> op =
-                std::make_shared<ExplicitPredicateOp>(n_args_in, values, name);
-            std::vector<Bit> args = args_in;
-            args.push_back(arg_out);
-            return add_gate_method<Bit>(&circ, op, args, kwargs);
-          },
-          "See :py:meth:`add_c_predicate`.", nb::arg("values"),
-          nb::arg("args_in"), nb::arg("arg_out"),
-          nb::arg("name") = "ExplicitPredicate", nb::arg("kwargs"))
-      .def(
           "add_c_modifier",
           [](Circuit &circ, const nb::tket_custom::SequenceVec<bool> &values,
-             const nb::tket_custom::SequenceVec<unsigned> &args_in, unsigned arg_inout,
+             const var_seq_bs_t &args_in, const std::variant<unsigned, Bit> &arg_inout,
              const std::string &name, const nb::kwargs &kwargs) {
-            unsigned n_args_in = args_in.size();
-=======
-          "add_c_modifier",
-          [](Circuit &circ, const py::tket_custom::SequenceVec<bool> &values,
-             const var_seq_bs_t &args_in, const std::variant<unsigned, Bit> &arg_inout,
-             const std::string &name, const py::kwargs &kwargs) {
             unsigned n_args_in = var_seq_len(args_in);
->>>>>>> d1916f2e
             std::shared_ptr<ExplicitModifierOp> op =
                 std::make_shared<ExplicitModifierOp>(n_args_in, values, name);
             return add_gate_method_any(&circ, op, var_bs_b_to_var_vec(args_in, arg_inout, "add_c_modifier"), kwargs);
@@ -540,40 +401,9 @@
           nb::arg("values"), nb::arg("args_in"), nb::arg("arg_inout"),
           nb::arg("name") = "ExplicitModifier", nb::arg("kwargs"))
       .def(
-<<<<<<< HEAD
-          "add_c_modifier",
-          [](Circuit &circ, const nb::tket_custom::SequenceVec<bool> &values,
-             const nb::tket_custom::SequenceVec<Bit> &args_in, const Bit& arg_inout,
-             const std::string &name, const nb::kwargs &kwargs) {
-            unsigned n_args_in = args_in.size();
-            std::shared_ptr<ExplicitModifierOp> op =
-                std::make_shared<ExplicitModifierOp>(n_args_in, values, name);
-            std::vector<Bit> args = args_in;
-            args.push_back(arg_inout);
-            return add_gate_method<Bit>(&circ, op, args, kwargs);
-          },
-          "See :py:meth:`add_c_modifier`.", nb::arg("values"),
-          nb::arg("args_in"), nb::arg("arg_inout"),
-          nb::arg("name") = "ExplicitModifier", nb::arg("kwargs"))
-      .def(
-          "add_c_and",
-          [](Circuit &circ, unsigned arg0_in, unsigned arg1_in,
-             unsigned arg_out, const nb::kwargs &kwargs) {
-            Op_ptr op;
-            std::vector<unsigned> args;
-            if (arg0_in == arg_out) {
-              op = AndWithOp();
-              args = {arg1_in, arg_out};
-            } else if (arg1_in == arg_out) {
-              op = AndWithOp();
-              args = {arg0_in, arg_out};
-            } else {
-              op = AndOp();
-              args = {arg0_in, arg1_in, arg_out};
-=======
           "add_c_and",
           [](Circuit &circ, const std::variant<unsigned, Bit> &arg0_in, const std::variant<unsigned, Bit> &arg1_in,
-             const std::variant<unsigned, Bit> &arg_out, const py::kwargs &kwargs) {
+             const std::variant<unsigned, Bit> &arg_out, const nb::kwargs &kwargs) {
             bool is_unsigned = std::holds_alternative<unsigned>(arg0_in);
             if (std::holds_alternative<unsigned>(arg1_in) != is_unsigned || std::holds_alternative<unsigned>(arg_out) != is_unsigned) {
               throw CircuitInvalidity("Bits passed to `add_c_and` must either all be `int` or all `Bit`.");
@@ -593,7 +423,6 @@
               if (bin0 == bout) return add_gate_method_any(&circ, AndWithOp(), std::vector<UnitID>{bin1, bout}, kwargs);
               else if (bin1 == bout) return add_gate_method_any(&circ, AndWithOp(), std::vector<UnitID>{bin0, bout}, kwargs);
               else return add_gate_method_any(&circ, AndOp(), std::vector<UnitID>{bin0, bin1, bout}, kwargs);
->>>>>>> d1916f2e
             }
           },
           "Appends a binary AND operation to the end of the circuit."
@@ -604,53 +433,11 @@
           " Allowed parameters are `opgroup`,  `condition` , `condition_bits`,"
           " `condition_value`"
           "\n:return: the new :py:class:`Circuit`",
-<<<<<<< HEAD
-          nb::arg("arg0_in"), nb::arg("arg1_in"), nb::arg("arg_out"),
-          nb::arg("kwargs"))
-      .def(
-          "add_c_and",
-          [](Circuit &circ, const Bit& arg0_in, const Bit& arg1_in, const Bit& arg_out,
-             const nb::kwargs &kwargs) {
-            Op_ptr op;
-            std::vector<Bit> args;
-            if (arg0_in == arg_out) {
-              op = AndWithOp();
-              args = {arg1_in, arg_out};
-            } else if (arg1_in == arg_out) {
-              op = AndWithOp();
-              args = {arg0_in, arg_out};
-            } else {
-              op = AndOp();
-              args = {arg0_in, arg1_in, arg_out};
-            }
-            return add_gate_method<Bit>(&circ, op, args, kwargs);
-          },
-          "See :py:meth:`add_c_and`.", nb::arg("arg0_in"), nb::arg("arg1_in"),
-          nb::arg("arg_out"), nb::arg("kwargs"))
-      .def(
-          "add_c_or",
-          [](Circuit &circ, unsigned arg0_in, unsigned arg1_in,
-             unsigned arg_out, const nb::kwargs &kwargs) {
-            Op_ptr op;
-            std::vector<unsigned> args;
-            if (arg0_in == arg_out) {
-              op = OrWithOp();
-              args = {arg1_in, arg_out};
-            } else if (arg1_in == arg_out) {
-              op = OrWithOp();
-              args = {arg0_in, arg_out};
-            } else {
-              op = OrOp();
-              args = {arg0_in, arg1_in, arg_out};
-            }
-            return add_gate_method<unsigned>(&circ, op, args, kwargs);
-          },
-=======
-          py::arg("arg0_in"), py::arg("arg1_in"), py::arg("arg_out"))
+          nb::arg("arg0_in"), nb::arg("arg1_in"), nb::arg("arg_out"), nb::arg("kwargs"))
           .def(
             "add_c_or",
             [](Circuit &circ, const std::variant<unsigned, Bit> &arg0_in, const std::variant<unsigned, Bit> &arg1_in,
-               const std::variant<unsigned, Bit> &arg_out, const py::kwargs &kwargs) {
+               const std::variant<unsigned, Bit> &arg_out, const nb::kwargs &kwargs) {
               bool is_unsigned = std::holds_alternative<unsigned>(arg0_in);
               if (std::holds_alternative<unsigned>(arg1_in) != is_unsigned || std::holds_alternative<unsigned>(arg_out) != is_unsigned) {
                 throw CircuitInvalidity("Bits passed to `add_c_or` must either all be `int` or all `Bit`.");
@@ -672,7 +459,6 @@
                 else return add_gate_method_any(&circ, OrOp(), std::vector<UnitID>{bin0, bin1, bout}, kwargs);
               }
             },
->>>>>>> d1916f2e
           "Appends a binary OR operation to the end of the circuit."
           "\n\n:param arg0_in: first input bit"
           "\n:param arg1_in: second input bit"
@@ -681,48 +467,11 @@
           " Allowed parameters are `opgroup`,  `condition` , `condition_bits`,"
           " `condition_value`"
           "\n:return: the new :py:class:`Circuit`",
-          nb::arg("arg0_in"), nb::arg("arg1_in"), nb::arg("arg_out"),
-          nb::arg("kwargs"))
-      .def(
-<<<<<<< HEAD
-          "add_c_or",
-          [](Circuit &circ, const Bit& arg0_in, const Bit& arg1_in, const Bit& arg_out,
-             const nb::kwargs &kwargs) {
-            Op_ptr op;
-            std::vector<Bit> args;
-            if (arg0_in == arg_out) {
-              op = OrWithOp();
-              args = {arg1_in, arg_out};
-            } else if (arg1_in == arg_out) {
-              op = OrWithOp();
-              args = {arg0_in, arg_out};
-            } else {
-              op = OrOp();
-              args = {arg0_in, arg1_in, arg_out};
-            }
-            return add_gate_method<Bit>(&circ, op, args, kwargs);
-          },
-          "See :py:meth:`add_c_or`.", nb::arg("arg0_in"), nb::arg("arg1_in"),
-          nb::arg("arg_out"), nb::arg("kwargs"))
-      .def(
-          "add_c_xor",
-          [](Circuit &circ, unsigned arg0_in, unsigned arg1_in,
-             unsigned arg_out, const nb::kwargs &kwargs) {
-            Op_ptr op;
-            std::vector<unsigned> args;
-            if (arg0_in == arg_out) {
-              op = XorWithOp();
-              args = {arg1_in, arg_out};
-            } else if (arg1_in == arg_out) {
-              op = XorWithOp();
-              args = {arg0_in, arg_out};
-            } else {
-              op = XorOp();
-              args = {arg0_in, arg1_in, arg_out};
-=======
+          nb::arg("arg0_in"), nb::arg("arg1_in"), nb::arg("arg_out"), nb::arg("kwargs"))
+      .def(
           "add_c_xor",
           [](Circuit &circ, const std::variant<unsigned, Bit> &arg0_in, const std::variant<unsigned, Bit> &arg1_in,
-             const std::variant<unsigned, Bit> &arg_out, const py::kwargs &kwargs) {
+             const std::variant<unsigned, Bit> &arg_out, const nb::kwargs &kwargs) {
             bool is_unsigned = std::holds_alternative<unsigned>(arg0_in);
             if (std::holds_alternative<unsigned>(arg1_in) != is_unsigned || std::holds_alternative<unsigned>(arg_out) != is_unsigned) {
               throw CircuitInvalidity("Bits passed to `add_c_xor` must either all be `int` or all `Bit`.");
@@ -742,7 +491,6 @@
               if (bin0 == bout) return add_gate_method_any(&circ, XorWithOp(), std::vector<UnitID>{bin1, bout}, kwargs);
               else if (bin1 == bout) return add_gate_method_any(&circ, XorWithOp(), std::vector<UnitID>{bin0, bout}, kwargs);
               else return add_gate_method_any(&circ, XorOp(), std::vector<UnitID>{bin0, bin1, bout}, kwargs);
->>>>>>> d1916f2e
             }
           },
           "Appends a binary XOR operation to the end of the circuit."
@@ -753,39 +501,11 @@
           " Allowed parameters are `opgroup`,  `condition` , `condition_bits`,"
           " `condition_value`"
           "\n:return: the new :py:class:`Circuit`",
-          nb::arg("arg0_in"), nb::arg("arg1_in"), nb::arg("arg_out"),
-          nb::arg("kwargs"))
-      .def(
-<<<<<<< HEAD
-          "add_c_xor",
-          [](Circuit &circ, const Bit& arg0_in, const Bit& arg1_in, const Bit& arg_out,
-             const nb::kwargs &kwargs) {
-            Op_ptr op;
-            std::vector<Bit> args;
-            if (arg0_in == arg_out) {
-              op = XorWithOp();
-              args = {arg1_in, arg_out};
-            } else if (arg1_in == arg_out) {
-              op = XorWithOp();
-              args = {arg0_in, arg_out};
-            } else {
-              op = XorOp();
-              args = {arg0_in, arg1_in, arg_out};
-            }
-            return add_gate_method<Bit>(&circ, op, args, kwargs);
-          },
-          "See :py:meth:`add_c_xor`.", nb::arg("arg0_in"), nb::arg("arg1_in"),
-          nb::arg("arg_out"), nb::arg("kwargs"))
-      .def(
-          "add_c_not",
-          [](Circuit &circ, unsigned arg_in, unsigned arg_out,
-             const nb::kwargs &kwargs) {
-            return add_gate_method<unsigned>(
-                &circ, NotOp(), {arg_in, arg_out}, kwargs);
-=======
+          nb::arg("arg0_in"), nb::arg("arg1_in"), nb::arg("arg_out"), nb::arg("kwargs"))
+      .def(
           "add_c_not",
           [](Circuit &circ, const std::variant<unsigned, Bit> &arg_in, const std::variant<unsigned, Bit> &arg_out,
-             const py::kwargs &kwargs) {
+             const nb::kwargs &kwargs) {
             bool is_unsigned = std::holds_alternative<unsigned>(arg_in);
             if (std::holds_alternative<unsigned>(arg_out) != is_unsigned) {
               throw CircuitInvalidity("Bits passed to `add_c_not` must either all be `int` or all `Bit`.");
@@ -800,7 +520,6 @@
               Bit bout = std::get<Bit>(arg_out);
               return add_gate_method_any(&circ, NotOp(), std::vector<UnitID>{bin, bout}, kwargs);
             }
->>>>>>> d1916f2e
           },
           "Appends a NOT operation to the end of the circuit."
           "\n\n:param arg_in: input bit"
@@ -811,50 +530,11 @@
           "\n:return: the new :py:class:`Circuit`",
           nb::arg("arg_in"), nb::arg("arg_out"), nb::arg("kwargs"))
       .def(
-<<<<<<< HEAD
-          "add_c_not",
-          [](Circuit &circ, Bit arg_in, Bit arg_out, const nb::kwargs &kwargs) {
-            return add_gate_method<Bit>(
-                &circ, NotOp(), {std::move(arg_in), std::move(arg_out)}, kwargs);
-          },
-          "See :py:meth:`add_c_not`.", nb::arg("arg_in"), nb::arg("arg_out"),
-          nb::arg("kwargs"))
-      .def(
-          "add_c_range_predicate",
-          [](Circuit &circ, _tket_uint_t a, _tket_uint_t b,
-             const nb::tket_custom::SequenceVec<unsigned> &args_in, unsigned arg_out,
-             const nb::kwargs &kwargs) {
-            unsigned n_args_in = args_in.size();
-            std::shared_ptr<RangePredicateOp> op =
-                std::make_shared<RangePredicateOp>(n_args_in, a, b);
-            std::vector<unsigned> args = args_in;
-            args.push_back(arg_out);
-            return add_gate_method<unsigned>(&circ, op, args, kwargs);
-          },
-          "Appends a range-predicate operation to the end of the circuit."
-          "\n\n:param minval: lower bound of input in little-endian encoding"
-          "\n:param maxval: upper bound of input in little-endian encoding"
-          "\n:param args_in: input bits"
-          "\n:param arg_out: output bit (distinct from input bits)"
-          "\n:param kwargs: additional arguments passed to `add_gate_method` ."
-          " Allowed parameters are `opgroup`,  `condition` , `condition_bits`,"
-          " `condition_value`"
-          "\n:return: the new :py:class:`Circuit`",
-          nb::arg("minval"), nb::arg("maxval"), nb::arg("args_in"),
-          nb::arg("arg_out"), nb::arg("kwargs"))
-      .def(
-          "add_c_range_predicate",
-          [](Circuit &circ, _tket_uint_t a, _tket_uint_t b,
-             const nb::tket_custom::SequenceVec<Bit> &args_in, const Bit& arg_out,
-             const nb::kwargs &kwargs) {
-            unsigned n_args_in = args_in.size();
-=======
           "add_c_range_predicate",
           [](Circuit &circ, _tket_uint_t a, _tket_uint_t b,
              const var_seq_bs_t &args_in, const std::variant<unsigned, Bit> &arg_out,
-             const py::kwargs &kwargs) {
+             const nb::kwargs &kwargs) {
             unsigned n_args_in = var_seq_len(args_in);
->>>>>>> d1916f2e
             std::shared_ptr<RangePredicateOp> op =
                 std::make_shared<RangePredicateOp>(n_args_in, a, b);
             return add_gate_method_any(&circ, op, var_bs_b_to_var_vec(args_in, arg_out, "add_c_range_predicate"), kwargs);
@@ -898,8 +578,7 @@
           " Allowed parameters are `opgroup`,  `condition` , `condition_bits`,"
           " `condition_value`"
           "\n:return: the new :py:class:`Circuit`",
-          nb::arg("reg0_in"), nb::arg("reg1_in"), nb::arg("reg_out"),
-          nb::arg("kwargs"))
+          nb::arg("reg0_in"), nb::arg("reg1_in"), nb::arg("reg_out"), nb::arg("kwargs"))
       .def(
           "add_c_or_to_registers",
           [](Circuit &circ, const BitRegister &reg0_in,
@@ -928,8 +607,7 @@
           " Allowed parameters are `opgroup`,  `condition` , `condition_bits`,"
           " `condition_value`"
           "\n:return: the new :py:class:`Circuit`",
-          nb::arg("reg0_in"), nb::arg("reg1_in"), nb::arg("reg_out"),
-          nb::arg("kwargs"))
+          nb::arg("reg0_in"), nb::arg("reg1_in"), nb::arg("reg_out"), nb::arg("kwargs"))
       .def(
           "add_c_xor_to_registers",
           [](Circuit &circ, const BitRegister &reg0_in,
@@ -958,8 +636,7 @@
           " Allowed parameters are `opgroup`,  `condition` , `condition_bits`,"
           " `condition_value`"
           "\n:return: the new :py:class:`Circuit`",
-          nb::arg("reg0_in"), nb::arg("reg1_in"), nb::arg("reg_out"),
-          nb::arg("kwargs"))
+          nb::arg("reg0_in"), nb::arg("reg1_in"), nb::arg("reg_out"), nb::arg("kwargs"))
       .def(
           "add_c_not_to_registers",
           [](Circuit &circ, const BitRegister &reg_in,
