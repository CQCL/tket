// Copyright 2019-2024 Cambridge Quantum Computing
//
// Licensed under the Apache License, Version 2.0 (the "License");
// you may not use this file except in compliance with the License.
// You may obtain a copy of the License at
//
//     http://www.apache.org/licenses/LICENSE-2.0
//
// Unless required by applicable law or agreed to in writing, software
// distributed under the License is distributed on an "AS IS" BASIS,
// WITHOUT WARRANTIES OR CONDITIONS OF ANY KIND, either express or implied.
// See the License for the specific language governing permissions and
// limitations under the License.

#include <pybind11/pybind11.h>
#include <pybind11/pytypes.h>
#include <pybind11/stl.h>

#include <memory>
#include <optional>
#include <vector>

#include "UnitRegister.hpp"
#include "add_gate.hpp"
#include "circuit_registers.hpp"
#include "tket/Circuit/Boxes.hpp"
#include "tket/Circuit/Circuit.hpp"
#include "tket/Circuit/ClassicalExpBox.hpp"
#include "tket/Circuit/ConjugationBox.hpp"
#include "tket/Circuit/DiagonalBox.hpp"
#include "tket/Circuit/DummyBox.hpp"
#include "tket/Circuit/Multiplexor.hpp"
#include "tket/Circuit/PauliExpBoxes.hpp"
#include "tket/Circuit/StatePreparation.hpp"
#include "tket/Circuit/ToffoliBox.hpp"
#include "tket/Converters/PhasePoly.hpp"
#include "tket/Gate/OpPtrFunctions.hpp"
#include "tket/Ops/ClExpr.hpp"
#include "tket/Utils/UnitID.hpp"
#include "typecast.hpp"
namespace py = pybind11;

namespace tket {

typedef py::tket_custom::SequenceVec<UnitID> py_unit_vector_t;
typedef py::tket_custom::SequenceVec<Bit> py_bit_vector_t;
typedef py::tket_custom::SequenceVec<Qubit> py_qubit_vector_t;
typedef py::tket_custom::SequenceVec<QubitRegister> py_qreg_vector_t;
typedef py::tket_custom::SequenceVec<BitRegister> py_creg_vector_t;

const bit_vector_t no_bits;

template <typename ID>
static Circuit *add_gate_method_sequence_args(
    Circuit *circ, const Op_ptr &op,
    const py::tket_custom::SequenceVec<ID> &args, const py::kwargs &kwargs) {
  return add_gate_method(circ, op, args, kwargs);
}

template <typename ID>
static Circuit *add_gate_method_noparams(
    Circuit *circ, OpType type, const py::tket_custom::SequenceVec<ID> &args,
    const py::kwargs &kwargs) {
  return add_gate_method(
      circ, get_op_ptr(type, std::vector<Expr>{}, args.size()), args, kwargs);
}

template <typename ID>
static Circuit *add_gate_method_oneparam(
    Circuit *circ, OpType type, const Expr &p,
    const py::tket_custom::SequenceVec<ID> &args, const py::kwargs &kwargs) {
  return add_gate_method(circ, get_op_ptr(type, p, args.size()), args, kwargs);
}

template <typename ID>
static Circuit *add_gate_method_manyparams(
    Circuit *circ, OpType type, const py::tket_custom::SequenceVec<Expr> &ps,
    const py::tket_custom::SequenceVec<ID> &args, const py::kwargs &kwargs) {
  return add_gate_method(circ, get_op_ptr(type, ps, args.size()), args, kwargs);
}

template <typename ID>
static Circuit *add_box_method(
    Circuit *circ, Op_ptr box_ptr, const std::vector<ID> &args,
    const py::kwargs &kwargs) {
  return add_gate_method(circ, box_ptr, args, kwargs);
}

void init_circuit_add_op(py::class_<Circuit, std::shared_ptr<Circuit>> &c) {
  c.def(
       "add_gate", &add_gate_method_sequence_args<unsigned>,
       "Appends a single operation to the end of the circuit on some "
       "particular qubits/bits. The number of qubits/bits specified "
       "must match the arity of the gate.",
       py::arg("Op"), py::arg("args"))
      .def(
          "add_gate", &add_gate_method_sequence_args<UnitID>,
          "Appends a single operation to the end of the circuit on some "
          "particular qubits/bits. The number of qubits/bits specified "
          "must match the arity of the gate.",
          py::arg("Op"), py::arg("args"))
      .def(
          "add_gate", &add_gate_method_noparams<unsigned>,
          "Appends a single (non-parameterised) gate to the end of the "
          "circuit on some particular qubits from the default register "
          "('q'). The number of qubits specified must match the arity "
          "of the gate. For `OpType.Measure` operations the bit from "
          "the default register should follow the qubit."
          "\n\n>>> c.add_gate(OpType.H, [0]) # equivalent to "
          "c.H(0)\n>>> c.add_gate(OpType.CX, [0,1]) # equivalent to "
          "c.CX(0,1)"
          "\n\n:param type: The type of operation to add"
          "\n:param args: The list of indices for the qubits/bits to "
          "which the operation is applied"
          "\n:param kwargs: Additional properties for classical "
          "conditions"
          "\n:return: the new :py:class:`Circuit`",
          py::arg("type"), py::arg("args"))
      .def(
          "add_gate", &add_gate_method_noparams<UnitID>,
          "Appends a single (non-parameterised) gate to the end of the "
          "circuit on some particular qubits from the default register "
          "('q'). The number of qubits specified must match the arity "
          "of the gate. For `OpType.Measure` operations the bit from "
          "the default register should follow the qubit."
          "\n\n>>> c.add_gate(OpType.H, [0]) # equivalent to "
          "c.H(0)\n>>> c.add_gate(OpType.CX, [0,1]) # equivalent to "
          "c.CX(0,1)"
          "\n\n:param type: The type of operation to add"
          "\n:param args: The qubits/bits to apply the gate to"
          "\n:param kwargs: Additional properties for classical "
          "conditions"
          "\n:return: the new :py:class:`Circuit`",
          py::arg("type"), py::arg("args"))
      .def(
          "add_gate", &add_gate_method_oneparam<unsigned>,
          "Appends a single gate, parameterised by an expression, to "
          "the end of circuit on some particular qubits from the "
          "default register ('q')."
          "\n\n:param type: The type of gate to add"
          "\n:param angle: The parameter for the gate in halfturns"
          "\n:param args: The list of indices for the qubits to which "
          "the operation is applied"
          "\n:param kwargs: Additional properties for classical "
          "conditions"
          "\n:return: the new :py:class:`Circuit`",
          py::arg("type"), py::arg("angle"), py::arg("args"))
      .def(
          "add_gate", &add_gate_method_oneparam<UnitID>,
          "Appends a single gate, parameterised by an expression, to "
          "the end of circuit on some particular qubits from the "
          "default register ('q')."
          "\n\n:param type: The type of gate to add"
          "\n:param angle: The parameter for the gate in halfturns"
          "\n:param args: The qubits/bits to apply the gate to"
          "\n:param kwargs: Additional properties for classical "
          "conditions"
          "\n:return: the new :py:class:`Circuit`",
          py::arg("type"), py::arg("angle"), py::arg("args"))
      .def(
          "add_gate", &add_gate_method_manyparams<unsigned>,
          "Appends a single gate, parameterised with a vector of "
          "expressions corresponding to halfturns, to the end of "
          "circuit on some particular qubits from the default register "
          "('q')."
          "\n\n:param type: The type of gate to add"
          "\n:param angles: The parameters for the gate in halfturns"
          "\n:param args: The list of indices for the qubits to which "
          "the operation is applied"
          "\n:param kwargs: Additional properties for classical "
          "conditions"
          "\n:return: the new :py:class:`Circuit`",
          py::arg("type"), py::arg("angles"), py::arg("args"))
      .def(
          "add_gate", &add_gate_method_manyparams<UnitID>,
          "Appends a single gate to the end of the circuit"
          "\n\n:param type: The type of gate to add"
          "\n:param params: The parameters for the gate in halfturns"
          "\n:param args: The qubits/bits to apply the gate to"
          "\n:param kwargs: Additional properties for classical "
          "conditions"
          "\n:return: the new :py:class:`Circuit`",
          py::arg("type"), py::arg("angles"), py::arg("args"))
      .def(
          "add_barrier",
          [](Circuit *circ,
             const py::tket_custom::SequenceVec<unsigned> &qubits,
             const py::tket_custom::SequenceVec<unsigned> &bits,
             const std::string &data) {
            circ->add_barrier(qubits, bits, data);
            return circ;
          },
          "Append a Barrier on the given units"
          "\n\n:param data: additional data stored in the barrier"
          "\n:return: the new :py:class:`Circuit`",
          py::arg("qubits"), py::arg("bits") = no_bits, py::arg("data") = "")
      .def(
          "add_conditional_barrier",
          [](Circuit *circ,
             const py::tket_custom::SequenceVec<unsigned> &barrier_qubits,
             const py::tket_custom::SequenceVec<unsigned> &barrier_bits,
             const py::tket_custom::SequenceVec<unsigned> &condition_bits,
             unsigned value, const std::string &_data) {
            circ->add_conditional_barrier(
                barrier_qubits, barrier_bits, condition_bits, value, _data);
            return circ;
          },
          "Append a Conditional Barrier on the given barrier qubits and "
          "barrier bits, conditioned on the given condition bits."
          "\n\n:param barrier_qubits: Qubit in Barrier operation."
          "\n:param barrier_bits: Bit in Barrier operation."
          "\n:param condition_bits: Bit covering classical control condition "
          "of barrier operation."
          "\n:param value: Value that classical condition must have to "
          "hold (little-endian)."
          "\n:param data: Additional data stored in Barrier operation."
          "\n:return: the new :py:class:`Circuit`",
          py::arg("barrier_qubits"), py::arg("barrier_bits"),
          py::arg("condition_bits"), py::arg("value"), py::arg("data") = "")
      .def(
          "add_circbox",
          [](Circuit *circ, const CircBox &box,
             const py::tket_custom::SequenceVec<unsigned> &args,
             const py::kwargs &kwargs) {
            return add_box_method(
                circ, std::make_shared<CircBox>(box), args, kwargs);
          },
          "Append a :py:class:`CircBox` to the circuit."
          "\n\nThe qubits and bits of the :py:class:`CircBox` are wired into "
          "the circuit in lexicographic order. Bits follow qubits in the order "
          "of arguments."
          "\n\n:param circbox: The box to append"
          "\n:param args: Indices of the (default-register) qubits/bits to "
          "append the box to"
          "\n:return: the new :py:class:`Circuit`",
          py::arg("circbox"), py::arg("args"))
      .def(
          "add_unitary1qbox",
          [](Circuit *circ, const Unitary1qBox &box, unsigned q0,
             const py::kwargs &kwargs) {
            return add_box_method<unsigned>(
                circ, std::make_shared<Unitary1qBox>(box), {q0}, kwargs);
          },
          "Append a :py:class:`Unitary1qBox` to the "
          "circuit.\n\n:param "
          "unitarybox: The box to append\n:param qubit_0: Index of "
          "the qubit to append the box to"
          "\n:return: the new :py:class:`Circuit`",
          py::arg("unitarybox"), py::arg("qubit_0"))
      .def(
          "add_unitary2qbox",
          [](Circuit *circ, const Unitary2qBox &box, unsigned q0, unsigned q1,
             const py::kwargs &kwargs) {
            return add_box_method<unsigned>(
                circ, std::make_shared<Unitary2qBox>(box), {q0, q1}, kwargs);
          },
          "Append a :py:class:`Unitary2qBox` to the circuit.\n\nThe "
          "matrix representation is ILO-BE.\n\n:param unitarybox: "
          "The box to append\n:param qubit_0: Index of the first "
          "target "
          "qubit\n:param qubit_1: Index of the second target qubit"
          "\n:return: the new :py:class:`Circuit`",
          py::arg("unitarybox"), py::arg("qubit_0"), py::arg("qubit_1"))
      .def(
          "add_unitary3qbox",
          [](Circuit *circ, const Unitary3qBox &box, unsigned q0, unsigned q1,
             unsigned q2, const py::kwargs &kwargs) {
            return add_box_method<unsigned>(
                circ, std::make_shared<Unitary3qBox>(box), {q0, q1, q2},
                kwargs);
          },
          "Append a :py:class:`Unitary3qBox` to the circuit."
          "\n\n:param unitarybox: box to append"
          "\n:param qubit_0: index of target qubit 0"
          "\n:param qubit_1: index of target qubit 1"
          "\n:param qubit_2: index of target qubit 2"
          "\n:return: the new :py:class:`Circuit`",
          py::arg("unitarybox"), py::arg("qubit_0"), py::arg("qubit_1"),
          py::arg("qubit_2"))
      .def(
          "add_expbox",
          [](Circuit *circ, const ExpBox &box, unsigned q0, unsigned q1,
             const py::kwargs &kwargs) {
            return add_box_method<unsigned>(
                circ, std::make_shared<ExpBox>(box), {q0, q1}, kwargs);
          },
          "Append an :py:class:`ExpBox` to the circuit.\n\nThe "
          "matrix representation is ILO-BE.\n\n:param expbox: The "
          "box to append\n:param qubit_0: Index of the first target "
          "qubit\n:param qubit_1: Index of the second target qubit"
          "\n:return: the new :py:class:`Circuit`",
          py::arg("expbox"), py::arg("qubit_0"), py::arg("qubit_1"))
      .def(
          "add_pauliexpbox",
          [](Circuit *circ, const PauliExpBox &box,
             const py::tket_custom::SequenceVec<unsigned> &qubits,
             const py::kwargs &kwargs) {
            return add_box_method<unsigned>(
                circ, std::make_shared<PauliExpBox>(box), qubits, kwargs);
          },
          "Append a :py:class:`PauliExpBox` to the "
          "circuit.\n\n:param pauliexpbox: The box to append\n:param "
          "qubits: Indices of the qubits to append the box to"
          "\n:return: the new :py:class:`Circuit`",
          py::arg("pauliexpbox"), py::arg("qubits"))
      .def(
          "add_pauliexppairbox",
          [](Circuit *circ, const PauliExpPairBox &box,
             const py::tket_custom::SequenceVec<unsigned> &qubits,
             const py::kwargs &kwargs) {
            return add_box_method<unsigned>(
                circ, std::make_shared<PauliExpPairBox>(box), qubits, kwargs);
          },
          "Append a :py:class:`PauliExpPairBox` to the "
          "circuit.\n\n:param pauliexppairbox: The box to append\n:param "
          "qubits: Indices of the qubits to append the box to"
          "\n:return: the new :py:class:`Circuit`",
          py::arg("pauliexppairbox"), py::arg("qubits"))
      .def(
          "add_pauliexpcommutingsetbox",
          [](Circuit *circ, const PauliExpCommutingSetBox &box,
             const py::tket_custom::SequenceVec<unsigned> &qubits,
             const py::kwargs &kwargs) {
            return add_box_method<unsigned>(
                circ, std::make_shared<PauliExpCommutingSetBox>(box), qubits,
                kwargs);
          },
          "Append a :py:class:`PauliExpCommutingSetBox` to the "
          "circuit.\n\n:param pauliexpcommutingsetbox: The box to "
          "append\n:param "
          "qubits: Indices of the qubits to append the box to"
          "\n:return: the new :py:class:`Circuit`",
          py::arg("pauliexpcommutingsetbox"), py::arg("qubits"))
      .def(
          "add_termsequencebox",
          [](Circuit *circ, const TermSequenceBox &box,
             const py::tket_custom::SequenceVec<unsigned> &qubits,
             const py::kwargs &kwargs) {
            return add_box_method<unsigned>(
                circ, std::make_shared<TermSequenceBox>(box), qubits, kwargs);
          },
          "Append a :py:class:`TermSequenceBox` to the "
          "circuit.\n\n:param termsequencebox: The box to "
          "append\n:param "
          "qubits: Indices of the qubits to append the box to"
          "\n:return: the new :py:class:`Circuit`",
          py::arg("termsequencebox"), py::arg("qubits"))
      .def(
          "add_toffolibox",
          [](Circuit *circ, const ToffoliBox &box,
             const py::tket_custom::SequenceVec<unsigned> &qubits,
             const py::kwargs &kwargs) {
            return add_box_method<unsigned>(
                circ, std::make_shared<ToffoliBox>(box), qubits, kwargs);
          },
          "Append a :py:class:`ToffoliBox` to the "
          "circuit.\n\n:param toffolibox: The box to append\n:param "
          "qubits: Indices of the qubits to append the box to"
          "\n:return: the new :py:class:`Circuit`",
          py::arg("toffolibox"), py::arg("qubits"))
      .def(
          "add_dummybox",
          [](Circuit *circ, const DummyBox &box,
             const py::tket_custom::SequenceVec<unsigned> &qubits,
             const py::tket_custom::SequenceVec<unsigned> &bits,
             const py::kwargs &kwargs) {
            std::vector<UnitID> args;
            for (unsigned i : qubits) {
              args.push_back(Qubit(i));
            }
            for (unsigned i : bits) {
              args.push_back(Bit(i));
            }
            return add_box_method<UnitID>(
                circ, std::make_shared<DummyBox>(box), args, kwargs);
          },
          "Append a :py:class:`DummyBox` to the circuit."
          "\n\n:param dummybox: The box to append"
          "\n:param qubits: Indices (in the default register) of the qubits to "
          "append the box to"
          "\n:param bits: Indices of the bits (in the default register) to "
          "append the box to"
          "\n:return: the new :py:class:`Circuit`",
          py::arg("dummybox"), py::arg("qubits"), py::arg("bits"))
      .def(
          "add_qcontrolbox",
          [](Circuit *circ, const QControlBox &box,
             const py::tket_custom::SequenceVec<unsigned> &args,
             const py::kwargs &kwargs) {
            return add_box_method<unsigned>(
                circ, std::make_shared<QControlBox>(box), args, kwargs);
          },
          "Append a :py:class:`QControlBox` to the circuit.\n\n"
          ":param qcontrolbox: The box to append\n"
          ":param args: Indices of the qubits to append the box to"
          "\n:return: the new :py:class:`Circuit`",
          py::arg("qcontrolbox"), py::arg("args"))
      .def(
          "add_phasepolybox",
          [](Circuit *circ, const PhasePolyBox &box,
             const py::tket_custom::SequenceVec<unsigned> &qubits,
             const py::kwargs &kwargs) {
            return add_box_method<unsigned>(
                circ, std::make_shared<PhasePolyBox>(box), qubits, kwargs);
          },
          "Append a :py:class:`PhasePolyBox` to the "
          "circuit.\n\n:param phasepolybox: The box to append\n:param "
          "qubits: Indices of the qubits to append the box to"
          "\n:return: the new :py:class:`Circuit`",
          py::arg("phasepolybox"), py::arg("qubits"))

      .def(
          "add_classicalexpbox_bit",
          [](Circuit *circ, const py::tket_custom::BitLogicExpression &exp,
             const py::tket_custom::SequenceVec<Bit> &outputs,
             const py::kwargs &kwargs) {
            PyErr_WarnEx(
                PyExc_DeprecationWarning,
                "The add_classicalexpbox_bit method is deprecated. Please use "
                "Circuit::add_clexpr() instead.",
                1);
            auto inputs = exp.attr("all_inputs")().cast<std::set<Bit>>();
            py::tket_custom::SequenceVec<Bit> o_vec, io_vec;

            // if outputs are also in inputs, add to i/o wires
            for (const Bit &out : outputs) {
              auto find = inputs.find(out);
              if (find != inputs.end()) {
                inputs.erase(find);
                io_vec.push_back(out);
              } else {
                o_vec.push_back(out);
              }
            }
            unsigned n_i = inputs.size();
            unsigned n_io = io_vec.size();
            unsigned n_o = o_vec.size();
            o_vec.insert(o_vec.begin(), io_vec.begin(), io_vec.end());
            o_vec.insert(o_vec.begin(), inputs.begin(), inputs.end());
            return add_box_method<Bit>(
                circ,
                std::make_shared<
                    ClassicalExpBox<py::tket_custom::LogicExpression>>(
                    n_i, n_io, n_o, exp),
                o_vec, kwargs);
          },
          "Append a :py:class:`ClassicalExpBox` over Bit to the circuit.\n"
          "DEPRECATED: Please use :py:meth:`add_clexpr` instead. This method "
          "will be removed after pytket 1.40.\n\n"
          ":param classicalexpbox: The box to append\n"
          ":param args: Indices of the qubits to append the box to"
          "\n:return: the new :py:class:`Circuit`",
          py::arg("expression"), py::arg("target"))
      .def(
          "add_classicalexpbox_register",
          [](Circuit *circ,
             const py::tket_custom::BitRegisterLogicExpression &exp,
             const py::tket_custom::SequenceVec<Bit> &outputs,
             const py::kwargs &kwargs) {
            PyErr_WarnEx(
                PyExc_DeprecationWarning,
                "The add_classicalexpbox_register method is deprecated. Please "
                "use Circuit::add_clexpr() instead.",
                1);
            auto inputs =
                exp.attr("all_inputs")().cast<std::set<BitRegister>>();
            std::set<Bit> all_bits;
            for (const BitRegister &reg : inputs) {
              for (std::size_t i = 0; i < reg.size(); i++) {
                all_bits.insert(reg[i]);
              }
            }
            py::tket_custom::SequenceVec<Bit> o_vec, io_vec;
            for (const Bit &out : outputs) {
              auto find = all_bits.find(out);
              if (find != all_bits.end()) {
                all_bits.erase(find);
                io_vec.push_back(out);
              } else {
                o_vec.push_back(out);
              }
            }
            unsigned n_i = all_bits.size();
            unsigned n_io = io_vec.size();
            unsigned n_o = o_vec.size();
            o_vec.insert(o_vec.begin(), io_vec.begin(), io_vec.end());
            o_vec.insert(o_vec.begin(), all_bits.begin(), all_bits.end());
            return add_box_method<Bit>(
                circ,
                std::make_shared<
                    ClassicalExpBox<py::tket_custom::LogicExpression>>(
                    n_i, n_io, n_o, exp),
                o_vec, kwargs);
          },
          "Append a :py:class:`ClassicalExpBox` over BitRegister to the "
          "circuit.\n"
          "DEPRECATED: Please use :py:meth:`add_clexpr` instead. This method "
          "will be removed after pytket 1.40.\n\n"
          ":param classicalexpbox: The box to append\n"
          ":param args: Indices of the qubits to append the box to"
          "\n:return: the new :py:class:`Circuit`",
          py::arg("expression"), py::arg("target"))
      .def(
          "add_clexpr",
          [](Circuit *circ, const WiredClExpr &expr,
             const py::tket_custom::SequenceVec<Bit> &args,
             const py::kwargs &kwargs) {
            Op_ptr op = std::make_shared<ClExprOp>(expr);
            return add_gate_method<Bit>(circ, op, args, kwargs);
          },
          "Append a :py:class:`WiredClExpr` to the circuit.\n\n"
          ":param expr: The expression to append\n"
          ":param args: The bits to apply the expression to\n"
          ":return: the new :py:class:`Circuit`",
          py::arg("expr"), py::arg("args"))
      .def(
<<<<<<< HEAD
=======
          "add_clexpr_from_logicexp",
          [](Circuit *circ, const py::tket_custom::LogicExpression &exp,
             const py::tket_custom::SequenceVec<Bit> &output_bits,
             const py::kwargs &kwargs) {
            py::list outputs;
            for (const auto &bit : output_bits) {
              outputs.append(bit);
            }
            py::module clexpr = py::module::import("pytket.circuit.clexpr");
            py::object add_op =
                clexpr.attr("_add_clexpr_to_circuit_from_logicexp");
            add_op(circ, exp, outputs, **kwargs);
            return circ;
          },
          "Append a :py:class:`ClExprOp` defined in terms of a logical "
          "expression.\n\n"
          "Example:\n"
          ">>> c = Circuit()\n"
          ">>> x_reg = c.add_c_register('x', 3)\n"
          ">>> y_reg = c.add_c_register('y', 3)\n"
          ">>> z_reg = c.add_c_register('z', 3)\n"
          ">>> c.add_clexpr_from_logicexp(x_reg | y_reg, z_reg.to_list())\n"
          ">>> [ClExpr x[0], x[1], x[2], y[0], y[1], y[2], z[0], z[1], z[2]; "
          "]\n\n"
          ":param exp: logical expression\n"
          ":param output_bits: list of bits in output\n"
          ":return: the updated circuit",
          py::arg("exp"), py::arg("output_bits"))
      .def(
>>>>>>> e9ceb8b3
          "add_custom_gate",
          [](Circuit *circ, const composite_def_ptr_t &definition,
             const py::tket_custom::SequenceVec<Expr> &params,
             const py::tket_custom::SequenceVec<unsigned> &qubits,
             const py::kwargs &kwargs) {
            return add_box_method<unsigned>(
                circ, std::make_shared<CustomGate>(definition, params), qubits,
                kwargs);
          },
          "Append an instance of a :py:class:`CustomGateDef` to the "
          "circuit.\n\n:param def: The custom gate "
          "definition\n:param params: List of parameters to "
          "instantiate the gate with, in halfturns\n:param qubits: "
          "Indices of the qubits to append the box to"
          "\n:return: the new :py:class:`Circuit`",
          py::arg("definition"), py::arg("params"), py::arg("qubits"))
      .def(
          "add_barrier",
          [](Circuit *circ, const py_unit_vector_t &units,
             const std::string &data) {
            circ->add_barrier(units, data);
            return circ;
          },
          "Append a Barrier on the given units"
          "\n\n:param data: additional data stored in the barrier"
          "\n:return: the new :py:class:`Circuit`",
          py::arg("units"), py::arg("data") = "")
      .def(
          "add_conditional_barrier",
          [](Circuit *circ, const py_unit_vector_t &barrier_args,
             const py_bit_vector_t &condition_bits, unsigned value,
             const std::string &_data) {
            circ->add_conditional_barrier(
                barrier_args, condition_bits, value, _data);
            return circ;
          },
          "Append a Conditional Barrier on the given barrier qubits and "
          "barrier bits, conditioned on the given condition bits."
          "\n\n:param barrier_args: Qubit and Bit in Barrier operation."
          "\n:param condition_bits: Bit covering classical control "
          " condition of barrier operation."
          "\n:param value: Value that classical condition must have to "
          "hold (little-endian)."
          "\n:param data: Additional data stored in Barrier operation."
          "\n:return: the new :py:class:`Circuit`",
          py::arg("barrier_args"), py::arg("condition_bits"), py::arg("value"),
          py::arg("data") = "")
      .def(
          "add_circbox",
          [](Circuit *circ, const CircBox &box, const py_unit_vector_t &args,
             const py::kwargs &kwargs) {
            return add_box_method(
                circ, std::make_shared<CircBox>(box), args, kwargs);
          },
          "Append a :py:class:`CircBox` to the circuit."
          "\n\nThe qubits and bits of the :py:class:`CircBox` are wired into "
          "the circuit in lexicographic order. Bits follow qubits in the order "
          "of arguments."
          "\n\n:param circbox: The box to append"
          "\n:param args: The qubits/bits to append the box to"
          "\n:return: the new :py:class:`Circuit`",
          py::arg("circbox"), py::arg("args"))
      .def(
          "add_circbox_regwise",
          [](Circuit *circ, const CircBox &box, const py_qreg_vector_t &qregs,
             const py_creg_vector_t &cregs, const py::kwargs &kwargs) {
            std::vector<UnitID> args;

            for (const QubitRegister &qreg : qregs) {
              const std::string &name = qreg.name();
              for (std::size_t i = 0; i < qreg.size(); i++) {
                args.push_back(Qubit(name, i));
              }
            }
            for (const BitRegister &creg : cregs) {
              const std::string &name = creg.name();
              for (std::size_t i = 0; i < creg.size(); i++) {
                args.push_back(Bit(name, i));
              }
            }
            return add_box_method(
                circ, std::make_shared<CircBox>(box), args, kwargs);
          },
          "Append a :py:class:`CircBox` to the circuit, wiring whole registers "
          "together."
          "\n\n:param circbox: The box to append"
          "\n:param qregs: Sequence of :py:class:`QubitRegister` from the "
          "outer :py:class:`Circuit`, the order corresponding to the "
          "lexicographic order of corresponding registers in the "
          ":py:class:`CircBox`"
          "\n:param cregs: Sequence of :py:class:`BitRegister` from the "
          "outer :py:class:`Circuit`, the order corresponding to the "
          "lexicographic order of corresponding registers in the "
          ":py:class:`CircBox`"
          "\n:return: the new :py:class:`Circuit`",
          py::arg("circbox"), py::arg("qregs"), py::arg("cregs"))
      .def(
          "add_circbox_with_regmap",
          [](Circuit *circ, const CircBox &box,
             const std::map<std::string, std::string> &qregmap,
             const std::map<std::string, std::string> &cregmap,
             const py::kwargs &kwargs) {
            // Get registers of circuit:
            std::vector<QubitRegister> circ_qregs =
                get_unit_registers<QubitRegister>(*circ);
            std::vector<BitRegister> circ_cregs =
                get_unit_registers<BitRegister>(*circ);

            // Map name -> size for circuit registers:
            std::map<std::string, std::size_t> circ_qreg_sizes;
            for (const QubitRegister &qreg : circ_qregs) {
              circ_qreg_sizes[qreg.name()] = qreg.size();
            }
            std::map<std::string, unsigned> circ_creg_sizes;
            for (const BitRegister &creg : circ_cregs) {
              circ_creg_sizes[creg.name()] = creg.size();
            }

            // Get box circuit:
            std::shared_ptr<Circuit> box_circ = box.to_circuit();

            // Get units of box (in lexicographic order):
            const qubit_vector_t box_qubits = box_circ->all_qubits();
            const bit_vector_t box_bits = box_circ->all_bits();

            // Get registers of box:
            std::vector<QubitRegister> box_qregs =
                get_unit_registers<QubitRegister>(*box_circ);
            std::vector<BitRegister> box_cregs =
                get_unit_registers<BitRegister>(*box_circ);

            // Map name -> size for box registers
            std::map<std::string, std::size_t> box_qreg_sizes;
            for (const QubitRegister &qreg : box_qregs) {
              box_qreg_sizes[qreg.name()] = qreg.size();
            }
            std::map<std::string, unsigned> box_creg_sizes;
            for (const BitRegister &creg : box_cregs) {
              box_creg_sizes[creg.name()] = creg.size();
            }

            // Check that all units in the box are in a register:
            for (const Qubit &qb : box_qubits) {
              if (box_qreg_sizes.find(qb.reg_name()) == box_qreg_sizes.end()) {
                throw CircuitInvalidity("Box contains non-register qubits.");
              }
            }
            for (const Bit &cb : box_bits) {
              if (box_creg_sizes.find(cb.reg_name()) == box_creg_sizes.end()) {
                throw CircuitInvalidity("Box contains non-register bits.");
              }
            }

            // Check that the sizes of the registers match up:
            for (const auto &pair : box_qreg_sizes) {
              if (circ_qreg_sizes.at(qregmap.at(pair.first)) != pair.second) {
                throw CircuitInvalidity("Size mismatch in qubit registers");
              }
            }
            for (const auto &pair : box_creg_sizes) {
              if (circ_creg_sizes.at(cregmap.at(pair.first)) != pair.second) {
                throw CircuitInvalidity("Size mismatch in bit registers");
              }
            }

            // Populate the arguments (qubits then bits). Note that they are in
            // lexicographic order; when the box is inserted into the circuit
            // (in Circuit::substitute_box_vertex()) the units are also
            // connected in lexicographic order.
            std::vector<UnitID> args;
            for (const Qubit &qb : box_qubits) {
              args.push_back(Qubit(qregmap.at(qb.reg_name()), qb.index()[0]));
            }
            for (const Bit &cb : box_bits) {
              args.push_back(Bit(cregmap.at(cb.reg_name()), cb.index()[0]));
            }

            // Add the box:
            return add_box_method(
                circ, std::make_shared<CircBox>(box), args, kwargs);
          },
          "Append a :py:class:`CircBox` to the circuit, wiring whole registers "
          "together."
          "\n\nThis method expects two maps (one for qubit registers and one "
          "for bit registers), which must have keys corresponding to all "
          "register names in the box. The box may not contain any qubits or "
          "bits that do not belong to a register, i.e. all must be single-"
          "indexed contiguously from zero."
          "\n\n:param circbox: The box to append"
          "\n:param qregmap: Map specifying which qubit register in the "
          ":py:class:`CircBox` (the map's keys) matches which register in the "
          "outer circuit (the map's values)"
          "\n:param cregmap: Map specifying which bit register in the "
          ":py:class:`CircBox` (the map's keys) matches which register in the "
          "outer circuit (the map's values)"
          "\n:return: the new :py:class:`Circuit`",
          py::arg("circbox"), py::arg("qregmap"), py::arg("cregmap"))
      .def(
          "add_unitary1qbox",
          [](Circuit *circ, const Unitary1qBox &box, const Qubit &q0,
             const py::kwargs &kwargs) {
            return add_box_method<UnitID>(
                circ, std::make_shared<Unitary1qBox>(box), {q0}, kwargs);
          },
          "Append a :py:class:`Unitary1qBox` to the "
          "circuit.\n\n:param unitarybox: The box to append\n:param "
          "qubit_0: The qubit to append the box to"
          "\n:return: the new :py:class:`Circuit`",
          py::arg("unitarybox"), py::arg("qubit_0"))
      .def(
          "add_unitary2qbox",
          [](Circuit *circ, const Unitary2qBox &box, const Qubit &q0,
             const Qubit &q1, const py::kwargs &kwargs) {
            return add_box_method<UnitID>(
                circ, std::make_shared<Unitary2qBox>(box), {q0, q1}, kwargs);
          },
          "Append a :py:class:`Unitary2qBox` to the circuit.\n\nThe "
          "matrix representation is ILO-BE.\n\n:param unitarybox: "
          "The box to append\n:param qubit_0: The first target "
          "qubit\n:param qubit_1: The second target qubit"
          "\n:return: the new :py:class:`Circuit`",
          py::arg("unitarybox"), py::arg("qubit_0"), py::arg("qubit_1"))
      .def(
          "add_unitary3qbox",
          [](Circuit *circ, const Unitary3qBox &box, const Qubit &q0,
             const Qubit &q1, const Qubit &q2, const py::kwargs &kwargs) {
            return add_box_method<UnitID>(
                circ, std::make_shared<Unitary3qBox>(box), {q0, q1, q2},
                kwargs);
          },
          "Append a :py:class:`Unitary3qBox` to the circuit."
          "\n\n:param unitarybox: box to append"
          "\n:param qubit_0: index of target qubit 0"
          "\n:param qubit_1: index of target qubit 1"
          "\n:param qubit_2: index of target qubit 2"
          "\n:return: the new :py:class:`Circuit`",
          py::arg("unitarybox"), py::arg("qubit_0"), py::arg("qubit_1"),
          py::arg("qubit_2"))
      .def(
          "add_expbox",
          [](Circuit *circ, const ExpBox &box, const Qubit &q0, const Qubit &q1,
             const py::kwargs &kwargs) {
            return add_box_method<UnitID>(
                circ, std::make_shared<ExpBox>(box), {q0, q1}, kwargs);
          },
          "Append an :py:class:`ExpBox` to the circuit.\n\nThe "
          "matrix representation is ILO-BE.\n\n:param expbox: The "
          "box to append\n:param qubit_0: The first target "
          "qubit\n:param qubit_1: The second target qubit"
          "\n:return: the new :py:class:`Circuit`",
          py::arg("expbox"), py::arg("qubit_0"), py::arg("qubit_1"))
      .def(
          "add_pauliexpbox",
          [](Circuit *circ, const PauliExpBox &box,
             const py_qubit_vector_t &qubits, const py::kwargs &kwargs) {
            return add_box_method<UnitID>(
                circ, std::make_shared<PauliExpBox>(box),
                {qubits.begin(), qubits.end()}, kwargs);
          },
          "Append a :py:class:`PauliExpBox` to the "
          "circuit.\n\n:param pauliexpbox: The box to append\n:param "
          "qubits: The qubits to append the box to"
          "\n:return: the new :py:class:`Circuit`",
          py::arg("pauliexpbox"), py::arg("qubits"))
      .def(
          "add_pauliexppairbox",
          [](Circuit *circ, const PauliExpPairBox &box,
             const py_qubit_vector_t &qubits, const py::kwargs &kwargs) {
            return add_box_method<UnitID>(
                circ, std::make_shared<PauliExpPairBox>(box),
                {qubits.begin(), qubits.end()}, kwargs);
          },
          "Append a :py:class:`PauliExpPairBox` to the "
          "circuit.\n\n:param pauliexppairbox: The box to append\n:param "
          "qubits: The qubits to append the box to"
          "\n:return: the new :py:class:`Circuit`",
          py::arg("pauliexppairbox"), py::arg("qubits"))
      .def(
          "add_pauliexpcommutingsetbox",
          [](Circuit *circ, const PauliExpCommutingSetBox &box,
             const py_qubit_vector_t &qubits, const py::kwargs &kwargs) {
            return add_box_method<UnitID>(
                circ, std::make_shared<PauliExpCommutingSetBox>(box),
                {qubits.begin(), qubits.end()}, kwargs);
          },
          "Append a :py:class:`PauliExpCommutingSetBox` to the "
          "circuit.\n\n:param pauliexpcommutingsetbox: The box to "
          "append\n:param "
          "qubits: The qubits to append the box to"
          "\n:return: the new :py:class:`Circuit`",
          py::arg("pauliexpcommutingsetbox"), py::arg("qubits"))
      .def(
          "add_termsequencebox",
          [](Circuit *circ, const TermSequenceBox &box,
             const py_qubit_vector_t &qubits, const py::kwargs &kwargs) {
            return add_box_method<UnitID>(
                circ, std::make_shared<TermSequenceBox>(box),
                {qubits.begin(), qubits.end()}, kwargs);
          },
          "Append a :py:class:`TermSequenceBox` to the "
          "circuit.\n\n:param termsequencebox: The box to "
          "append\n:param "
          "qubits: The qubits to append the box to"
          "\n:return: the new :py:class:`Circuit`",
          py::arg("termsequencebox"), py::arg("qubits"))
      .def(
          "add_toffolibox",
          [](Circuit *circ, const ToffoliBox &box,
             const py_qubit_vector_t &qubits, const py::kwargs &kwargs) {
            return add_box_method<UnitID>(
                circ, std::make_shared<ToffoliBox>(box),
                {qubits.begin(), qubits.end()}, kwargs);
          },
          "Append a :py:class:`ToffoliBox` to the "
          "circuit.\n\n:param toffolibox: The box to append\n:param "
          "qubits: Indices of the qubits to append the box to"
          "\n:return: the new :py:class:`Circuit`",
          py::arg("toffolibox"), py::arg("qubits"))
      .def(
          "add_dummybox",
          [](Circuit *circ, const DummyBox &box,
             const py_qubit_vector_t &qubits, const py_bit_vector_t &bits,
             const py::kwargs &kwargs) {
            std::vector<UnitID> args = {qubits.begin(), qubits.end()};
            args.insert(args.end(), bits.begin(), bits.end());
            return add_box_method<UnitID>(
                circ, std::make_shared<DummyBox>(box), args, kwargs);
          },
          "Append a :py:class:`DummyBox` to the circuit."
          "\n\n:param dummybox: The box to append"
          "\n:param qubits: Qubits to append the box to"
          "\n:param bits: Bits to append the box to"
          "\n:return: the new :py:class:`Circuit`",
          py::arg("dummybox"), py::arg("qubits"), py::arg("bits"))
      .def(
          "add_qcontrolbox",
          [](Circuit *circ, const QControlBox &box,
             const py_unit_vector_t &args, const py::kwargs &kwargs) {
            return add_box_method(
                circ, std::make_shared<QControlBox>(box), args, kwargs);
          },
          "Append a :py:class:`QControlBox` to the circuit.\n\n"
          ":param qcontrolbox: The box to append\n"
          ":param args: The qubits to append the box to"
          "\n:return: the new :py:class:`Circuit`",
          py::arg("qcontrolbox"), py::arg("args"))
      .def(
          "add_phasepolybox",
          [](Circuit *circ, const PhasePolyBox &box,
             const py_qubit_vector_t &qubits, const py::kwargs &kwargs) {
            return add_box_method<UnitID>(
                circ, std::make_shared<PhasePolyBox>(box),
                {qubits.begin(), qubits.end()}, kwargs);
          },
          "Append a :py:class:`PhasePolyBox` to the "
          "circuit.\n\n:param phasepolybox: The box to append\n:param "
          "qubits: The qubits to append the box to"
          "\n:return: the new :py:class:`Circuit`",
          py::arg("phasepolybox"), py::arg("qubits"))
      .def(
          "add_custom_gate",
          [](Circuit *circ, const composite_def_ptr_t &definition,
             const py::tket_custom::SequenceVec<Expr> &params,
             const py_qubit_vector_t &qubits, const py::kwargs &kwargs) {
            return add_box_method<UnitID>(
                circ, std::make_shared<CustomGate>(definition, params),
                {qubits.begin(), qubits.end()}, kwargs);
          },
          "Append an instance of a :py:class:`CustomGateDef` to the "
          "circuit.\n\n:param def: The custom gate "
          "definition\n:param params: List of parameters to "
          "instantiate the gate with, in halfturns\n:param qubits: "
          "The qubits to append the box to"
          "\n:return: the new :py:class:`Circuit`",
          py::arg("definition"), py::arg("params"), py::arg("qubits"))
      .def(
          "add_assertion",
          [](Circuit *circ, const ProjectorAssertionBox &box,
             const py::tket_custom::SequenceVec<unsigned> &qubits,
             const std::optional<unsigned> &ancilla,
             const std::optional<std::string> &name) -> Circuit * {
            std::vector<Qubit> qubits_;
            qubits_.reserve(qubits.size());
            for (unsigned int qubit : qubits) {
              qubits_.emplace_back(qubit);
            }
            std::optional<Qubit> ancilla_;
            if (ancilla == std::nullopt) {
              ancilla_ = std::nullopt;
            } else {
              ancilla_ = Qubit(ancilla.value());
            }
            circ->add_assertion(box, qubits_, ancilla_, name);
            return circ;
          },
          "Append a :py:class:`ProjectorAssertionBox` to the circuit."
          "\n\n:param box: ProjectorAssertionBox to append"
          "\n:param qubits: indices of target qubits"
          "\n:param ancilla: index of ancilla qubit"
          "\n:param name: name used to identify this assertion"
          "\n:return: the new :py:class:`Circuit`",
          py::arg("box"), py::arg("qubits"), py::arg("ancilla") = std::nullopt,
          py::arg("name") = std::nullopt)
      .def(
          "add_assertion",
          [](Circuit *circ, const ProjectorAssertionBox &box,
             const py::tket_custom::SequenceVec<Qubit> &qubits,
             const std::optional<Qubit> &ancilla,
             const std::optional<std::string> &name) -> Circuit * {
            circ->add_assertion(box, qubits, ancilla, name);
            return circ;
          },
          "Append a :py:class:`ProjectorAssertionBox` to the circuit."
          "\n\n:param box: ProjectorAssertionBox to append"
          "\n:param qubits: target qubits"
          "\n:param ancilla: ancilla qubit"
          "\n:param name: name used to identify this assertion"
          "\n:return: the new :py:class:`Circuit`",
          py::arg("box"), py::arg("qubits"), py::arg("ancilla") = std::nullopt,
          py::arg("name") = std::nullopt)
      .def(
          "add_assertion",
          [](Circuit *circ, const StabiliserAssertionBox &box,
             const py::tket_custom::SequenceVec<unsigned> &qubits,
             const unsigned &ancilla,
             const std::optional<std::string> &name) -> Circuit * {
            std::vector<Qubit> qubits_;
            qubits_.reserve(qubits.size());
            for (unsigned int qubit : qubits) {
              qubits_.emplace_back(qubit);
            }
            Qubit ancilla_(ancilla);
            circ->add_assertion(box, qubits_, ancilla_, name);
            return circ;
          },
          "Append a :py:class:`StabiliserAssertionBox` to the circuit."
          "\n\n:param box: StabiliserAssertionBox to append"
          "\n:param qubits: indices of target qubits"
          "\n:param ancilla: index of ancilla qubit"
          "\n:param name: name used to identify this assertion"
          "\n:return: the new :py:class:`Circuit`",
          py::arg("box"), py::arg("qubits"), py::arg("ancilla"),
          py::arg("name") = std::nullopt)
      .def(
          "add_assertion",
          [](Circuit *circ, const StabiliserAssertionBox &box,
             const py::tket_custom::SequenceVec<Qubit> &qubits,
             const Qubit &ancilla,
             const std::optional<std::string> &name) -> Circuit * {
            circ->add_assertion(box, qubits, ancilla, name);
            return circ;
          },
          "Append a :py:class:`StabiliserAssertionBox` to the circuit."
          "\n\n:param box: StabiliserAssertionBox to append"
          "\n:param qubits: target qubits"
          "\n:param ancilla: ancilla qubit"
          "\n:param name: name used to identify this assertion"
          "\n:return: the new :py:class:`Circuit`",
          py::arg("box"), py::arg("qubits"), py::arg("ancilla"),
          py::arg("name") = std::nullopt)
      .def(
          "add_multiplexor",
          [](Circuit *circ, const MultiplexorBox &box,
             const py_unit_vector_t &args, const py::kwargs &kwargs) {
            return add_box_method(
                circ, std::make_shared<MultiplexorBox>(box), args, kwargs);
          },
          "Append a :py:class:`MultiplexorBox` to the circuit.\n\n"
          ":param box: The box to append\n"
          ":param args: The qubits to append the box to"
          "\n:return: the new :py:class:`Circuit`",
          py::arg("box"), py::arg("args"))
      .def(
          "add_multiplexor",
          [](Circuit *circ, const MultiplexorBox &box,
             const py::tket_custom::SequenceVec<unsigned> &args,
             const py::kwargs &kwargs) {
            return add_box_method(
                circ, std::make_shared<MultiplexorBox>(box), args, kwargs);
          },
          "Append a :py:class:`MultiplexorBox` to the circuit.\n\n"
          ":param box: The box to append\n"
          ":param args: Indices of the qubits to append the box to"
          "\n:return: the new :py:class:`Circuit`",
          py::arg("box"), py::arg("args"))
      .def(
          "add_multiplexedrotation",
          [](Circuit *circ, const MultiplexedRotationBox &box,
             const py_unit_vector_t &args, const py::kwargs &kwargs) {
            return add_box_method(
                circ, std::make_shared<MultiplexedRotationBox>(box), args,
                kwargs);
          },
          "Append a :py:class:`MultiplexedRotationBox` to the circuit.\n\n"
          ":param box: The box to append\n"
          ":param args: The qubits to append the box to"
          "\n:return: the new :py:class:`Circuit`",
          py::arg("box"), py::arg("args"))
      .def(
          "add_multiplexedrotation",
          [](Circuit *circ, const MultiplexedRotationBox &box,
             const py::tket_custom::SequenceVec<unsigned> &args,
             const py::kwargs &kwargs) {
            return add_box_method(
                circ, std::make_shared<MultiplexedRotationBox>(box), args,
                kwargs);
          },
          "Append a :py:class:`MultiplexedRotationBox` to the circuit.\n\n"
          ":param box: The box to append\n"
          ":param args: Indices of the qubits to append the box to"
          "\n:return: the new :py:class:`Circuit`",
          py::arg("box"), py::arg("args"))
      .def(
          "add_multiplexedu2",
          [](Circuit *circ, const MultiplexedU2Box &box,
             const py_unit_vector_t &args, const py::kwargs &kwargs) {
            return add_box_method(
                circ, std::make_shared<MultiplexedU2Box>(box), args, kwargs);
          },
          "Append a :py:class:`MultiplexedU2Box` to the circuit.\n\n"
          ":param box: The box to append\n"
          ":param args: The qubits to append the box to"
          "\n:return: the new :py:class:`Circuit`",
          py::arg("box"), py::arg("args"))
      .def(
          "add_multiplexedu2",
          [](Circuit *circ, const MultiplexedU2Box &box,
             const py::tket_custom::SequenceVec<unsigned> &args,
             const py::kwargs &kwargs) {
            return add_box_method(
                circ, std::make_shared<MultiplexedU2Box>(box), args, kwargs);
          },
          "Append a :py:class:`MultiplexedU2Box` to the circuit.\n\n"
          ":param box: The box to append\n"
          ":param args: Indices of the qubits to append the box to"
          "\n:return: the new :py:class:`Circuit`",
          py::arg("box"), py::arg("args"))
      .def(
          "add_multiplexed_tensored_u2",
          [](Circuit *circ, const MultiplexedTensoredU2Box &box,
             const py_unit_vector_t &args, const py::kwargs &kwargs) {
            return add_box_method(
                circ, std::make_shared<MultiplexedTensoredU2Box>(box), args,
                kwargs);
          },
          "Append a :py:class:`MultiplexedTensoredU2Box` to the circuit.\n\n"
          ":param box: The box to append\n"
          ":param args: The qubits to append the box to"
          "\n:return: the new :py:class:`Circuit`",
          py::arg("box"), py::arg("args"))
      .def(
          "add_multiplexed_tensored_u2",
          [](Circuit *circ, const MultiplexedTensoredU2Box &box,
             const py::tket_custom::SequenceVec<unsigned> &args,
             const py::kwargs &kwargs) {
            return add_box_method(
                circ, std::make_shared<MultiplexedTensoredU2Box>(box), args,
                kwargs);
          },
          "Append a :py:class:`MultiplexedTensoredU2Box` to the circuit.\n\n"
          ":param box: The box to append\n"
          ":param args: Indices of the qubits to append the box to"
          "\n:return: the new :py:class:`Circuit`",
          py::arg("box"), py::arg("args"))
      .def(
          "add_state_preparation_box",
          [](Circuit *circ, const StatePreparationBox &box,
             const py_unit_vector_t &args, const py::kwargs &kwargs) {
            return add_box_method(
                circ, std::make_shared<StatePreparationBox>(box), args, kwargs);
          },
          "Append a :py:class:`StatePreparationBox` to the circuit.\n\n"
          ":param box: The box to append\n"
          ":param args: The qubits to append the box to"
          "\n:return: the new :py:class:`Circuit`",
          py::arg("box"), py::arg("args"))
      .def(
          "add_state_preparation_box",
          [](Circuit *circ, const StatePreparationBox &box,
             const py::tket_custom::SequenceVec<unsigned> &args,
             const py::kwargs &kwargs) {
            return add_box_method(
                circ, std::make_shared<StatePreparationBox>(box), args, kwargs);
          },
          "Append a :py:class:`StatePreparationBox` to the circuit.\n\n"
          ":param box: The box to append\n"
          ":param args: Indices of the qubits to append the box to"
          "\n:return: the new :py:class:`Circuit`",
          py::arg("box"), py::arg("args"))
      .def(
          "add_diagonal_box",
          [](Circuit *circ, const DiagonalBox &box,
             const py_unit_vector_t &args, const py::kwargs &kwargs) {
            return add_box_method(
                circ, std::make_shared<DiagonalBox>(box), args, kwargs);
          },
          "Append a :py:class:`DiagonalBox` to the circuit.\n\n"
          ":param box: The box to append\n"
          ":param args: The qubits to append the box to"
          "\n:return: the new :py:class:`Circuit`",
          py::arg("box"), py::arg("args"))
      .def(
          "add_diagonal_box",
          [](Circuit *circ, const DiagonalBox &box,
             const py::tket_custom::SequenceVec<unsigned> &args,
             const py::kwargs &kwargs) {
            return add_box_method(
                circ, std::make_shared<DiagonalBox>(box), args, kwargs);
          },
          "Append a :py:class:`DiagonalBox` to the circuit.\n\n"
          ":param box: The box to append\n"
          ":param args: Indices of the qubits to append the box to"
          "\n:return: the new :py:class:`Circuit`",
          py::arg("box"), py::arg("args"))
      .def(
          "add_conjugation_box",
          [](Circuit *circ, const ConjugationBox &box,
             const py_unit_vector_t &args, const py::kwargs &kwargs) {
            return add_box_method(
                circ, std::make_shared<ConjugationBox>(box), args, kwargs);
          },
          "Append a :py:class:`ConjugationBox` to the circuit.\n\n"
          ":param box: The box to append\n"
          ":param args: The qubits to append the box to"
          "\n:return: the new :py:class:`Circuit`",
          py::arg("box"), py::arg("args"))
      .def(
          "add_conjugation_box",
          [](Circuit *circ, const ConjugationBox &box,
             const py::tket_custom::SequenceVec<unsigned> &args,
             const py::kwargs &kwargs) {
            return add_box_method(
                circ, std::make_shared<ConjugationBox>(box), args, kwargs);
          },
          "Append a :py:class:`ConjugationBox` to the circuit.\n\n"
          ":param box: The box to append\n"
          ":param args: Indices of the qubits to append the box to"
          "\n:return: the new :py:class:`Circuit`",
          py::arg("box"), py::arg("args"))
      .def(
          "H",
          [](Circuit *circ, unsigned qb, const py::kwargs &kwargs) {
            return add_gate_method_noparams<unsigned>(
                circ, OpType::H, {qb}, kwargs);
          },
          "Appends a Hadamard gate."
          "\n\n:return: the new :py:class:`Circuit`",
          py::arg("qubit"))
      .def(
          "X",
          [](Circuit *circ, unsigned qb, const py::kwargs &kwargs) {
            return add_gate_method_noparams<unsigned>(
                circ, OpType::X, {qb}, kwargs);
          },
          "Appends an X gate.", "\n\n:return: the new :py:class:`Circuit`",
          py::arg("qubit"))
      .def(
          "Y",
          [](Circuit *circ, unsigned qb, const py::kwargs &kwargs) {
            return add_gate_method_noparams<unsigned>(
                circ, OpType::Y, {qb}, kwargs);
          },
          "Appends a Y gate.", "\n\n:return: the new :py:class:`Circuit`",
          py::arg("qubit"))
      .def(
          "Z",
          [](Circuit *circ, unsigned qb, const py::kwargs &kwargs) {
            return add_gate_method_noparams<unsigned>(
                circ, OpType::Z, {qb}, kwargs);
          },
          "Appends a Z gate.", "\n\n:return: the new :py:class:`Circuit`",
          py::arg("qubit"))
      .def(
          "T",
          [](Circuit *circ, unsigned qb, const py::kwargs &kwargs) {
            return add_gate_method_noparams<unsigned>(
                circ, OpType::T, {qb}, kwargs);
          },
          "Appends a T gate (equivalent to U1(0.25,-))."
          "\n\n:return: the new :py:class:`Circuit`",
          py::arg("qubit"))
      .def(
          "Tdg",
          [](Circuit *circ, unsigned qb, const py::kwargs &kwargs) {
            return add_gate_method_noparams<unsigned>(
                circ, OpType::Tdg, {qb}, kwargs);
          },
          "Appends a T-dagger gate (equivalent to U1(-0.25,-))."
          "\n\n:return: the new :py:class:`Circuit`",
          py::arg("qubit"))
      .def(
          "S",
          [](Circuit *circ, unsigned qb, const py::kwargs &kwargs) {
            return add_gate_method_noparams<unsigned>(
                circ, OpType::S, {qb}, kwargs);
          },
          "Appends an S gate (equivalent to U1(0.5,-))."
          "\n\n:return: the new :py:class:`Circuit`",
          py::arg("qubit"))
      .def(
          "Sdg",
          [](Circuit *circ, unsigned qb, const py::kwargs &kwargs) {
            return add_gate_method_noparams<unsigned>(
                circ, OpType::Sdg, {qb}, kwargs);
          },
          "Appends an S-dagger gate (equivalent to U1(-0.5,-))."
          "\n\n:return: the new :py:class:`Circuit`",
          py::arg("qubit"))
      .def(
          "V",
          [](Circuit *circ, unsigned qb, const py::kwargs &kwargs) {
            return add_gate_method_noparams<unsigned>(
                circ, OpType::V, {qb}, kwargs);
          },
          "Appends a V gate (equivalent to Rx(0.5,-))."
          "\n\n:return: the new :py:class:`Circuit`",
          py::arg("qubit"))
      .def(
          "Vdg",
          [](Circuit *circ, unsigned qb, const py::kwargs &kwargs) {
            return add_gate_method_noparams<unsigned>(
                circ, OpType::Vdg, {qb}, kwargs);
          },
          "Appends a V-dagger gate (equivalent to Rx(-0.5,-))."
          "\n\n:return: the new :py:class:`Circuit`",
          py::arg("qubit"))
      .def(
          "SX",
          [](Circuit *circ, unsigned qb, const py::kwargs &kwargs) {
            return add_gate_method_noparams<unsigned>(
                circ, OpType::SX, {qb}, kwargs);
          },
          "Appends a SX gate (equivalent to Rx(0.5,-)"
          " up to a 0.25 global phase)."
          "\n\n:return: the new :py:class:`Circuit`",
          py::arg("qubit"))
      .def(
          "SXdg",
          [](Circuit *circ, unsigned qb, const py::kwargs &kwargs) {
            return add_gate_method_noparams<unsigned>(
                circ, OpType::SXdg, {qb}, kwargs);
          },
          "Appends a SXdg gate (equivalent to Rx(-0.5,-)"
          " up to a -0.25 global phase)."
          "\n\n:return: the new :py:class:`Circuit`",
          py::arg("qubit"))
      .def(
          "Measure",
          [](Circuit *circ, unsigned qb, unsigned b, const py::kwargs &kwargs) {
            return add_gate_method_noparams<unsigned>(
                circ, OpType::Measure, {qb, b}, kwargs);
          },
          "Appends a single-qubit measurement in the computational "
          "(Z) basis."
          "\n\n:return: the new :py:class:`Circuit`",
          py::arg("qubit"), py::arg("bit_index"))
      .def(
          "Reset",
          [](Circuit *circ, unsigned qb, const py::kwargs &kwargs) {
            return add_gate_method_noparams<unsigned>(
                circ, OpType::Reset, {qb}, kwargs);
          },
          "Appends a Reset operation. Sets a qubit to the Z-basis 0 state. "
          "Non-unitary operation."
          "\n\n:return: the new :py:class:`Circuit`",
          py::arg("qubit"))
      .def(
          "Rz",
          [](Circuit *circ, const Expr &angle, unsigned qb,
             const py::kwargs &kwargs) {
            return add_gate_method_oneparam<unsigned>(
                circ, OpType::Rz, angle, {qb}, kwargs);
          },
          "Appends an Rz gate with a possibly symbolic angle "
          "(specified in half-turns)."
          "\n\n:return: the new :py:class:`Circuit`",
          py::arg("angle"), py::arg("qubit"))
      .def(
          "Rx",
          [](Circuit *circ, const Expr &angle, unsigned qb,
             const py::kwargs &kwargs) {
            return add_gate_method_oneparam<unsigned>(
                circ, OpType::Rx, angle, {qb}, kwargs);
          },
          "Appends an Rx gate with a possibly symbolic angle "
          "(specified in half-turns)."
          "\n\n:return: the new :py:class:`Circuit`",
          py::arg("angle"), py::arg("qubit"))
      .def(
          "Ry",
          [](Circuit *circ, const Expr &angle, unsigned qb,
             const py::kwargs &kwargs) {
            return add_gate_method_oneparam<unsigned>(
                circ, OpType::Ry, angle, {qb}, kwargs);
          },
          "Appends an Ry gate with a possibly symbolic angle "
          "(specified in half-turns)."
          "\n\n:return: the new :py:class:`Circuit`",
          py::arg("angle"), py::arg("qubit"))
      .def(
          "U1",
          [](Circuit *circ, const Expr &angle, unsigned qb,
             const py::kwargs &kwargs) {
            return add_gate_method_oneparam<unsigned>(
                circ, OpType::U1, angle, {qb}, kwargs);
          },
          "Appends a U1 gate with a possibly symbolic angle "
          "(specified in half-turns)."
          "\n\n:return: the new :py:class:`Circuit`",
          py::arg("angle"), py::arg("qubit"))
      .def(
          "U2",
          [](Circuit *circ, const Expr &angle0, const Expr &angle1,
             const unsigned &qb, const py::kwargs &kwargs) {
            return add_gate_method_manyparams<unsigned>(
                circ, OpType::U2, {angle0, angle1}, {qb}, kwargs);
          },
          "Appends a U2 gate with possibly symbolic angles "
          "(specified in half-turns)."
          "\n\n:return: the new :py:class:`Circuit`",
          py::arg("angle0"), py::arg("angle1"), py::arg("qubit"))
      .def(
          "U3",
          [](Circuit *circ, const Expr &angle0, const Expr &angle1,
             const Expr &angle2, const unsigned &qb, const py::kwargs &kwargs) {
            return add_gate_method_manyparams<unsigned>(
                circ, OpType::U3, {angle0, angle1, angle2}, {qb}, kwargs);
          },
          "Appends a U3 gate with possibly symbolic angles "
          "(specified in half-turns)."
          "\n\n:return: the new :py:class:`Circuit`",
          py::arg("angle0"), py::arg("angle1"), py::arg("angle2"),
          py::arg("qubit"))
      .def(
          "GPI",
          [](Circuit *circ, const Expr &angle, unsigned qb,
             const py::kwargs &kwargs) {
            return add_gate_method_oneparam<unsigned>(
                circ, OpType::GPI, angle, {qb}, kwargs);
          },
          "Appends a GPI gate with a possibly symbolic angle "
          "(specified in half-turns)."
          "\n\n:return: the new :py:class:`Circuit`",
          py::arg("angle"), py::arg("qubit"))
      .def(
          "GPI2",
          [](Circuit *circ, const Expr &angle, unsigned qb,
             const py::kwargs &kwargs) {
            return add_gate_method_oneparam<unsigned>(
                circ, OpType::GPI2, angle, {qb}, kwargs);
          },
          "Appends a GPI2 gate with a possibly symbolic angle "
          "(specified in half-turns)."
          "\n\n:return: the new :py:class:`Circuit`",
          py::arg("angle"), py::arg("qubit"))
      .def(
          "AAMS",
          [](Circuit *circ, const Expr &angle0, const Expr &angle1,
             const Expr &angle2, const unsigned &qb0, const unsigned &qb1,
             const py::kwargs &kwargs) {
            return add_gate_method_manyparams<unsigned>(
                circ, OpType::AAMS, {angle0, angle1, angle2}, {qb0, qb1},
                kwargs);
          },
          "Appends an AAMS gate with possibly symbolic angles "
          "(specified in half-turns)."
          "\n\n:return: the new :py:class:`Circuit`",
          py::arg("angle0"), py::arg("angle1"), py::arg("angle2"),
          py::arg("qubit0"), py::arg("qubit1"))
      .def(
          "TK1",
          [](Circuit *circ, const Expr &angle0, const Expr &angle1,
             const Expr &angle2, const unsigned &qb, const py::kwargs &kwargs) {
            return add_gate_method_manyparams<unsigned>(
                circ, OpType::TK1, {angle0, angle1, angle2}, {qb}, kwargs);
          },
          "Appends a TK1 gate with possibly symbolic angles "
          "(specified in half-turns)."
          "\n\n:return: the new :py:class:`Circuit`",
          py::arg("angle0"), py::arg("angle1"), py::arg("angle2"),
          py::arg("qubit"))
      .def(
          "TK2",
          [](Circuit *circ, const Expr &angle0, const Expr &angle1,
             const Expr &angle2, const unsigned &qb0, const unsigned &qb1,
             const py::kwargs &kwargs) {
            return add_gate_method_manyparams<unsigned>(
                circ, OpType::TK2, {angle0, angle1, angle2}, {qb0, qb1},
                kwargs);
          },
          "Appends a TK2 gate with possibly symbolic angles "
          "(specified in half-turns)."
          "\n\n:return: the new :py:class:`Circuit`",
          py::arg("angle0"), py::arg("angle1"), py::arg("angle2"),
          py::arg("qubit0"), py::arg("qubit1"))
      .def(
          "CX",
          [](Circuit *circ, unsigned ctrl, unsigned trgt,
             const py::kwargs &kwargs) {
            return add_gate_method_noparams<unsigned>(
                circ, OpType::CX, {ctrl, trgt}, kwargs);
          },
          "Appends a CX gate on the wires for the specified control "
          "and target qubits."
          "\n\n:return: the new :py:class:`Circuit`",
          py::arg("control_qubit"), py::arg("target_qubit"))
      .def(
          "CY",
          [](Circuit *circ, unsigned ctrl, unsigned trgt,
             const py::kwargs &kwargs) {
            return add_gate_method_noparams<unsigned>(
                circ, OpType::CY, {ctrl, trgt}, kwargs);
          },
          "Appends a CY gate on the wires for the specified control "
          "and target qubits."
          "\n\n:return: the new :py:class:`Circuit`",
          py::arg("control_qubit"), py::arg("target_qubit"))
      .def(
          "CZ",
          [](Circuit *circ, unsigned ctrl, unsigned trgt,
             const py::kwargs &kwargs) {
            return add_gate_method_noparams<unsigned>(
                circ, OpType::CZ, {ctrl, trgt}, kwargs);
          },
          "Appends a CZ gate on the wires for the specified control "
          "and target qubits."
          "\n\n:return: the new :py:class:`Circuit`",
          py::arg("control_qubit"), py::arg("target_qubit"))
      .def(
          "CH",
          [](Circuit *circ, unsigned ctrl, unsigned trgt,
             const py::kwargs &kwargs) {
            return add_gate_method_noparams<unsigned>(
                circ, OpType::CH, {ctrl, trgt}, kwargs);
          },
          "Appends a CH gate on the wires for the specified control "
          "and target qubits."
          "\n\n:return: the new :py:class:`Circuit`",
          py::arg("control_qubit"), py::arg("target_qubit"))
      .def(
          "CV",
          [](Circuit *circ, unsigned ctrl, unsigned trgt,
             const py::kwargs &kwargs) {
            return add_gate_method_noparams<unsigned>(
                circ, OpType::CV, {ctrl, trgt}, kwargs);
          },
          "Appends a CV gate on the wires for the specified control "
          "and target qubits."
          "\n\n:return: the new :py:class:`Circuit`",
          py::arg("control_qubit"), py::arg("target_qubit"))
      .def(
          "CVdg",
          [](Circuit *circ, unsigned ctrl, unsigned trgt,
             const py::kwargs &kwargs) {
            return add_gate_method_noparams<unsigned>(
                circ, OpType::CVdg, {ctrl, trgt}, kwargs);
          },
          "Appends a CVdg gate on the wires for the specified control "
          "and target qubits."
          "\n\n:return: the new :py:class:`Circuit`",
          py::arg("control_qubit"), py::arg("target_qubit"))
      .def(
          "CSX",
          [](Circuit *circ, unsigned ctrl, unsigned trgt,
             const py::kwargs &kwargs) {
            return add_gate_method_noparams<unsigned>(
                circ, OpType::CSX, {ctrl, trgt}, kwargs);
          },
          "Appends a CSX gate on the wires for the specified control "
          "and target qubits."
          "\n\n:return: the new :py:class:`Circuit`",
          py::arg("control_qubit"), py::arg("target_qubit"))
      .def(
          "CSXdg",
          [](Circuit *circ, unsigned ctrl, unsigned trgt,
             const py::kwargs &kwargs) {
            return add_gate_method_noparams<unsigned>(
                circ, OpType::CSXdg, {ctrl, trgt}, kwargs);
          },
          "Appends a CSXdg gate on the wires for the specified control "
          "and target qubits."
          "\n\n:return: the new :py:class:`Circuit`",
          py::arg("control_qubit"), py::arg("target_qubit"))
      .def(
          "CS",
          [](Circuit *circ, unsigned ctrl, unsigned trgt,
             const py::kwargs &kwargs) {
            return add_gate_method_noparams<unsigned>(
                circ, OpType::CS, {ctrl, trgt}, kwargs);
          },
          "Appends a CS gate on the wires for the specified control "
          "and target qubits."
          "\n\n:return: the new :py:class:`Circuit`",
          py::arg("control_qubit"), py::arg("target_qubit"))
      .def(
          "CSdg",
          [](Circuit *circ, unsigned ctrl, unsigned trgt,
             const py::kwargs &kwargs) {
            return add_gate_method_noparams<unsigned>(
                circ, OpType::CSdg, {ctrl, trgt}, kwargs);
          },
          "Appends a CSdg gate on the wires for the specified control "
          "and target qubits."
          "\n\n:return: the new :py:class:`Circuit`",
          py::arg("control_qubit"), py::arg("target_qubit"))
      .def(
          "CRz",
          [](Circuit *circ, const Expr &angle, unsigned ctrl, unsigned trgt,
             const py::kwargs &kwargs) {
            return add_gate_method_oneparam<unsigned>(
                circ, OpType::CRz, angle, {ctrl, trgt}, kwargs);
          },
          "Appends a CRz gate with a possibly symbolic angle (specified in "
          "half-turns) on the wires for the specified control and "
          "target qubits."
          "\n\n:return: the new :py:class:`Circuit`",
          py::arg("angle"), py::arg("control_qubit"), py::arg("target_qubit"))
      .def(
          "CRx",
          [](Circuit *circ, const Expr &angle, unsigned ctrl, unsigned trgt,
             const py::kwargs &kwargs) {
            return add_gate_method_oneparam<unsigned>(
                circ, OpType::CRx, angle, {ctrl, trgt}, kwargs);
          },
          "Appends a CRx gate with a possibly symbolic angle (specified in "
          "half-turns) on the wires for the specified control and "
          "target qubits."
          "\n\n:return: the new :py:class:`Circuit`",
          py::arg("angle"), py::arg("control_qubit"), py::arg("target_qubit"))
      .def(
          "CRy",
          [](Circuit *circ, const Expr &angle, unsigned ctrl, unsigned trgt,
             const py::kwargs &kwargs) {
            return add_gate_method_oneparam<unsigned>(
                circ, OpType::CRy, angle, {ctrl, trgt}, kwargs);
          },
          "Appends a CRy gate with a possibly symbolic angle (specified in "
          "half-turns) on the wires for the specified control and "
          "target qubits."
          "\n\n:return: the new :py:class:`Circuit`",
          py::arg("angle"), py::arg("control_qubit"), py::arg("target_qubit"))
      .def(
          "CU1",
          [](Circuit *circ, const Expr &angle, unsigned ctrl, unsigned trgt,
             const py::kwargs &kwargs) {
            return add_gate_method_oneparam<unsigned>(
                circ, OpType::CU1, angle, {ctrl, trgt}, kwargs);
          },
          "Appends a CU1 gate with a possibly symbolic angle (specified in "
          "half-turns) on the wires for the specified control and "
          "target qubits."
          "\n\n:return: the new :py:class:`Circuit`",
          py::arg("angle"), py::arg("control_qubit"), py::arg("target_qubit"))
      .def(
          "CU3",
          [](Circuit *circ, const Expr &angle0, const Expr &angle1,
             const Expr &angle2, unsigned ctrl, unsigned trgt,
             const py::kwargs &kwargs) {
            return add_gate_method_manyparams<unsigned>(
                circ, OpType::CU3, {angle0, angle1, angle2}, {ctrl, trgt},
                kwargs);
          },
          "Appends a CU3 gate with possibly symbolic angles (specified in "
          "half-turns) on the wires for the specified control and "
          "target qubits."
          "\n\n:return: the new :py:class:`Circuit`",
          py::arg("angle0"), py::arg("angle1"), py::arg("angle2"),
          py::arg("control_qubit"), py::arg("target_qubit"))
      .def(
          "ZZPhase",
          [](Circuit *circ, const Expr &angle, unsigned qb0, unsigned qb1,
             const py::kwargs &kwargs) {
            return add_gate_method_oneparam<unsigned>(
                circ, OpType::ZZPhase, angle, {qb0, qb1}, kwargs);
          },
          "Appends a ZZ gate with a possibly symbolic angle (specified in "
          "half-turns) on the wires for the specified two qubits."
          "\n\n:return: the new :py:class:`Circuit`",
          py::arg("angle"), py::arg("qubit0"), py::arg("qubit1"))
      .def(
          "ZZMax",
          [](Circuit *circ, unsigned qb0, unsigned qb1,
             const py::kwargs &kwargs) {
            return add_gate_method_noparams<unsigned>(
                circ, OpType::ZZMax, {qb0, qb1}, kwargs);
          },
          "Appends a ZZMax gate on the wires for the specified two qubits."
          "\n\n:return: the new :py:class:`Circuit`",
          py::arg("qubit0"), py::arg("qubit1"))
      .def(
          "ESWAP",
          [](Circuit *circ, const Expr &angle, unsigned qb0, unsigned qb1,
             const py::kwargs &kwargs) {
            return add_gate_method_oneparam<unsigned>(
                circ, OpType::ESWAP, angle, {qb0, qb1}, kwargs);
          },
          "Appends an ESWAP gate with a possibly symbolic angle (specified in "
          "half-turns) on the wires for the specified two qubits."
          "\n\n:return: the new :py:class:`Circuit`",
          py::arg("angle"), py::arg("qubit0"), py::arg("qubit1"))
      .def(
          "FSim",
          [](Circuit *circ, const Expr &angle0, const Expr &angle1,
             unsigned qb0, unsigned qb1, const py::kwargs &kwargs) {
            return add_gate_method_manyparams<unsigned>(
                circ, OpType::FSim, {angle0, angle1}, {qb0, qb1}, kwargs);
          },
          "Appends an FSim gate with possibly symbolic angles (specified in "
          "half-turns) on the wires for the specified qubits."
          "\n\n:return: the new :py:class:`Circuit`",
          py::arg("angle0"), py::arg("angle1"), py::arg("qubit0"),
          py::arg("qubit1"))
      .def(
          "Sycamore",
          [](Circuit *circ, unsigned qubit0, unsigned qubit1,
             const py::kwargs &kwargs) {
            return add_gate_method_noparams<unsigned>(
                circ, OpType::Sycamore, {qubit0, qubit1}, kwargs);
          },
          "Appends a Sycamore gate on the wires for the specified qubits."
          "\n\n:return: the new :py:class:`Circuit`",
          py::arg("qubit0"), py::arg("qubit1"))
      .def(
          "XXPhase",
          [](Circuit *circ, const Expr &angle, unsigned qb0, unsigned qb1,
             const py::kwargs &kwargs) {
            return add_gate_method_oneparam<unsigned>(
                circ, OpType::XXPhase, angle, {qb0, qb1}, kwargs);
          },
          "Appends a XX gate with a possibly symbolic angle (specified in "
          "half-turns) on the wires for the specified two qubits."
          "\n\n:return: the new :py:class:`Circuit`",
          py::arg("angle"), py::arg("qubit0"), py::arg("qubit1"))
      .def(
          "YYPhase",
          [](Circuit *circ, const Expr &angle, unsigned qb0, unsigned qb1,
             const py::kwargs &kwargs) {
            return add_gate_method_oneparam<unsigned>(
                circ, OpType::YYPhase, angle, {qb0, qb1}, kwargs);
          },
          "Appends a YY gate with a possibly symbolic angle (specified in "
          "half-turns) on the wires for the specified two qubits."
          "\n\n:return: the new :py:class:`Circuit`",
          py::arg("angle"), py::arg("qubit0"), py::arg("qubit1"))
      .def(
          "XXPhase3",
          [](Circuit *circ, const Expr &angle, unsigned qb0, unsigned qb1,
             unsigned qb2, const py::kwargs &kwargs) {
            return add_gate_method_oneparam<unsigned>(
                circ, OpType::XXPhase3, angle, {qb0, qb1, qb2}, kwargs);
          },
          "Appends a 3-qubit XX gate with a possibly symbolic angle (specified "
          "in "
          "half-turns) on the wires for the specified three qubits."
          "\n\n:return: the new :py:class:`Circuit`",
          py::arg("angle"), py::arg("qubit0"), py::arg("qubit1"),
          py::arg("qubit2"))
      .def(
          "PhasedX",
          [](Circuit *circ, const Expr &angle0, const Expr &angle1, unsigned qb,
             const py::kwargs &kwargs) {
            return add_gate_method_manyparams<unsigned>(
                circ, OpType::PhasedX, {angle0, angle1}, {qb}, kwargs);
          },
          "Appends a PhasedX gate with possibly symbolic angles (specified in "
          "half-turns) on the wires for the specified qubits."
          "\n\n:return: the new :py:class:`Circuit`",
          py::arg("angle0"), py::arg("angle1"), py::arg("qubit"))
      .def(
          "CCX",
          [](Circuit *circ, unsigned ctrl1, unsigned ctrl2, unsigned trgt,
             const py::kwargs &kwargs) {
            return add_gate_method_noparams<unsigned>(
                circ, OpType::CCX, {ctrl1, ctrl2, trgt}, kwargs);
          },
          "Appends a CCX gate on the wires for the specified control "
          "and target qubits."
          "\n\n:return: the new :py:class:`Circuit`",
          py::arg("control_0"), py::arg("control_1"), py::arg("target"))
      .def(
          "ECR",
          [](Circuit *circ, unsigned qb0, unsigned qb1,
             const py::kwargs &kwargs) {
            return add_gate_method_noparams<unsigned>(
                circ, OpType::ECR, {qb0, qb1}, kwargs);
          },
          "Appends an ECR gate on the wires for the specified qubits."
          "\n\n:return: the new :py:class:`Circuit`",
          py::arg("qubit_0"), py::arg("qubit_1"))
      .def(
          "SWAP",
          [](Circuit *circ, unsigned qb0, unsigned qb1,
             const py::kwargs &kwargs) {
            return add_gate_method_noparams<unsigned>(
                circ, OpType::SWAP, {qb0, qb1}, kwargs);
          },
          "Appends a SWAP gate on the wires for the specified qubits."
          "\n\n:return: the new :py:class:`Circuit`",
          py::arg("qubit_0"), py::arg("qubit_1"))
      .def(
          "CSWAP",
          [](Circuit *circ, unsigned ctrl, unsigned trgt0, unsigned trgt1,
             const py::kwargs &kwargs) {
            return add_gate_method_noparams<unsigned>(
                circ, OpType::CSWAP, {ctrl, trgt0, trgt1}, kwargs);
          },
          "Appends a CSWAP gate on the wires for the specified "
          "control and target qubits."
          "\n\n:return: the new :py:class:`Circuit`",
          py::arg("control"), py::arg("target_0"), py::arg("target_1"))
      .def(
          "ISWAP",
          [](Circuit *circ, const Expr &angle, unsigned qb0, unsigned qb1,
             const py::kwargs &kwargs) {
            return add_gate_method_oneparam<unsigned>(
                circ, OpType::ISWAP, angle, {qb0, qb1}, kwargs);
          },
          "Appends an ISWAP gate with a possibly symbolic angle (specified in "
          "half-turns) on the wires for the specified qubits."
          "\n\n:return: the new :py:class:`Circuit`",
          py::arg("angle"), py::arg("qubit0"), py::arg("qubit1"))
      .def(
          "ISWAPMax",
          [](Circuit *circ, unsigned qb0, unsigned qb1,
             const py::kwargs &kwargs) {
            return add_gate_method_noparams<unsigned>(
                circ, OpType::ISWAPMax, {qb0, qb1}, kwargs);
          },
          "Appends an ISWAPMax gate on the wires for the specified qubits."
          "\n\n:return: the new :py:class:`Circuit`",
          py::arg("qubit0"), py::arg("qubit1"))
      .def(
          "PhasedISWAP",
          [](Circuit *circ, const Expr &angle0, const Expr &angle1,
             unsigned qb0, unsigned qb1, const py::kwargs &kwargs) {
            return add_gate_method_manyparams<unsigned>(
                circ, OpType::PhasedISWAP, {angle0, angle1}, {qb0, qb1},
                kwargs);
          },
          "Appends a PhasedISWAP gate with possibly symbolic angles (specified "
          "in "
          "half-turns) on the wires for the specified qubits."
          "\n\n:return: the new :py:class:`Circuit`",
          py::arg("angle0"), py::arg("angle1"), py::arg("qubit0"),
          py::arg("qubit1"))
      .def(
          "measure_all",
          [](Circuit *circ) {
            opt_reg_info_t creg_info = circ->get_reg_info("c");
            register_info_t default_info = {UnitType::Bit, 1};
            if (creg_info && creg_info.value() != default_info)
              throw CircuitInvalidity(
                  "Cannot measure all; default classical "
                  "register name is already in use");
            qubit_vector_t qbs = circ->all_qubits();
            for (unsigned i = 0; i < qbs.size(); i++) {
              Bit id(i);
              circ->add_bit(id, false);
              circ->add_measure(qbs[i], id);
            }
            return circ;
          },
          "Appends a measure gate to all qubits, storing the results "
          "in the default classical register. Bits are added to the "
          "circuit if they do not already exist."
          "\n\n:return: the new :py:class:`Circuit`")
      .def(
          "measure_register",
          [](Circuit *circ, const QubitRegister &qreg,
             const std::string &creg_name) {
            if (!circ->get_reg_info(qreg.name())) {
              throw CircuitInvalidity(
                  "The given QubitRegister is not in use, please use "
                  "add_q_register to add it to the circuit first.");
            }
            opt_reg_info_t creg_info = circ->get_reg_info(creg_name);
            if (creg_info == std::nullopt) {
              circ->add_c_register(creg_name, qreg.size());
            } else if (circ->get_reg(creg_name).size() != qreg.size()) {
              throw CircuitInvalidity(
                  "The given classical register already exists, "
                  "but its size doesn't match the given QubitRegister.");
            }
            for (unsigned i = 0; i < qreg.size(); i++) {
              circ->add_measure(qreg[i], Bit(creg_name, i));
            }
            return circ;
          },
          "Appends a measure gate to all qubits in the given register, storing "
          "the results in the given classical register with matching indices."
          "The classical register will be created if it doesn't exist."
          "\n\n:param qreg: the QubitRegister to be measured"
          "\n:param creg_name: the name of the BitRegister to store the results"
          "\n:return: the new :py:class:`Circuit`")
      .def(
          "H",
          [](Circuit *circ, const Qubit &qb, const py::kwargs &kwargs) {
            return add_gate_method_noparams<UnitID>(
                circ, OpType::H, {qb}, kwargs);
          },
          "Appends a Hadamard gate."
          "\n\n:return: the new :py:class:`Circuit`",
          py::arg("qubit"))
      .def(
          "X",
          [](Circuit *circ, const Qubit &qb, const py::kwargs &kwargs) {
            return add_gate_method_noparams<UnitID>(
                circ, OpType::X, {qb}, kwargs);
          },
          "Appends an X gate."
          "\n\n:return: the new :py:class:`Circuit`",
          py::arg("qubit"))
      .def(
          "Y",
          [](Circuit *circ, const Qubit &qb, const py::kwargs &kwargs) {
            return add_gate_method_noparams<UnitID>(
                circ, OpType::Y, {qb}, kwargs);
          },
          "Appends a Y gate."
          "\n\n:return: the new :py:class:`Circuit`",
          py::arg("qubit"))
      .def(
          "Z",
          [](Circuit *circ, const Qubit &qb, const py::kwargs &kwargs) {
            return add_gate_method_noparams<UnitID>(
                circ, OpType::Z, {qb}, kwargs);
          },
          "Appends a Z gate."
          "\n\n:return: the new :py:class:`Circuit`",
          py::arg("qubit"))
      .def(
          "T",
          [](Circuit *circ, const Qubit &qb, const py::kwargs &kwargs) {
            return add_gate_method_noparams<UnitID>(
                circ, OpType::T, {qb}, kwargs);
          },
          "Appends a T gate (equivalent to Rz(0.25,-))."
          "\n\n:return: the new :py:class:`Circuit`",
          py::arg("qubit"))
      .def(
          "Tdg",
          [](Circuit *circ, const Qubit &qb, const py::kwargs &kwargs) {
            return add_gate_method_noparams<UnitID>(
                circ, OpType::Tdg, {qb}, kwargs);
          },
          "Appends a T-dagger gate (equivalent to Rz(-0.25,-))."
          "\n\n:return: the new :py:class:`Circuit`",
          py::arg("qubit"))
      .def(
          "S",
          [](Circuit *circ, const Qubit &qb, const py::kwargs &kwargs) {
            return add_gate_method_noparams<UnitID>(
                circ, OpType::S, {qb}, kwargs);
          },
          "Appends an S gate (equivalent to Rz(0.5,-))."
          "\n\n:return: the new :py:class:`Circuit`",
          py::arg("qubit"))
      .def(
          "Sdg",
          [](Circuit *circ, const Qubit &qb, const py::kwargs &kwargs) {
            return add_gate_method_noparams<UnitID>(
                circ, OpType::Sdg, {qb}, kwargs);
          },
          "Appends an S-dagger gate (equivalent to Rz(-0.5,-))."
          "\n\n:return: the new :py:class:`Circuit`",
          py::arg("qubit"))
      .def(
          "V",
          [](Circuit *circ, const Qubit &qb, const py::kwargs &kwargs) {
            return add_gate_method_noparams<UnitID>(
                circ, OpType::V, {qb}, kwargs);
          },
          "Appends a V gate (equivalent to Rx(0.5,-))."
          "\n\n:return: the new :py:class:`Circuit`",
          py::arg("qubit"))
      .def(
          "Vdg",
          [](Circuit *circ, const Qubit &qb, const py::kwargs &kwargs) {
            return add_gate_method_noparams<UnitID>(
                circ, OpType::Vdg, {qb}, kwargs);
          },
          "Appends a V-dagger gate (equivalent to Rx(-0.5,-))."
          "\n\n:return: the new :py:class:`Circuit`",
          py::arg("qubit"))
      .def(
          "SX",
          [](Circuit *circ, const Qubit &qb, const py::kwargs &kwargs) {
            return add_gate_method_noparams<UnitID>(
                circ, OpType::SX, {qb}, kwargs);
          },
          "Appends a SX gate (equivalent to Rx(0.5,-)"
          " up to a 0.25 global phase)."
          "\n\n:return: the new :py:class:`Circuit`",
          py::arg("qubit"))
      .def(
          "SXdg",
          [](Circuit *circ, const Qubit &qb, const py::kwargs &kwargs) {
            return add_gate_method_noparams<UnitID>(
                circ, OpType::SXdg, {qb}, kwargs);
          },
          "Appends a SXdg gate (equivalent to Rx(-0.5,-)"
          " up to a -0.25 global phase)."
          "\n\n:return: the new :py:class:`Circuit`",
          py::arg("qubit"))
      .def(
          "Measure",
          [](Circuit *circ, const Qubit &qb, const Bit &b,
             const py::kwargs &kwargs) {
            return add_gate_method_noparams<UnitID>(
                circ, OpType::Measure, {qb, b}, kwargs);
          },
          "Appends a single-qubit measurement in the computational "
          "(Z) basis."
          "\n\n:return: the new :py:class:`Circuit`",
          py::arg("qubit"), py::arg("bit"))
      .def(
          "Reset",
          [](Circuit *circ, const Qubit &qb, const py::kwargs &kwargs) {
            return add_gate_method_noparams<UnitID>(
                circ, OpType::Reset, {qb}, kwargs);
          },
          "Appends a Reset operation. Sets a qubit to the Z-basis 0 state. "
          "Non-unitary operation."
          "\n\n:return: the new :py:class:`Circuit`",
          py::arg("qubit"))
      .def(
          "Rz",
          [](Circuit *circ, const Expr &angle, const Qubit &qb,
             const py::kwargs &kwargs) {
            return add_gate_method_oneparam<UnitID>(
                circ, OpType::Rz, angle, {qb}, kwargs);
          },
          "Appends an Rz gate with a possibly symbolic angle "
          "(specified in half-turns)."
          "\n\n:return: the new :py:class:`Circuit`",
          py::arg("angle"), py::arg("qubit"))
      .def(
          "Rx",
          [](Circuit *circ, const Expr &angle, const Qubit &qb,
             const py::kwargs &kwargs) {
            return add_gate_method_oneparam<UnitID>(
                circ, OpType::Rx, angle, {qb}, kwargs);
          },
          "Appends an Rx gate with a possibly symbolic angle "
          "(specified in half-turns)."
          "\n\n:return: the new :py:class:`Circuit`",
          py::arg("angle"), py::arg("qubit"))
      .def(
          "Ry",
          [](Circuit *circ, const Expr &angle, const Qubit &qb,
             const py::kwargs &kwargs) {
            return add_gate_method_oneparam<UnitID>(
                circ, OpType::Ry, angle, {qb}, kwargs);
          },
          "Appends an Ry gate with a possibly symbolic angle "
          "(specified in half-turns)."
          "\n\n:return: the new :py:class:`Circuit`",
          py::arg("angle"), py::arg("qubit"))
      .def(
          "U1",
          [](Circuit *circ, const Expr &angle, const Qubit &qb,
             const py::kwargs &kwargs) {
            return add_gate_method_oneparam<UnitID>(
                circ, OpType::U1, angle, {qb}, kwargs);
          },
          "Appends a U1 gate with a possibly symbolic angle "
          "(specified in half-turns)."
          "\n\n:return: the new :py:class:`Circuit`",
          py::arg("angle"), py::arg("qubit"))
      .def(
          "U2",
          [](Circuit *circ, const Expr &angle0, const Expr &angle1,
             const Qubit &qb, const py::kwargs &kwargs) {
            return add_gate_method_manyparams<UnitID>(
                circ, OpType::U2, {angle0, angle1}, {qb}, kwargs);
          },
          "Appends a U2 gate with possibly symbolic angles "
          "(specified in half-turns)."
          "\n\n:return: the new :py:class:`Circuit`",
          py::arg("angle0"), py::arg("angle1"), py::arg("qubit"))
      .def(
          "U3",
          [](Circuit *circ, const Expr &angle0, const Expr &angle1,
             const Expr &angle2, const Qubit &qb, const py::kwargs &kwargs) {
            return add_gate_method_manyparams<UnitID>(
                circ, OpType::U3, {angle0, angle1, angle2}, {qb}, kwargs);
          },
          "Appends a U3 gate with possibly symbolic angles "
          "(specified in half-turns)."
          "\n\n:return: the new :py:class:`Circuit`",
          py::arg("angle0"), py::arg("angle1"), py::arg("angle2"),
          py::arg("qubit"))
      .def(
          "GPI",
          [](Circuit *circ, const Expr &angle, const Qubit &qb,
             const py::kwargs &kwargs) {
            return add_gate_method_oneparam<UnitID>(
                circ, OpType::GPI, angle, {qb}, kwargs);
          },
          "Appends a GPI gate with a possibly symbolic angle "
          "(specified in half-turns)."
          "\n\n:return: the new :py:class:`Circuit`",
          py::arg("angle"), py::arg("qubit"))
      .def(
          "GPI2",
          [](Circuit *circ, const Expr &angle, const Qubit &qb,
             const py::kwargs &kwargs) {
            return add_gate_method_oneparam<UnitID>(
                circ, OpType::GPI2, angle, {qb}, kwargs);
          },
          "Appends a GPI2 gate with a possibly symbolic angle "
          "(specified in half-turns)."
          "\n\n:return: the new :py:class:`Circuit`",
          py::arg("angle"), py::arg("qubit"))
      .def(
          "AAMS",
          [](Circuit *circ, const Expr &angle0, const Expr &angle1,
             const Expr &angle2, const Qubit &qb0, const Qubit &qb1,
             const py::kwargs &kwargs) {
            return add_gate_method_manyparams<UnitID>(
                circ, OpType::AAMS, {angle0, angle1, angle2}, {qb0, qb1},
                kwargs);
          },
          "Appends an AAMS gate with possibly symbolic angles "
          "(specified in half-turns)."
          "\n\n:return: the new :py:class:`Circuit`",
          py::arg("angle0"), py::arg("angle1"), py::arg("angle2"),
          py::arg("qubit0"), py::arg("qubit1"))
      .def(
          "TK1",
          [](Circuit *circ, const Expr &angle0, const Expr &angle1,
             const Expr &angle2, const Qubit &qb, const py::kwargs &kwargs) {
            return add_gate_method_manyparams<UnitID>(
                circ, OpType::TK1, {angle0, angle1, angle2}, {qb}, kwargs);
          },
          "Appends a TK1 gate with possibly symbolic angles "
          "(specified in half-turns)."
          "\n\n:return: the new :py:class:`Circuit`",
          py::arg("angle0"), py::arg("angle1"), py::arg("angle2"),
          py::arg("qubit"))
      .def(
          "TK2",
          [](Circuit *circ, const Expr &angle0, const Expr &angle1,
             const Expr &angle2, const Qubit &qb0, const Qubit &qb1,
             const py::kwargs &kwargs) {
            return add_gate_method_manyparams<UnitID>(
                circ, OpType::TK2, {angle0, angle1, angle2}, {qb0, qb1},
                kwargs);
          },
          "Appends a TK2 gate with possibly symbolic angles "
          "(specified in half-turns)."
          "\n\n:return: the new :py:class:`Circuit`",
          py::arg("angle0"), py::arg("angle1"), py::arg("angle2"),
          py::arg("qubit0"), py::arg("qubit1"))
      .def(
          "CX",
          [](Circuit *circ, const Qubit &ctrl, const Qubit &trgt,
             const py::kwargs &kwargs) {
            return add_gate_method_noparams<UnitID>(
                circ, OpType::CX, {ctrl, trgt}, kwargs);
          },
          "Appends a CX gate on the wires for the specified control "
          "and target qubits."
          "\n\n:return: the new :py:class:`Circuit`",
          py::arg("control_qubit"), py::arg("target_qubit"))
      .def(
          "CY",
          [](Circuit *circ, const Qubit &ctrl, const Qubit &trgt,
             const py::kwargs &kwargs) {
            return add_gate_method_noparams<UnitID>(
                circ, OpType::CY, {ctrl, trgt}, kwargs);
          },
          "Appends a CY gate on the wires for the specified control "
          "and target qubits."
          "\n\n:return: the new :py:class:`Circuit`",
          py::arg("control_qubit"), py::arg("target_qubit"))
      .def(
          "CZ",
          [](Circuit *circ, const Qubit &ctrl, const Qubit &trgt,
             const py::kwargs &kwargs) {
            return add_gate_method_noparams<UnitID>(
                circ, OpType::CZ, {ctrl, trgt}, kwargs);
          },
          "Appends a CZ gate on the wires for the specified control "
          "and target qubits."
          "\n\n:return: the new :py:class:`Circuit`",
          py::arg("control_qubit"), py::arg("target_qubit"))
      .def(
          "CH",
          [](Circuit *circ, const Qubit &ctrl, const Qubit &trgt,
             const py::kwargs &kwargs) {
            return add_gate_method_noparams<UnitID>(
                circ, OpType::CH, {ctrl, trgt}, kwargs);
          },
          "Appends a CH gate on the wires for the specified control "
          "and target qubits."
          "\n\n:return: the new :py:class:`Circuit`",
          py::arg("control_qubit"), py::arg("target_qubit"))
      .def(
          "CV",
          [](Circuit *circ, const Qubit &ctrl, const Qubit &trgt,
             const py::kwargs &kwargs) {
            return add_gate_method_noparams<UnitID>(
                circ, OpType::CV, {ctrl, trgt}, kwargs);
          },
          "Appends a CV gate on the wires for the specified control "
          "and target qubits."
          "\n\n:return: the new :py:class:`Circuit`",
          py::arg("control_qubit"), py::arg("target_qubit"))
      .def(
          "CVdg",
          [](Circuit *circ, const Qubit &ctrl, const Qubit &trgt,
             const py::kwargs &kwargs) {
            return add_gate_method_noparams<UnitID>(
                circ, OpType::CVdg, {ctrl, trgt}, kwargs);
          },
          "Appends a CVdg gate on the wires for the specified control "
          "and target qubits."
          "\n\n:return: the new :py:class:`Circuit`",
          py::arg("control_qubit"), py::arg("target_qubit"))
      .def(
          "CSX",
          [](Circuit *circ, const Qubit &ctrl, const Qubit &trgt,
             const py::kwargs &kwargs) {
            return add_gate_method_noparams<UnitID>(
                circ, OpType::CSX, {ctrl, trgt}, kwargs);
          },
          "Appends a CSX gate on the wires for the specified control "
          "and target qubits."
          "\n\n:return: the new :py:class:`Circuit`",
          py::arg("control_qubit"), py::arg("target_qubit"))
      .def(
          "CSXdg",
          [](Circuit *circ, const Qubit &ctrl, const Qubit &trgt,
             const py::kwargs &kwargs) {
            return add_gate_method_noparams<UnitID>(
                circ, OpType::CSXdg, {ctrl, trgt}, kwargs);
          },
          "Appends a CSXdg gate on the wires for the specified control "
          "and target qubits."
          "\n\n:return: the new :py:class:`Circuit`",
          py::arg("control_qubit"), py::arg("target_qubit"))
      .def(
          "CS",
          [](Circuit *circ, const Qubit &ctrl, const Qubit &trgt,
             const py::kwargs &kwargs) {
            return add_gate_method_noparams<UnitID>(
                circ, OpType::CS, {ctrl, trgt}, kwargs);
          },
          "Appends a CS gate on the wires for the specified control "
          "and target qubits."
          "\n\n:return: the new :py:class:`Circuit`",
          py::arg("control_qubit"), py::arg("target_qubit"))
      .def(
          "CSdg",
          [](Circuit *circ, const Qubit &ctrl, const Qubit &trgt,
             const py::kwargs &kwargs) {
            return add_gate_method_noparams<UnitID>(
                circ, OpType::CSdg, {ctrl, trgt}, kwargs);
          },
          "Appends a CSdg gate on the wires for the specified control "
          "and target qubits."
          "\n\n:return: the new :py:class:`Circuit`",
          py::arg("control_qubit"), py::arg("target_qubit"))
      .def(
          "CRz",
          [](Circuit *circ, const Expr &angle, const Qubit &ctrl,
             const Qubit &trgt, const py::kwargs &kwargs) {
            return add_gate_method_oneparam<UnitID>(
                circ, OpType::CRz, angle, {ctrl, trgt}, kwargs);
          },
          "Appends a CRz gate with a symbolic angle (specified in "
          "half-turns) on the wires for the specified control and "
          "target qubits."
          "\n\n:return: the new :py:class:`Circuit`",
          py::arg("angle"), py::arg("control_qubit"), py::arg("target_qubit"))
      .def(
          "CRx",
          [](Circuit *circ, const Expr &angle, const Qubit &ctrl,
             const Qubit &trgt, const py::kwargs &kwargs) {
            return add_gate_method_oneparam<UnitID>(
                circ, OpType::CRx, angle, {ctrl, trgt}, kwargs);
          },
          "Appends a CRx gate with a symbolic angle (specified in "
          "half-turns) on the wires for the specified control and "
          "target qubits."
          "\n\n:return: the new :py:class:`Circuit`",
          py::arg("angle"), py::arg("control_qubit"), py::arg("target_qubit"))
      .def(
          "CRy",
          [](Circuit *circ, const Expr &angle, const Qubit &ctrl,
             const Qubit &trgt, const py::kwargs &kwargs) {
            return add_gate_method_oneparam<UnitID>(
                circ, OpType::CRy, angle, {ctrl, trgt}, kwargs);
          },
          "Appends a CRy gate with a symbolic angle (specified in "
          "half-turns) on the wires for the specified control and "
          "target qubits."
          "\n\n:return: the new :py:class:`Circuit`",
          py::arg("angle"), py::arg("control_qubit"), py::arg("target_qubit"))
      .def(
          "CU1",
          [](Circuit *circ, const Expr &angle, const Qubit &ctrl,
             const Qubit &trgt, const py::kwargs &kwargs) {
            return add_gate_method_oneparam<UnitID>(
                circ, OpType::CU1, angle, {ctrl, trgt}, kwargs);
          },
          "Appends a CU1 gate with a possibly symbolic angle (specified in "
          "half-turns) on the wires for the specified control and "
          "target qubits."
          "\n\n:return: the new :py:class:`Circuit`",
          py::arg("angle"), py::arg("control_qubit"), py::arg("target_qubit"))
      .def(
          "CU3",
          [](Circuit *circ, const Expr &angle0, const Expr &angle1,
             const Expr &angle2, const Qubit &ctrl, const Qubit &trgt,
             const py::kwargs &kwargs) {
            return add_gate_method_manyparams<UnitID>(
                circ, OpType::CU3, {angle0, angle1, angle2}, {ctrl, trgt},
                kwargs);
          },
          "Appends a CU3 gate with possibly symbolic angles (specified in "
          "half-turns) on the wires for the specified control and "
          "target qubits."
          "\n\n:return: the new :py:class:`Circuit`",
          py::arg("angle0"), py::arg("angle1"), py::arg("angle2"),
          py::arg("control_qubit"), py::arg("target_qubit"))

      .def(
          "ZZPhase",
          [](Circuit *circ, const Expr &angle, const Qubit &qb0,
             const Qubit &qb1, const py::kwargs &kwargs) {
            return add_gate_method_oneparam<UnitID>(
                circ, OpType::ZZPhase, angle, {qb0, qb1}, kwargs);
          },
          "Appends a ZZ gate with a symbolic angle (specified in "
          "half-turns) on the wires for the specified two qubits."
          "\n\n:return: the new :py:class:`Circuit`",
          py::arg("angle"), py::arg("qubit0"), py::arg("qubit1"))
      .def(
          "ZZMax",
          [](Circuit *circ, const Qubit &qb0, const Qubit &qb1,
             const py::kwargs &kwargs) {
            return add_gate_method_noparams<UnitID>(
                circ, OpType::ZZMax, {qb0, qb1}, kwargs);
          },
          "Appends a ZZMax gate on the wires for the specified two qubits."
          "\n\n:return: the new :py:class:`Circuit`",
          py::arg("qubit0"), py::arg("qubit1"))
      .def(
          "ESWAP",
          [](Circuit *circ, const Expr &angle, const Qubit &qb0,
             const Qubit &qb1, const py::kwargs &kwargs) {
            return add_gate_method_oneparam<UnitID>(
                circ, OpType::ESWAP, angle, {qb0, qb1}, kwargs);
          },
          "Appends an ESWAP gate with a possibly symbolic angle (specified in "
          "half-turns) on the wires for the specified two qubits."
          "\n\n:return: the new :py:class:`Circuit`",
          py::arg("angle"), py::arg("qubit0"), py::arg("qubit1"))
      .def(
          "FSim",
          [](Circuit *circ, const Expr &angle0, const Expr &angle1,
             const Qubit &qb0, const Qubit &qb1, const py::kwargs &kwargs) {
            return add_gate_method_manyparams<UnitID>(
                circ, OpType::FSim, {angle0, angle1}, {qb0, qb1}, kwargs);
          },
          "Appends an FSim gate with possibly symbolic angles (specified in "
          "half-turns) on the wires for the specified qubits."
          "\n\n:return: the new :py:class:`Circuit`",
          py::arg("angle0"), py::arg("angle1"), py::arg("qubit0"),
          py::arg("qubit1"))
      .def(
          "Sycamore",
          [](Circuit *circ, const Qubit &qubit0, const Qubit &qubit1,
             const py::kwargs &kwargs) {
            return add_gate_method_noparams<UnitID>(
                circ, OpType::Sycamore, {qubit0, qubit1}, kwargs);
          },
          "Appends a Sycamore gate on the wires for the specified qubits."
          "\n\n:return: the new :py:class:`Circuit`",
          py::arg("qubit0"), py::arg("qubit1"))
      .def(
          "XXPhase",
          [](Circuit *circ, const Expr &angle, const Qubit &qb0,
             const Qubit &qb1, const py::kwargs &kwargs) {
            return add_gate_method_oneparam<UnitID>(
                circ, OpType::XXPhase, angle, {qb0, qb1}, kwargs);
          },
          "Appends a XX gate with a symbolic angle (specified in "
          "half-turns) on the wires for the specified two qubits."
          "\n\n:return: the new :py:class:`Circuit`",
          py::arg("qubit0"), py::arg("qubit1"), py::arg("angle"))
      .def(
          "YYPhase",
          [](Circuit *circ, const Expr &angle, const Qubit &qb0,
             const Qubit &qb1, const py::kwargs &kwargs) {
            return add_gate_method_oneparam<UnitID>(
                circ, OpType::YYPhase, angle, {qb0, qb1}, kwargs);
          },
          "Appends a YY gate with a symbolic angle (specified in "
          "half-turns) on the wires for the specified two qubits."
          "\n\n:return: the new :py:class:`Circuit`",
          py::arg("qubit0"), py::arg("qubit1"), py::arg("angle"))
      .def(
          "XXPhase3",
          [](Circuit *circ, const Expr &angle, const Qubit &qb0,
             const Qubit &qb1, const Qubit &qb2, const py::kwargs &kwargs) {
            return add_gate_method_oneparam<UnitID>(
                circ, OpType::XXPhase3, angle, {qb0, qb1, qb2}, kwargs);
          },
          "Appends a 3-qubit XX gate with a symbolic angle (specified in "
          "half-turns) on the wires for the specified three qubits."
          "\n\n:return: the new :py:class:`Circuit`",
          py::arg("angle"), py::arg("qubit0"), py::arg("qubit1"),
          py::arg("qubit2"))
      .def(
          "PhasedX",
          [](Circuit *circ, const Expr &angle0, const Expr &angle1,
             const Qubit &qubit, const py::kwargs &kwargs) {
            return add_gate_method_manyparams<UnitID>(
                circ, OpType::PhasedX, {angle0, angle1}, {qubit}, kwargs);
          },
          "Appends a PhasedX gate with possibly symbolic angles (specified in "
          "half-turns) on the wires for the specified qubits."
          "\n\n:return: the new :py:class:`Circuit`",
          py::arg("angle0"), py::arg("angle1"), py::arg("qubit"))
      .def(
          "CCX",
          [](Circuit *circ, const Qubit &ctrl1, const Qubit &ctrl2,
             const Qubit &trgt, const py::kwargs &kwargs) {
            return add_gate_method_noparams<UnitID>(
                circ, OpType::CCX, {ctrl1, ctrl2, trgt}, kwargs);
          },
          "Appends a CCX gate on the wires for the specified control "
          "and target qubits."
          "\n\n:return: the new :py:class:`Circuit`",
          py::arg("control_0"), py::arg("control_1"), py::arg("target"))
      .def(
          "ECR",
          [](Circuit *circ, const Qubit &qb1, const Qubit &qb2,
             const py::kwargs &kwargs) {
            return add_gate_method_noparams<UnitID>(
                circ, OpType::ECR, {qb1, qb2}, kwargs);
          },
          "Appends an ECR gate on the wires for the specified qubits."
          "\n\n:return: the new :py:class:`Circuit`",
          py::arg("qubit_0"), py::arg("qubit_1"))
      .def(
          "SWAP",
          [](Circuit *circ, const Qubit &qb1, const Qubit &qb2,
             const py::kwargs &kwargs) {
            return add_gate_method_noparams<UnitID>(
                circ, OpType::SWAP, {qb1, qb2}, kwargs);
          },
          "Appends a SWAP gate on the wires for the specified qubits."
          "\n\n:return: the new :py:class:`Circuit`",
          py::arg("qubit_0"), py::arg("qubit_1"))
      .def(
          "CSWAP",
          [](Circuit *circ, const Qubit &ctrl, const Qubit &trgt1,
             const Qubit &trgt2, const py::kwargs &kwargs) {
            return add_gate_method_noparams<UnitID>(
                circ, OpType::CSWAP, {ctrl, trgt1, trgt2}, kwargs);
          },
          "Appends a CSWAP gate on the wires for the specified "
          "control and target qubits."
          "\n\n:return: the new :py:class:`Circuit`",
          py::arg("control"), py::arg("target_0"), py::arg("target_1"))
      .def(
          "ISWAP",
          [](Circuit *circ, const Expr &angle, const Qubit &qb0,
             const Qubit &qb1, const py::kwargs &kwargs) {
            return add_gate_method_oneparam<UnitID>(
                circ, OpType::ISWAP, angle, {qb0, qb1}, kwargs);
          },
          "Appends an ISWAP gate with a possibly symbolic angle (specified in "
          "half-turns) on the wires for the specified qubits."
          "\n\n:return: the new :py:class:`Circuit`",
          py::arg("angle"), py::arg("qubit0"), py::arg("qubit1"))
      .def(
          "ISWAPMax",
          [](Circuit *circ, const Qubit &qb0, const Qubit &qb1,
             const py::kwargs &kwargs) {
            return add_gate_method_noparams<UnitID>(
                circ, OpType::ISWAPMax, {qb0, qb1}, kwargs);
          },
          "Appends an ISWAPMax gate on the wires for the specified qubits."
          "\n\n:return: the new :py:class:`Circuit`",
          py::arg("qubit0"), py::arg("qubit1"))
      .def(
          "PhasedISWAP",
          [](Circuit *circ, const Expr &angle0, const Expr &angle1,
             const Qubit &qb0, const Qubit &qb1, const py::kwargs &kwargs) {
            return add_gate_method_manyparams<UnitID>(
                circ, OpType::PhasedISWAP, {angle0, angle1}, {qb0, qb1},
                kwargs);
          },
          "Appends a PhasedISWAP gate with posisbly symbolic angles (specified "
          "in "
          "half-turns) on the wires for the specified qubits."
          "\n\n:return: the new :py:class:`Circuit`",
          py::arg("angle0"), py::arg("angle1"), py::arg("qubit0"),
          py::arg("qubit1"))
      .def(
          "Phase",
          [](Circuit *circ, const Expr &angle, const py::kwargs &kwargs) {
            return add_gate_method_oneparam<UnitID>(
                circ, OpType::Phase, angle, {}, kwargs);
          });
}

}  // namespace tket<|MERGE_RESOLUTION|>--- conflicted
+++ resolved
@@ -514,8 +514,6 @@
           ":return: the new :py:class:`Circuit`",
           py::arg("expr"), py::arg("args"))
       .def(
-<<<<<<< HEAD
-=======
           "add_clexpr_from_logicexp",
           [](Circuit *circ, const py::tket_custom::LogicExpression &exp,
              const py::tket_custom::SequenceVec<Bit> &output_bits,
@@ -545,7 +543,6 @@
           ":return: the updated circuit",
           py::arg("exp"), py::arg("output_bits"))
       .def(
->>>>>>> e9ceb8b3
           "add_custom_gate",
           [](Circuit *circ, const composite_def_ptr_t &definition,
              const py::tket_custom::SequenceVec<Expr> &params,
