// Copyright 2019-2024 Cambridge Quantum Computing
//
// Licensed under the Apache License, Version 2.0 (the "License");
// you may not use this file except in compliance with the License.
// You may obtain a copy of the License at
//
//     http://www.apache.org/licenses/LICENSE-2.0
//
// Unless required by applicable law or agreed to in writing, software
// distributed under the License is distributed on an "AS IS" BASIS,
// WITHOUT WARRANTIES OR CONDITIONS OF ANY KIND, either express or implied.
// See the License for the specific language governing permissions and
// limitations under the License.

#include "tket/Ops/ClExpr.hpp"

#include <pybind11/pybind11.h>
#include <pybind11/stl.h>

#include <memory>
#include <sstream>
#include <stdexcept>
#include <variant>
#include <vector>

#include "UnitRegister.hpp"
#include "binder_json.hpp"
#include "deleted_hash.hpp"
#include "py_operators.hpp"

namespace py = pybind11;

namespace tket {

static std::string qasm_bit_repr(
    const ClExprTerm &term, const std::map<int, Bit> &input_bits) {
  if (const uint64_t *n = std::get_if<uint64_t>(&term)) {
    switch (*n) {
      case 0:
        return "0";
      case 1:
        return "1";
      default:
        throw std::logic_error("Invalid integer in bit operation");
    }
  } else {
    ClExprVar var = std::get<ClExprVar>(term);
    if (const ClBitVar *bvar = std::get_if<ClBitVar>(&var)) {
      const Bit b = input_bits.at(bvar->index);
      return b.repr();
    } else {
      throw std::logic_error("Expected bit variable, found register variable");
    }
  }
}

static std::string qasm_reg_repr(
    const ClExprTerm &term, const std::map<int, BitRegister> &input_regs) {
  if (const uint64_t *n = std::get_if<uint64_t>(&term)) {
    std::stringstream ss;
    ss << *n;
    return ss.str();
  } else {
    ClExprVar var = std::get<ClExprVar>(term);
    if (const ClRegVar *rvar = std::get_if<ClRegVar>(&var)) {
      const BitRegister r = input_regs.at(rvar->index);
      return r.name();
    } else {
      throw std::logic_error("Expected register variable, found bit variable");
    }
  }
}

enum class ArgValueType { Bit, Reg };

static std::string qasm_expr_repr(
    const ClExpr &expr, const std::map<int, Bit> &input_bits,
    const std::map<int, BitRegister> &input_regs);

static std::string qasm_arg_repr(
    const ClExprArg &arg, const std::map<int, Bit> &input_bits,
    const std::map<int, BitRegister> &input_regs, const ArgValueType typ) {
  if (const ClExpr *expr = std::get_if<ClExpr>(&arg)) {
    return qasm_expr_repr(*expr, input_bits, input_regs);
  } else {
    if (typ == ArgValueType::Bit) {
      return qasm_bit_repr(std::get<ClExprTerm>(arg), input_bits);
    } else {
      return qasm_reg_repr(std::get<ClExprTerm>(arg), input_regs);
    }
  }
}

static std::string qasm_expr_repr(
    const ClExpr &expr, const std::map<int, Bit> &input_bits,
    const std::map<int, BitRegister> &input_regs) {
  const ClOp op = expr.get_op();
  const std::vector<ClExprArg> args = expr.get_args();
  const unsigned n_args = args.size();
  std::stringstream ss;
  ss << "(";
  switch (op) {
    case ClOp::INVALID:
      throw std::logic_error("Invalid expression.");

    case ClOp::BitAnd:
      if (n_args == 0) {
        ss << "1";
      } else {
        for (unsigned i = 0; i < n_args; i++) {
          ss << qasm_arg_repr(
              args[i], input_bits, input_regs, ArgValueType::Bit);
          if (i + 1 < n_args) {
            ss << " & ";
          }
        }
      }
      break;

    case ClOp::BitOr:
      if (n_args == 0) {
        ss << "0";
      } else {
        for (unsigned i = 0; i < n_args; i++) {
          ss << qasm_arg_repr(
              args[i], input_bits, input_regs, ArgValueType::Bit);
          if (i + 1 < n_args) {
            ss << " | ";
          }
        }
      }
      break;

    case ClOp::BitXor:
      if (n_args == 0) {
        ss << "0";
      } else {
        for (unsigned i = 0; i < n_args; i++) {
          ss << qasm_arg_repr(
              args[i], input_bits, input_regs, ArgValueType::Bit);
          if (i + 1 < n_args) {
            ss << " ^ ";
          }
        }
      }
      break;

    case ClOp::BitEq:
      if (n_args != 2) {
        throw std::logic_error("BitEq with != 2 arguments");
      }
      ss << qasm_arg_repr(args[0], input_bits, input_regs, ArgValueType::Bit);
      ss << " == ";
      ss << qasm_arg_repr(args[1], input_bits, input_regs, ArgValueType::Bit);
      break;

    case ClOp::BitNeq:
      if (n_args != 2) {
        throw std::logic_error("BitNeq with != 2 arguments");
      }
      ss << qasm_arg_repr(args[0], input_bits, input_regs, ArgValueType::Bit)
         << " != "
         << qasm_arg_repr(args[1], input_bits, input_regs, ArgValueType::Bit);
      break;

    case ClOp::BitNot:
      if (n_args != 1) {
        throw std::logic_error("BitNot with != 1 argument");
      }
      ss << "~"
         << qasm_arg_repr(args[0], input_bits, input_regs, ArgValueType::Bit);
      break;

    case ClOp::BitZero:
      if (n_args != 0) {
        throw std::logic_error("BitZero with != 0 arguments");
      }
      ss << "0";
      break;

    case ClOp::BitOne:
      if (n_args != 0) {
        throw std::logic_error("BitOne with != 0 arguments");
      }
      ss << "1";
      break;

    case ClOp::RegAnd:
      if (n_args == 0) {
        ss << "-1";
      } else {
        for (unsigned i = 0; i < n_args; i++) {
          ss << qasm_arg_repr(
              args[i], input_bits, input_regs, ArgValueType::Reg);
          if (i + 1 < n_args) {
            ss << " & ";
          }
        }
      }
      break;

    case ClOp::RegOr:
      if (n_args == 0) {
        ss << "0";
      } else {
        for (unsigned i = 0; i < n_args; i++) {
          ss << qasm_arg_repr(
              args[i], input_bits, input_regs, ArgValueType::Reg);
          if (i + 1 < n_args) {
            ss << " | ";
          }
        }
      }
      break;

    case ClOp::RegXor:
      if (n_args == 0) {
        ss << "0";
      } else {
        for (unsigned i = 0; i < n_args; i++) {
          ss << qasm_arg_repr(
              args[i], input_bits, input_regs, ArgValueType::Reg);
          if (i + 1 < n_args) {
            ss << " ^ ";
          }
        }
      }
      break;

    case ClOp::RegEq:
      if (n_args != 2) {
        throw std::logic_error("RegEq with != 2 arguments");
      }
      ss << qasm_arg_repr(args[0], input_bits, input_regs, ArgValueType::Reg);
      ss << " == ";
      ss << qasm_arg_repr(args[1], input_bits, input_regs, ArgValueType::Reg);
      break;

    case ClOp::RegNeq:
      if (n_args != 2) {
        throw std::logic_error("RegNeq with != 2 arguments");
      }
      ss << qasm_arg_repr(args[0], input_bits, input_regs, ArgValueType::Reg)
         << " != "
         << qasm_arg_repr(args[1], input_bits, input_regs, ArgValueType::Reg);
      break;

    case ClOp::RegNot:
      if (n_args != 1) {
        throw std::logic_error("RegNot with != 1 argument");
      }
      ss << "~"
         << qasm_arg_repr(args[0], input_bits, input_regs, ArgValueType::Reg);
      break;

    case ClOp::RegZero:
      if (n_args != 0) {
        throw std::logic_error("RegZero with != 0 arguments");
      }
      ss << "0";
      break;

    case ClOp::RegOne:
      if (n_args != 0) {
        throw std::logic_error("RegOne with != 0 arguments");
      }
      ss << "-1";
      break;

    case ClOp::RegLt:
      if (n_args != 2) {
        throw std::logic_error("RegLt with != 2 arguments");
      }
      ss << qasm_arg_repr(args[0], input_bits, input_regs, ArgValueType::Reg);
      ss << " < ";
      ss << qasm_arg_repr(args[1], input_bits, input_regs, ArgValueType::Reg);
      break;

    case ClOp::RegGt:
      if (n_args != 2) {
        throw std::logic_error("RegGt with != 2 arguments");
      }
      ss << qasm_arg_repr(args[0], input_bits, input_regs, ArgValueType::Reg);
      ss << " > ";
      ss << qasm_arg_repr(args[1], input_bits, input_regs, ArgValueType::Reg);
      break;

    case ClOp::RegLeq:
      if (n_args != 2) {
        throw std::logic_error("RegLeq with != 2 arguments");
      }
      ss << qasm_arg_repr(args[0], input_bits, input_regs, ArgValueType::Reg);
      ss << " <= ";
      ss << qasm_arg_repr(args[1], input_bits, input_regs, ArgValueType::Reg);
      break;

    case ClOp::RegGeq:
      if (n_args != 2) {
        throw std::logic_error("RegGeq with != 2 arguments");
      }
      ss << qasm_arg_repr(args[0], input_bits, input_regs, ArgValueType::Reg);
      ss << " >= ";
      ss << qasm_arg_repr(args[1], input_bits, input_regs, ArgValueType::Reg);
      break;

    case ClOp::RegAdd:
      if (n_args == 0) {
        ss << "0";
      } else {
        for (unsigned i = 0; i < n_args; i++) {
          ss << qasm_arg_repr(
              args[i], input_bits, input_regs, ArgValueType::Reg);
          if (i + 1 < n_args) {
            ss << " + ";
          }
        }
      }
      break;

    case ClOp::RegSub:
      if (n_args != 2) {
        throw std::logic_error("RegSub with != 2 arguments");
      }
      ss << qasm_arg_repr(args[0], input_bits, input_regs, ArgValueType::Reg);
      ss << " - ";
      ss << qasm_arg_repr(args[1], input_bits, input_regs, ArgValueType::Reg);
      break;

    case ClOp::RegMul:
      if (n_args == 0) {
        ss << "1";
      } else {
        for (unsigned i = 0; i < n_args; i++) {
          ss << qasm_arg_repr(
              args[i], input_bits, input_regs, ArgValueType::Reg);
          if (i + 1 < n_args) {
            ss << " * ";
          }
        }
      }
      break;

    case ClOp::RegDiv:
      if (n_args != 2) {
        throw std::logic_error("RegDiv with != 2 arguments");
      }
      ss << qasm_arg_repr(args[0], input_bits, input_regs, ArgValueType::Reg);
      ss << " / ";
      ss << qasm_arg_repr(args[1], input_bits, input_regs, ArgValueType::Reg);
      break;

    case ClOp::RegPow:
      if (n_args != 2) {
        throw std::logic_error("RegPow with != 2 arguments");
      }
      ss << qasm_arg_repr(args[0], input_bits, input_regs, ArgValueType::Reg);
      ss << " ** ";
      ss << qasm_arg_repr(args[1], input_bits, input_regs, ArgValueType::Reg);
      break;

    case ClOp::RegLsh:
      if (n_args != 2) {
        throw std::logic_error("RegLsh with != 2 arguments");
      }
      ss << qasm_arg_repr(args[0], input_bits, input_regs, ArgValueType::Reg);
      ss << " << ";
      ss << qasm_arg_repr(args[1], input_bits, input_regs, ArgValueType::Reg);
      break;

    case ClOp::RegRsh:
      if (n_args != 2) {
        throw std::logic_error("RegRsh with != 2 arguments");
      }
      ss << qasm_arg_repr(args[0], input_bits, input_regs, ArgValueType::Reg);
      ss << " >> ";
      ss << qasm_arg_repr(args[1], input_bits, input_regs, ArgValueType::Reg);
      break;

    case ClOp::RegNeg:
      if (n_args != 1) {
        throw std::logic_error("RegNeg with != 1 argument");
      }
      ss << "-"
         << qasm_arg_repr(args[0], input_bits, input_regs, ArgValueType::Reg);
      break;
  }
  ss << ")";
  return ss.str();
}

void init_clexpr(py::module &m) {
  py::enum_<ClOp>(m, "ClOp", "A classical operation", py::arithmetic())
      .value("INVALID", ClOp::INVALID, "Invalid")
      .value("BitAnd", ClOp::BitAnd, "Bitwise AND")
      .value("BitOr", ClOp::BitOr, "Bitwise OR")
      .value("BitXor", ClOp::BitXor, "Bitwise XOR")
      .value("BitEq", ClOp::BitEq, "Bitwise equality")
      .value("BitNeq", ClOp::BitNeq, "Bitwise inequality")
      .value("BitNot", ClOp::BitNot, "Bitwise NOT")
      .value("BitZero", ClOp::BitZero, "Constant zero bit")
      .value("BitOne", ClOp::BitOne, "Constant one bit")
      .value("RegAnd", ClOp::RegAnd, "Registerwise AND")
      .value("RegOr", ClOp::RegOr, "Registerwise OR")
      .value("RegXor", ClOp::RegXor, "Registerwise XOR")
      .value("RegEq", ClOp::RegEq, "Registerwise equality")
      .value("RegNeq", ClOp::RegNeq, "Registerwise inequality")
      .value("RegNot", ClOp::RegNot, "Registerwise NOT")
      .value("RegZero", ClOp::RegZero, "Constant all-zeros register")
      .value("RegOne", ClOp::RegOne, "Constant all-ones register")
      .value("RegLt", ClOp::RegLt, "Integer less-than comparison")
      .value("RegGt", ClOp::RegGt, "Integer greater-than comparison")
      .value("RegLeq", ClOp::RegLeq, "Integer less-than-or-equal comparison")
      .value("RegGeq", ClOp::RegGeq, "Integer greater-than-or-equal comparison")
      .value("RegAdd", ClOp::RegAdd, "Integer addition")
      .value("RegSub", ClOp::RegSub, "Integer subtraction")
      .value("RegMul", ClOp::RegMul, "Integer multiplication")
      .value("RegDiv", ClOp::RegDiv, "Integer division")
      .value("RegPow", ClOp::RegPow, "Integer exponentiation")
      .value("RegLsh", ClOp::RegLsh, "Left shift")
      .value("RegRsh", ClOp::RegRsh, "Right shift")
      .value("RegNeg", ClOp::RegNeg, "Integer negation");

  py::class_<ClBitVar, std::shared_ptr<ClBitVar>>(
      m, "ClBitVar", "A bit variable within an expression")
      .def(
          py::init<unsigned>(),
          "Construct from an integer identifier.\n\n"
          ":param i: integer identifier for the variable",
          py::arg("i"))
      .def("__eq__", &py_equals<ClBitVar>)
      .def(
          "__str__",
          [](const ClBitVar &var) {
            std::stringstream ss;
            ss << var;
            return ss.str();
          })
      .def(
          "__repr__",
          [](const ClBitVar &var) {
            std::stringstream ss;
            ss << "ClBitVar(" << var.index << ")";
            return ss.str();
          })
      .def("__hash__", [](const ClBitVar &var) { return var.index; })
      .def_property_readonly(
          "index", [](const ClBitVar &var) { return var.index; },
          "integer identifier for the variable");

  py::class_<ClRegVar, std::shared_ptr<ClRegVar>>(
      m, "ClRegVar", "A register variable within an expression")
      .def(
          py::init<unsigned>(),
          "Construct from an integer identifier.\n\n"
          ":param i: integer identifier for the variable",
          py::arg("i"))
      .def("__eq__", &py_equals<ClRegVar>)
      .def(
          "__str__",
          [](const ClRegVar &var) {
            std::stringstream ss;
            ss << var;
            return ss.str();
          })
      .def(
          "__repr__",
          [](const ClRegVar &var) {
            std::stringstream ss;
            ss << "ClRegVar(" << var.index << ")";
            return ss.str();
          })
      .def("__hash__", [](const ClRegVar &var) { return var.index; })
      .def_property_readonly(
          "index", [](const ClRegVar &var) { return var.index; },
          "integer identifier for the variable");

  py::class_<ClExpr, std::shared_ptr<ClExpr>>(
      m, "ClExpr", "A classical expression")
      .def(
          py::init<ClOp, std::vector<ClExprArg>>(),
<<<<<<< HEAD
          "Construct from an operation and a list of arguments. The arguments "
          "may be integers (unsigned, up to 64 bits), :py:class:`ClBitVar`, "
          ":py:class:`ClRegVar`, or other classical expressions.",
=======
          "Construct from an operation type and a list of arguments.\n\n"
          ":param op: the operation type\n"
          ":param args: list of arguments to the expression (which may be "
          "integers, :py:class:`ClBitVar` variables, :py:class:`ClRegVar` "
          "variables, or other :py:class:`ClExpr`)",
>>>>>>> 629c9757
          py::arg("op"), py::arg("args"))
      .def("__eq__", &py_equals<ClExpr>)
      .def(
          "__str__",
          [](const ClExpr &expr) {
            std::stringstream ss;
            ss << expr;
            return ss.str();
          })
      .def("__hash__", &deletedHash<ClExpr>, deletedHashDocstring)
      .def_property_readonly("op", &ClExpr::get_op, "main operation")
      .def_property_readonly("args", &ClExpr::get_args, "arguments")
      .def(
          "as_qasm",
          [](const ClExpr &expr, const std::map<int, Bit> input_bits,
             const std::map<int, BitRegister> input_regs) -> std::string {
            return qasm_expr_repr(expr, input_bits, input_regs);
          },
          "QASM-style string representation given corresponding bits and "
          "registers",
          py::arg("input_bits"), py::arg("input_regs"));

  py::class_<WiredClExpr, std::shared_ptr<WiredClExpr>>(
      m, "WiredClExpr",
      "An operation defined by a classical expression over a sequence of bits")
      .def(
          py::init<
              ClExpr, std::map<unsigned, unsigned>,
              std::map<unsigned, std::vector<unsigned>>,
              std::vector<unsigned>>(),
          "Construct from an expression with bit and register positions.\n\n"
          ":param expr: an abstract classical expression\n"
          ":param bit_posn: a map whose keys are the indices of the "
          ":py:class:`ClBitVar` occurring in the expression, and whose values "
          "are the positions of the corresponding bits in the arguments of the "
          "operation\n"
          ":param reg_posn: a map whose keys are the indices of the "
          ":py:class:`ClRegVar` occurring in the expression, and whose values "
          "are the sequences of positions of the corresponding bits in the "
          "arguments of the operation\n"
          ":param output_posn: a list giving the positions of the output bits "
          "in the arguments of the operation",
          py::arg("expr"), py::arg("bit_posn") = std::map<unsigned, unsigned>(),
          py::arg("reg_posn") = std::map<unsigned, std::vector<unsigned>>(),
          py::arg("output_posn") = std::vector<unsigned>())
      .def("__eq__", &py_equals<WiredClExpr>)
      .def(
          "__str__",
          [](const WiredClExpr &expr) {
            std::stringstream ss;
            ss << expr;
            return ss.str();
          })
      .def("__hash__", &deletedHash<WiredClExpr>, deletedHashDocstring)
      .def_property_readonly("expr", &WiredClExpr::get_expr, "expression")
      .def_property_readonly(
          "bit_posn", &WiredClExpr::get_bit_posn, "bit positions")
      .def_property_readonly(
          "reg_posn", &WiredClExpr::get_reg_posn, "register positions")
      .def_property_readonly(
          "output_posn", &WiredClExpr::get_output_posn, "output positions")
      .def(
          "to_dict",
          [](const WiredClExpr &wexpr) {
            return py::object(nlohmann::json(wexpr)).cast<py::dict>();
          },
          ":return: JSON-serializable dict representation")
      .def_static(
          "from_dict",
          [](const py::dict &wexpr_dict) {
            return nlohmann::json(wexpr_dict).get<WiredClExpr>();
          },
          "Construct from JSON-serializable dict representation");

  py::class_<ClExprOp, std::shared_ptr<ClExprOp>, Op>(
      m, "ClExprOp", "An operation defined by a classical expression")
      .def(
          py::init<WiredClExpr>(),
          "Construct from a wired classical expression")
      .def_property_readonly("type", &ClExprOp::get_type, "operation type")
      .def_property_readonly(
          "expr", &ClExprOp::get_wired_expr, "wired expression");
}

}  // namespace tket<|MERGE_RESOLUTION|>--- conflicted
+++ resolved
@@ -478,17 +478,11 @@
       m, "ClExpr", "A classical expression")
       .def(
           py::init<ClOp, std::vector<ClExprArg>>(),
-<<<<<<< HEAD
-          "Construct from an operation and a list of arguments. The arguments "
-          "may be integers (unsigned, up to 64 bits), :py:class:`ClBitVar`, "
-          ":py:class:`ClRegVar`, or other classical expressions.",
-=======
           "Construct from an operation type and a list of arguments.\n\n"
           ":param op: the operation type\n"
           ":param args: list of arguments to the expression (which may be "
           "integers, :py:class:`ClBitVar` variables, :py:class:`ClRegVar` "
           "variables, or other :py:class:`ClExpr`)",
->>>>>>> 629c9757
           py::arg("op"), py::arg("args"))
       .def("__eq__", &py_equals<ClExpr>)
       .def(
