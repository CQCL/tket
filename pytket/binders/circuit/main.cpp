// Copyright 2019-2022 Cambridge Quantum Computing
//
// Licensed under the Apache License, Version 2.0 (the "License");
// you may not use this file except in compliance with the License.
// You may obtain a copy of the License at
//
//     http://www.apache.org/licenses/LICENSE-2.0
//
// Unless required by applicable law or agreed to in writing, software
// distributed under the License is distributed on an "AS IS" BASIS,
// WITHOUT WARRANTIES OR CONDITIONS OF ANY KIND, either express or implied.
// See the License for the specific language governing permissions and
// limitations under the License.

#include <pybind11/eigen.h>
#include <pybind11/pybind11.h>
#include <pybind11/stl.h>

#include <sstream>

#include "Circuit/Command.hpp"
#include "Gate/Gate.hpp"
#include "Gate/OpPtrFunctions.hpp"
#include "Gate/SymTable.hpp"
#include "Ops/ClassicalOps.hpp"
#include "Ops/Op.hpp"
#include "Utils/Constants.hpp"
#include "Utils/Symbols.hpp"
#include "binder_json.hpp"
#include "binder_utils.hpp"
#include "typecast.hpp"

namespace py = pybind11;
using json = nlohmann::json;

namespace tket {

void init_unitid(py::module &m);
void init_circuit(py::module &m);
void init_classical(py::module &m);
void init_boxes(py::module &m);
void init_library(py::module &m);

PYBIND11_MODULE(circuit, m) {
  init_unitid(m);
  py::class_<Op, std::shared_ptr<Op>>(
      m, "Op", "Encapsulates operation information")
      .def_static(
          "create",
          [](OpType optype) { return get_op_ptr(optype, std::vector<Expr>()); },
          "Create an :py:class:`Op` with given type")
      .def_static(
          "create",
          [](OpType optype, Expr param) { return get_op_ptr(optype, param); },
          "Create an :py:class:`Op` with given type and parameter")
      .def_static(
          "create",
          [](OpType optype, const std::vector<Expr> &params) {
            return get_op_ptr(optype, params);
          },
          "Create an :py:class:`Op` with given type and parameters")
      .def_property_readonly(
          "type", &Op::get_type, "Type of op being performed")
      .def_property_readonly(
          "params", &Op::get_params_reduced,
          "Angular parameters of the op, in half-turns (e.g. 1.0 "
          "half-turns is :math:`\\pi` radians). The parameters "
          "returned are constrained to the appropriate canonical "
          "range, which is usually the half-open interval [0,2) but "
          "for some operations (e.g. Rx, Ry and Rz) is [0,4).")
      .def_property_readonly(
          "n_qubits", &Op::n_qubits, "Number of qubits of op")
      .def_property_readonly("dagger", &Op::dagger, "Dagger of op")
      .def_property_readonly("transpose", &Op::transpose, "Transpose of op")
      .def(
          "get_name", &Op::get_name, "String representation of op",
          py::arg("latex") = false)
      .def("__eq__", &Op::operator==)
      .def("__repr__", [](const Op &op) { return op.get_name(); })
      .def("free_symbols", [](const Op &op) { return op.free_symbols(); })
      .def(
          "get_unitary",
          [](const Op *op) {
            const auto &gate = static_cast<const Gate &>(*op);
            return gate.get_unitary();
          })
      .def(
          "is_clifford_type",
          [](const Op &op) { return op.get_desc().is_clifford_gate(); })
      .def("is_gate", [](const Op &op) { return op.get_desc().is_gate(); });

  // NOTE: Sphinx does not automatically pick up the docstring for OpType
  py::enum_<OpType>(
      m, "OpType",
      "Enum for available operations compatible with "
      "tket " CLSOBJS(Circuit) ".",
      py::arithmetic())
      .value(
          "Z", OpType::Z,
          "Pauli Z: :math:`\\left[ \\begin{array}{cc} 1 & 0 \\\\ 0 & "
          "-1 \\end{array} \\right]`")
      .value(
          "X", OpType::X,
          "Pauli X: :math:`\\left[ \\begin{array}{cc} 0 & 1 \\\\ 1 & "
          "0 \\end{array} \\right]`")
      .value(
          "Y", OpType::Y,
          "Pauli Y: :math:`\\left[ \\begin{array}{cc} 0 & -i \\\\ i & "
          "0 \\end{array} \\right]`")
      .value(
          "S", OpType::S,
          ":math:`\\left[ \\begin{array}{cc} 1 & 0 \\\\ 0 & i "
          "\\end{array} \\right] = \\mathrm{U1}(\\frac12)`")
      .value(
          "Sdg", OpType::Sdg,
          ":math:`\\mathrm{S}^{\\dagger} = \\left[ \\begin{array}{cc} "
          "1 & 0 \\\\ 0 & -i \\end{array} \\right] = "
          "\\mathrm{U1}(-\\frac12)`")
      .value(
          "T", OpType::T,
          ":math:`\\left[ \\begin{array}{cc} 1 & 0 \\\\ 0 & "
          "e^{i\\pi/4} \\end{array} \\right] = "
          "\\mathrm{U1}(\\frac14)`")
      .value(
          "Tdg", OpType::Tdg,
          ":math:`\\mathrm{T}^{\\dagger} = \\left[ \\begin{array}{cc} "
          "1 & 0 \\\\ 0 & e^{-i\\pi/4} \\end{array} \\right] = "
          "\\mathrm{U1}(-\\frac14)`")
      .value(
          "V", OpType::V,
          ":math:`\\frac{1}{\\sqrt 2} \\left[ \\begin{array}{cc} 1 & "
          "-i \\\\ -i & 1 \\end{array} \\right] = "
          "\\mathrm{Rx}(\\frac12)`")
      .value(
          "Vdg", OpType::Vdg,
          ":math:`\\mathrm{V}^{\\dagger} = \\frac{1}{\\sqrt 2} "
          "\\left[ \\begin{array}{cc} 1 & i \\\\ i & 1 \\end{array} "
          "\\right] = \\mathrm{Rx}(-\\frac12)`")
      .value(
          "SX", OpType::SX,
          ":math:`\\frac{1}{2} \\left[ \\begin{array}{cc} 1 + i & "
          "1 - i \\\\ 1 - i & 1 + i \\end{array} \\right] = "
          "e^{\\frac{i\\pi}{4}}\\mathrm{Rx}(\\frac12)`")
      .value(
          "SXdg", OpType::SXdg,
          ":math:`\\mathrm{SX}^{\\dagger} = \\frac{1}{2} "
          "\\left[ \\begin{array}{cc} 1 - i & 1 + i "
          "\\\\ 1 + i & 1 - i \\end{array} "
          "\\right] = e^{\\frac{-i\\pi}{4}}\\mathrm{Rx}(-\\frac12)`")
      .value(
          "H", OpType::H,
          "Hadamard gate: :math:`\\frac{1}{\\sqrt 2} \\left[ "
          "\\begin{array}{cc} 1 & 1 \\\\ 1 & -1 \\end{array} "
          "\\right]`")
      .value(
          "Rx", OpType::Rx,
          ":math:`(\\alpha) \\mapsto e^{-\\frac12 i \\pi \\alpha "
          "\\mathrm{X}} = \\left[ \\begin{array}{cc} "
          "\\cos\\frac{\\pi\\alpha}{2} & "
          "-i\\sin\\frac{\\pi\\alpha}{2} \\\\ "
          "-i\\sin\\frac{\\pi\\alpha}{2} & "
          "\\cos\\frac{\\pi\\alpha}{2} \\end{array} \\right]`")
      .value(
          "Ry", OpType::Ry,
          ":math:`(\\alpha) \\mapsto e^{-\\frac12 i \\pi \\alpha "
          "\\mathrm{Y}} = \\left[ \\begin{array}{cc} "
          "\\cos\\frac{\\pi\\alpha}{2} & -\\sin\\frac{\\pi\\alpha}{2} "
          "\\\\ \\sin\\frac{\\pi\\alpha}{2} & "
          "\\cos\\frac{\\pi\\alpha}{2} \\end{array} \\right]`")
      .value(
          "Rz", OpType::Rz,
          ":math:`(\\alpha) \\mapsto e^{-\\frac12 i \\pi \\alpha "
          "\\mathrm{Z}} = \\left[ \\begin{array}{cc} e^{-\\frac12 i "
          "\\pi\\alpha} & 0 \\\\ 0 & e^{\\frac12 i \\pi\\alpha} "
          "\\end{array} \\right]`")
      .value(
          "U1", OpType::U1,
          ":math:`(\\lambda) \\mapsto \\mathrm{U3}(0, 0, \\lambda) = "
          "e^{\\frac12 i\\pi\\lambda} \\mathrm{Rz}(\\lambda)`. "
          "U-gates are used by IBM. See "
          "https://qiskit.org/documentation/tutorials/circuits/"
          "3_summary_of_quantum_operations.html "
          "for more information on U-gates.")
      .value(
          "U2", OpType::U2,
          ":math:`(\\phi, \\lambda) \\mapsto \\mathrm{U3}(\\frac12, "
          "\\phi, \\lambda) = e^{\\frac12 i\\pi(\\lambda+\\phi)} "
          "\\mathrm{Rz}(\\phi) \\mathrm{Ry}(\\frac12) "
          "\\mathrm{Rz}(\\lambda)`, defined by matrix multiplication")
      .value(
          "U3", OpType::U3,
          ":math:`(\\theta, \\phi, \\lambda) \\mapsto  \\left[ "
          "\\begin{array}{cc} \\cos\\frac{\\pi\\theta}{2} & "
          "-e^{i\\pi\\lambda} \\sin\\frac{\\pi\\theta}{2} \\\\ "
          "e^{i\\pi\\phi} \\sin\\frac{\\pi\\theta}{2} & "
          "e^{i\\pi(\\lambda+\\phi)} \\cos\\frac{\\pi\\theta}{2} "
          "\\end{array} \\right] = e^{\\frac12 i\\pi(\\lambda+\\phi)} "
          "\\mathrm{Rz}(\\phi) \\mathrm{Ry}(\\theta) "
          "\\mathrm{Rz}(\\lambda)`")
      .value(
          "TK1", OpType::TK1,
          ":math:`(\\alpha, \\beta, \\gamma) \\mapsto "
          "\\mathrm{Rz}(\\alpha) \\mathrm{Rx}(\\beta) "
          "\\mathrm{Rz}(\\gamma)`")
      .value("CX", OpType::CX, "Controlled :math:`\\mathrm{X}` gate")
      .value("CY", OpType::CY, "Controlled :math:`\\mathrm{Y}` gate")
      .value("CZ", OpType::CZ, "Controlled :math:`\\mathrm{Z}` gate")
      .value("CH", OpType::CH, "Controlled :math:`\\mathrm{H}` gate")
      .value("CV", OpType::CV, "Controlled :math:`\\mathrm{V}` gate")
      .value(
          "CVdg", OpType::CVdg,
          "Controlled :math:`\\mathrm{V}^{\\dagger}` gate")
      .value("CSX", OpType::CSX, "Controlled :math:`\\mathrm{SX}` gate")
      .value(
          "CSXdg", OpType::CSXdg,
          "Controlled :math:`\\mathrm{SX}^{\\dagger}` gate")
      .value(
          "CRz", OpType::CRz,
          ":math:`(\\alpha) \\mapsto` Controlled "
          ":math:`\\mathrm{Rz}(\\alpha)` gate")
      .value(
          "CRx", OpType::CRx,
          ":math:`(\\alpha) \\mapsto` Controlled "
          ":math:`\\mathrm{Rx}(\\alpha)` gate")
      .value(
          "CRy", OpType::CRy,
          ":math:`(\\alpha) \\mapsto` Controlled "
          ":math:`\\mathrm{Ry}(\\alpha)` gate")
      .value(
          "CU1", OpType::CU1,
          ":math:`(\\lambda) \\mapsto` Controlled "
          ":math:`\\mathrm{U1}(\\lambda)` gate. Note that this is not "
          "equivalent to a :math:`\\mathrm{CRz}(\\lambda)` up to "
          "global phase, differing by an extra "
          ":math:`\\mathrm{Rz}(\\frac{\\lambda}{2})` on the control "
          "qubit.")
      .value(
          "CU3", OpType::CU3,
          ":math:`(\\theta, \\phi, \\lambda) \\mapsto` Controlled "
          ":math:`\\mathrm{U3}(\\theta, \\phi, \\lambda)` gate. "
          "Similar rules apply.")
      .value("CCX", OpType::CCX, "Toffoli gate")
      .value(
          "ECR", OpType::ECR,
          ":math:`\\frac{1}{\\sqrt 2} \\left[ "
          "\\begin{array}{cccc} 0 & 0 & 1 & i \\\\"
          "0 & 0 & i & 1 \\\\"
          "1 & -i & 0 & 0 \\\\"
          "-i & 1 & 0 & 0 \\end{array} \\right]`")
      .value("SWAP", OpType::SWAP, "Swap gate")
      .value("CSWAP", OpType::CSWAP, "Controlled swap gate")
      .value(
          "noop", OpType::noop,
          "Identity gate. These gates are not permanent and are "
          "automatically stripped by the compiler")
      .value(
          "Barrier", OpType::Barrier,
          "Meta-operation preventing compilation through it. Not "
          "automatically stripped by the compiler")
      .value(
          "Label", OpType::Label,
          "Label for control flow jumps. Does not appear within a "
          "circuit")
      .value(
          "Branch", OpType::Branch,
          "A control flow jump to a label dependent on the value of a "
          "given Bit. Does not appear within a circuit")
      .value(
          "Goto", OpType::Goto,
          "An unconditional control flow jump to a Label. Does not "
          "appear within a circuit.")
      .value(
          "Stop", OpType::Stop,
          "Halts execution immediately. Used to terminate a program. "
          "Does not appear within a circuit.")
      .value(
          "BRIDGE", OpType::BRIDGE,
          "A CX Bridge over 3 qubits. Used to apply a logical CX "
          "between the first and third qubits when they are not "
          "adjacent on the device, but both neighbour the second "
          "qubit. Acts as the identity on the second qubit")
      .value(
          "Measure", OpType::Measure,
          "Z-basis projective measurement, storing the measurement "
          "outcome in a specified bit")
      .value(
          "Reset", OpType::Reset,
          "Resets the qubit to :math:`\\left|0\\right>`")
      .value("CircBox", OpType::CircBox, "Represents an arbitrary subcircuit")
      .value(
          "Unitary1qBox", OpType::Unitary1qBox,
          "Represents an arbitrary one-qubit unitary operation by its "
          "matrix")
      .value(
          "Unitary2qBox", OpType::Unitary2qBox,
          "Represents an arbitrary two-qubit unitary operation by its "
          "matrix")
      .value(
          "Unitary3qBox", OpType::Unitary3qBox,
          "Represents an arbitrary three-qubit unitary operation by its matrix")
      .value(
          "ExpBox", OpType::ExpBox,
          "A two-qubit operation corresponding to a unitary matrix "
          "defined as the exponential :math:`e^{itA}` of an arbitrary "
          "4x4 hermitian matrix :math:`A`.")
      .value(
          "PauliExpBox", OpType::PauliExpBox,
          "An operation defined as the exponential "
          ":math:`e^{-\\frac{i\\pi\\alpha}{2} P}` of a tensor "
          ":math:`P` of Pauli operations.")
      .value(
          "QControlBox", OpType::QControlBox,
          "An arbitrary n-controlled operation")
      .value(
          "CustomGate", OpType::CustomGate,
          ":math:`(\\alpha, \\beta, \\ldots) \\mapsto` A user-defined "
          "operation, based on a :py:class:`Circuit` :math:`C` with "
          "parameters :math:`\\alpha, \\beta, \\ldots` substituted in "
          "place of bound symbolic variables in :math:`C`, as defined "
          "by the :py:class:`CustomGateDef`.")
      .value(
          "Conditional", OpType::Conditional,
          "An operation to be applied conditionally on the value of "
          "some classical register")
      .value(
          "ISWAP", OpType::ISWAP,
          ":math:`(\\alpha) \\mapsto e^{\\frac14 i \\pi\\alpha "
          "(\\mathrm{X} \\otimes \\mathrm{X} + \\mathrm{Y} \\otimes "
          "\\mathrm{Y})} = \\left[ \\begin{array}{cccc} 1 & 0 & 0 & 0 "
          "\\\\ 0 & \\cos\\frac{\\pi\\alpha}{2} & "
          "i\\sin\\frac{\\pi\\alpha}{2} & 0 \\\\ 0 & "
          "i\\sin\\frac{\\pi\\alpha}{2} & \\cos\\frac{\\pi\\alpha}{2} "
          "& 0 \\\\ 0 & 0 & 0 & 1 \\end{array} \\right]`")
      .value(
          "PhasedISWAP", OpType::PhasedISWAP,
          ":math:`(p, t) \\mapsto \\left[ \\begin{array}{cccc} 1 & 0 "
          "& 0 & 0 \\\\ 0 & \\cos\\frac{\\pi t}{2} & "
          "i\\sin\\frac{\\pi t}{2}e^{2i\\pi p} & 0 \\\\ 0 & "
          "i\\sin\\frac{\\pi t}{2}e^{-2i\\pi p} & \\cos\\frac{\\pi "
          "t}{2} & 0 \\\\ 0 & 0 & 0 & 1 \\end{array} \\right]` "
          "(equivalent to: Rz(p)[0]; Rz(-p)[1]; ISWAP(t); "
          "Rz(-p)[0]; Rz(p)[1])")
      .value(
          "XXPhase", OpType::XXPhase,
          ":math:`(\\alpha) \\mapsto e^{-\\frac12 i \\pi\\alpha "
          "(\\mathrm{X} \\otimes \\mathrm{X})} = \\left[ "
          "\\begin{array}{cccc} \\cos\\frac{\\pi\\alpha}{2} & 0 & 0 & "
          "-i\\sin\\frac{\\pi\\alpha}{2} \\\\ 0 & "
          "\\cos\\frac{\\pi\\alpha}{2} & "
          "-i\\sin\\frac{\\pi\\alpha}{2} & 0 \\\\ 0 & "
          "-i\\sin\\frac{\\pi\\alpha}{2} & "
          "\\cos\\frac{\\pi\\alpha}{2} & 0 \\\\ "
          "-i\\sin\\frac{\\pi\\alpha}{2} & 0 & 0 & "
          "\\cos\\frac{\\pi\\alpha}{2} \\end{array} \\right]`")
      .value(
          "YYPhase", OpType::YYPhase,
          ":math:`(\\alpha) \\mapsto e^{-\\frac12 i \\pi\\alpha "
          "(\\mathrm{Y} \\otimes \\mathrm{Y})} = \\left[ "
          "\\begin{array}{cccc} \\cos\\frac{\\pi\\alpha}{2} & 0 & 0 & "
          "i\\sin\\frac{\\pi\\alpha}{2} \\\\ 0 & "
          "\\cos\\frac{\\pi\\alpha}{2} & "
          "-i\\sin\\frac{\\pi\\alpha}{2} & 0 \\\\ 0 & "
          "-i\\sin\\frac{\\pi\\alpha}{2} & "
          "\\cos\\frac{\\pi\\alpha}{2} & 0 \\\\ "
          "i\\sin\\frac{\\pi\\alpha}{2} & 0 & 0 & "
          "\\cos\\frac{\\pi\\alpha}{2} \\end{array} \\right]`")
      .value(
          "ZZPhase", OpType::ZZPhase,
          ":math:`(\\alpha) \\mapsto e^{-\\frac12 i \\pi\\alpha "
          "(\\mathrm{Z} \\otimes \\mathrm{Z})} = \\left[ "
          "\\begin{array}{cccc} e^{-\\frac12 i \\pi\\alpha} & 0 & 0 & "
          "0 \\\\ 0 & e^{\\frac12 i \\pi\\alpha} & 0 & 0 \\\\ 0 & 0 & "
          "e^{\\frac12 i \\pi\\alpha} & 0 \\\\ 0 & 0 & 0 & "
          "e^{-\\frac12 i \\pi\\alpha} \\end{array} \\right]`")
      .value(
          "XXPhase3", OpType::XXPhase3,
          "A 3-qubit gate XXPhase3(α) consists of pairwise 2-qubit XXPhase(α) "
          "interactions. "
          "Equivalent to XXPhase(α)[0, 1] XXPhase(α)[1, 2] XXPhase(α)[0, 2].")
      .value(
          "PhasedX", OpType::PhasedX,
          ":math:`(\\alpha,\\beta) \\mapsto "
          "\\mathrm{Rz}(\\beta)\\mathrm{Rx}(\\alpha)\\mathrm{Rz}(-"
          "\\beta)` (matrix-multiplication order)")
      .value(
          "NPhasedX", OpType::NPhasedX,
          ":math:`(\\alpha, \\beta) \\mapsto \\mathrm{PhasedX}(\\alpha, \\beta)"
          "^{\\otimes n}` (n-qubit gate composed of identical PhasedX in "
          "parallel.")
      .value(
          "CnRy", OpType::CnRy,
          ":math:`(\\alpha)` := n-controlled "
          ":math:`\\mathrm{Ry}(\\alpha)` gate.")
      .value("CnX", OpType::CnX, "n-controlled X gate.")
      .value(
          "ZZMax", OpType::ZZMax,
          ":math:`e^{-\\frac{i\\pi}{4}(\\mathrm{Z} \\otimes "
          "\\mathrm{Z})}`, a maximally entangling ZZPhase")
      .value(
          "ESWAP", OpType::ESWAP,
          ":math:`\\alpha \\mapsto e^{-\\frac12 i\\pi\\alpha \\cdot "
          "\\mathrm{SWAP}} = \\left[ \\begin{array}{cccc} "
          "e^{-\\frac12 i \\pi\\alpha} & 0 & 0 & 0 \\\\ 0 & "
          "\\cos\\frac{\\pi\\alpha}{2} & "
          "-i\\sin\\frac{\\pi\\alpha}{2} & 0 \\\\ 0 & "
          "-i\\sin\\frac{\\pi\\alpha}{2} & "
          "\\cos\\frac{\\pi\\alpha}{2} & 0 \\\\ 0 & 0 & 0 & "
          "e^{-\\frac12 i \\pi\\alpha} \\end{array} \\right]`")
      .value(
          "FSim", OpType::FSim,
          ":math:`(\\alpha, \\beta) \\mapsto \\left[ "
          "\\begin{array}{cccc} 1 & 0 & 0 & 0 \\\\ 0 & "
          "\\cos \\pi\\alpha & "
          "-i\\sin \\pi\\alpha & 0 \\\\ 0 & "
          "-i\\sin \\pi\\alpha & "
          "\\cos \\pi\\alpha & 0 \\\\ 0 & 0 & 0 & "
          "e^{-i\\pi\\beta} \\end{array} \\right]`")
      .value(
          "Sycamore", OpType::Sycamore,
          ":math:`\\mathrm{FSim}(\\frac12, \\frac16)`")
      .value(
          "ISWAPMax", OpType::ISWAPMax,
          ":math:`\\mathrm{ISWAP}(1) = \\left[ \\begin{array}{cccc} 1 "
          "& 0 & 0 & 0 \\\\ 0 & 0 & i & 0 \\\\ 0 & i & 0 & 0 \\\\ 0 & "
          "0 & 0 & 1 \\end{array} \\right]`")
      .value(
          "ClassicalTransform", OpType::ClassicalTransform,
          "A general classical operation where all inputs are also outputs")
      .value(
          "SetBits", OpType::SetBits,
          "An operation to set some bits to specified values")
      .value(
          "CopyBits", OpType::CopyBits, "An operation to copy some bit values")
      .value(
          "RangePredicate", OpType::RangePredicate,
          "A classical predicate defined by a range of values in binary "
          "encoding")
      .value(
          "ExplicitPredicate", OpType::ExplicitPredicate,
          "A classical predicate defined by a truth table")
      .value(
          "ExplicitModifier", OpType::ExplicitModifier,
          "An operation defined by a truth table that modifies one bit")
      .value(
          "MultiBit", OpType::MultiBit,
          "A classical operation applied to multiple bits simultaneously")
      .value(
          "ClassicalExpBox", OpType::ClassicalExpBox,
          "A box for holding compound classical operations on Bits.")
      .def_static(
          "from_name", [](const json &j) { return j.get<OpType>(); },
          "Construct from name");
  py::enum_<BasisOrder>(
      m, "BasisOrder",
      "Enum for readout basis and ordering.\n"
      "Readouts are viewed in increasing lexicographic order (ILO) of "
      "the bit's UnitID. This is our default convention for column "
      "indexing for ALL readout forms (shots, counts, statevector, and "
      "unitaries). e.g. :math:`\\lvert abc \\rangle` corresponds to the "
      "readout: ('c', 0) --> :math:`a`, ('c', 1) --> :math:`b`, ('d', 0) "
      "--> :math:`c`\n"
      "For statevector and unitaries, the string abc is interpreted as "
      "an index in a big-endian (BE) fashion. e.g. the statevector "
      ":math:`(a_{00}, a_{01}, a_{10}, a_{11})`\n"
      "Some backends (Qiskit, ProjectQ, etc.) use a DLO-BE (decreasing "
      "lexicographic order, big-endian) convention. This is the same as "
      "ILO-LE (little-endian) for statevectors and unitaries, but gives "
      "shot tables/readouts in a counter-intuitive manner.\n"
      "Every backend and matrix-based box has a BasisOrder option which "
      "can toggle between ILO-BE (ilo) and DLO-BE (dlo).")
      .value(
          "ilo", BasisOrder::ilo,
          "Increasing Lexicographic Order of UnitID, big-endian")
      .value(
          "dlo", BasisOrder::dlo,
          "Decreasing Lexicographic Order of UnitID, big-endian");

  py::class_<Command>(
      m, "Command",
      "A single quantum command in the circuit, defined by the Op, the "
      "qubits it acts on, and the op group name if any.")
      .def("__eq__", &Command::operator==)
      .def("__repr__", &Command::to_str)
      .def_property_readonly(
          "op", &Command::get_op_ptr, "Operation for this command.")
      .def_property_readonly(
          "args", &Command::get_args, "The qubits/bits the command acts on.")
      .def_property_readonly(
          "qubits", &Command::get_qubits, "The qubits the command acts on.")
      .def_property_readonly(
          "bits", &Command::get_bits,
          "The bits the command could write to (does not include "
          "read-only bits).")
      .def_property_readonly(
          "opgroup", &Command::get_opgroup,
          "The op group name assigned to the command (or `None` if "
          "no name is defined).")
      .def(
          "free_symbols",
          [](const Command &com) { return com.get_op_ptr()->free_symbols(); },
          ":return: set of symbolic parameters for the command");

<<<<<<< HEAD
=======
  init_circuit(m);
  init_library(m);
>>>>>>> be47905a
  init_boxes(m);
  init_classical(m);
  init_circuit(m);

  m.def(
      "fresh_symbol", &SymTable::fresh_symbol,
      "Given some preferred symbol, this finds an appropriate suffix "
      "that "
      "will guarantee it has not yet been used in the current python "
      "session.\n\n:param preferred: The preferred readable symbol name "
      "as "
      "a string (default is 'a')\n\n:return: A new sympy symbol object",
      py::arg("preferred") = 'a');
}

}  // namespace tket<|MERGE_RESOLUTION|>--- conflicted
+++ resolved
@@ -500,11 +500,7 @@
           [](const Command &com) { return com.get_op_ptr()->free_symbols(); },
           ":return: set of symbolic parameters for the command");
 
-<<<<<<< HEAD
-=======
-  init_circuit(m);
   init_library(m);
->>>>>>> be47905a
   init_boxes(m);
   init_classical(m);
   init_circuit(m);
