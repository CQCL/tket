--- conflicted
+++ resolved
@@ -14,8 +14,7 @@
 
 #pragma once
 #include <nanobind/nanobind.h>
-#include <nanobind/stl/pair.h>
-#include <nanobind/stl/string.h>
+#include <nanobind/stl/variant.h>
 #include <nanobind/stl/vector.h>
 
 #include <variant>
@@ -26,105 +25,10 @@
 namespace nb = nanobind;
 
 namespace tket {
-<<<<<<< HEAD
-template <typename ID>
-static Circuit *add_gate_method_sequence(
-    Circuit *circ, const Op_ptr &op,
-    const nb::tket_custom::SequenceVec<ID> &args_seq,
-    const nb::kwargs &kwargs) {
-  std::vector<ID> args = args_seq;
-  return add_gate_method(circ, op, args, kwargs);
-}
-
-template <typename ID>
-static Circuit *add_gate_method(
-    Circuit *circ, const Op_ptr &op, const std::vector<ID> &args,
-    const nb::kwargs &kwargs) {
-  if (op->get_desc().is_meta()) {
-    throw CircuitInvalidity("Cannot add metaop to a circuit.");
-  }
-  if (op->get_desc().is_barrier()) {
-    throw CircuitInvalidity(
-        "Please use `add_barrier` to add a "
-        "barrier to a circuit.");
-  }
-  static const std::set<std::string> allowed_kwargs = {
-      "opgroup", "condition", "condition_bits", "condition_value"};
-  for (const auto kwarg : kwargs) {
-    const std::string kwargstr = nb::cast<std::string>(kwarg.first);
-    if (!allowed_kwargs.contains(kwargstr)) {
-      std::stringstream msg;
-      msg << "Unsupported keyword argument '" << kwargstr << "'";
-      throw CircuitInvalidity(msg.str());
-    }
-  }
-  std::optional<std::string> opgroup;
-  if (kwargs.contains("opgroup")) {
-    opgroup = nb::cast<std::string>(kwargs["opgroup"]);
-  }
-  bool condition_given = kwargs.contains("condition");
-  bool condition_bits_given = kwargs.contains("condition_bits");
-  bool condition_value_given = kwargs.contains("condition_value");
-  if (condition_given && condition_bits_given) {
-    throw CircuitInvalidity("Both `condition` and `condition_bits` specified");
-  }
-  if (condition_value_given && !condition_bits_given) {
-    throw CircuitInvalidity(
-        "`condition_value` specified without `condition_bits`");
-  }
-  if (condition_given) {
-    nb::module_ condition =
-        nb::module_::import_("pytket.circuit.add_condition");
-    nb::object add_condition = condition.attr("_add_condition");
-    auto conditions = nb::cast<std::pair<Bit, bool>>(
-        add_condition(circ, kwargs["condition"]));
-    unit_vector_t new_args = {conditions.first};
-    unsigned n_new_args = new_args.size();
-    Op_ptr cond =
-        std::make_shared<Conditional>(op, n_new_args, int(conditions.second));
-    op_signature_t sig = op->get_signature();
-
-    for (unsigned i = 0; i < args.size(); ++i) {
-      switch (sig.at(i)) {
-        case EdgeType::Quantum: {
-          new_args.push_back(Qubit(args[i]));
-          break;
-        }
-        case EdgeType::WASM: {
-          new_args.push_back(WasmState(args[i]));
-          break;
-        }
-        case EdgeType::Classical:
-        case EdgeType::Boolean: {
-          new_args.push_back(Bit(args[i]));
-          break;
-        }
-        default: {
-          TKET_ASSERT(!"add_gate_method found invalid edge type in signature");
-        }
-      }
-    }
-    circ->add_op(cond, new_args, opgroup);
-  } else if (condition_bits_given) {
-    std::vector<ID> new_args =
-        nb::cast<std::vector<ID>>(kwargs["condition_bits"]);
-    unsigned n_new_args = new_args.size();
-    unsigned value = condition_value_given
-                         ? nb::cast<unsigned>(kwargs["condition_value"])
-                         : (1u << n_new_args) - 1;
-    Op_ptr cond = std::make_shared<Conditional>(op, n_new_args, value);
-    new_args.insert(new_args.end(), args.begin(), args.end());
-    circ->add_op(cond, new_args, opgroup);
-  } else
-    circ->add_op(op, args, opgroup);
-  return circ;
-}
-=======
 
 Circuit *add_gate_method_any(
     Circuit *circ, const Op_ptr &op,
     const std::variant<std::vector<unsigned>, std::vector<UnitID>> &args,
-    const py::kwargs &kwargs);
+    const nb::kwargs &kwargs);
 
->>>>>>> d1916f2e
 }  // namespace tket