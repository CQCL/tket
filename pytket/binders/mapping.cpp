--- conflicted
+++ resolved
@@ -74,18 +74,10 @@
 
   py::class_<MappingManager>(
       m, "MappingManager",
-<<<<<<< HEAD
       "Defined by a pytket Architecture object, maps Circuit logical Qubits "
       "to Physically permitted Architecture qubits. Mapping is completed by "
       "sequential routing (full or partial) of subcircuits. A custom method for "
       "routing (full or partial) of subcircuits can be defined in Python.")
-=======
-      "Defined by a pytket Architecture object, maps Circuit logical qubits "
-      "to physically permitted Architecture qubits. Mapping is completed by "
-      "sequential routing (full or partial) of subcircuits. Custom method for "
-      "routing (full or partial) of subcircuits can be defined in python "
-      "layer.")
->>>>>>> 9a9007d8
       .def(
           py::init<const ArchitecturePtr&>(),
           "MappingManager constructor.\n\n:param architecture: pytket "
