--- conflicted
+++ resolved
@@ -69,17 +69,9 @@
       "Only supports 1-qubit, 2-qubit and barrier gates.")
       .def(
           py::init<unsigned>(),
-<<<<<<< HEAD
-          "LexiRouteRoutingMethod constructor.\n\n:param lookahead: Maximum "
-          "depth of "
-          "lookahead "
-          "employed when picking SWAP for purpose of logical to physical "
-          "mapping.",
-=======
           "LexiRoute constructor.\n\n:param lookahead: Maximum depth of "
           "lookahead employed when picking SWAP for purpose of logical to "
           "physical mapping.",
->>>>>>> 51cabf0e
           py::arg("lookahead") = 10);
 
   py::class_<
