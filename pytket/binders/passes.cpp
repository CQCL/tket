--- conflicted
+++ resolved
@@ -35,14 +35,9 @@
 
 static PassPtr gen_cx_mapping_pass_kwargs(
     const Architecture &arc, const PlacementPtr &placer, py::kwargs kwargs) {
-<<<<<<< HEAD
   std::vector<RoutingMethodPtr> config = {
       std::make_shared<LexiLabellingMethod>(),
       std::make_shared<LexiRouteRoutingMethod>(100)};
-=======
-  RoutingMethodPtr method = std::make_shared<LexiRouteRoutingMethod>();
-  std::vector<RoutingMethodPtr> config = {method};
->>>>>>> 51cabf0e
   if (kwargs.contains("config")) {
     config = py::cast<std::vector<RoutingMethodPtr>>(kwargs["config"]);
   }
@@ -58,14 +53,9 @@
 }
 
 static PassPtr gen_default_routing_pass(const Architecture &arc) {
-<<<<<<< HEAD
   std::vector<RoutingMethodPtr> config = {
       std::make_shared<LexiLabellingMethod>(),
       std::make_shared<LexiRouteRoutingMethod>(100)};
-=======
-  RoutingMethodPtr method = std::make_shared<LexiRouteRoutingMethod>();
-  std::vector<RoutingMethodPtr> config = {method};
->>>>>>> 51cabf0e
   return gen_routing_pass(arc, config);
 }
 
