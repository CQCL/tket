--- conflicted
+++ resolved
@@ -534,20 +534,14 @@
       "inclusive sets and not in the exclusive sets)."
       "\n\n:param excluded_types: box " CLSOBJS(OpType) " excluded from "
       "decomposition"
-<<<<<<< HEAD
-      "\n:param excluded_opgroups: opgroups excluded from decomposition",
-      nb::arg("excluded_types") = std::unordered_set<OpType>(),
-      nb::arg("excluded_opgroups") = std::unordered_set<std::string>());
-=======
       "\n:param excluded_opgroups: opgroups excluded from decomposition"
       "\n:param included_types: optional, only decompose these box "
       CLSOBJS(OpType)
       "\n:param included_opgroups: optional, only decompose these opgroups",
-      py::arg("excluded_types") = std::unordered_set<OpType>(),
-      py::arg("excluded_opgroups") = std::unordered_set<std::string>(),
-      py::arg("included_types") = std::nullopt,
-      py::arg("included_opgroups") = std::nullopt);
->>>>>>> 535823b4
+      nb::arg("excluded_types") = std::unordered_set<OpType>(),
+      nb::arg("excluded_opgroups") = std::unordered_set<std::string>(),
+      nb::arg("included_types") = std::nullopt,
+      nb::arg("included_opgroups") = std::nullopt);
   m.def(
       "DecomposeClassicalExp", &DecomposeClassicalExp,
       "Replaces each `ClExprOp` by a sequence of classical gates.");
