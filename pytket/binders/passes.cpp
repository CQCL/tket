--- conflicted
+++ resolved
@@ -348,7 +348,6 @@
           "`custom_deserialisation` will be rejected.",
           py::arg("base_pass_dict"),
           py::arg("custom_deserialisation") =
-<<<<<<< HEAD
               std::map<std::string, std::function<Circuit(const Circuit &)>>{},
           py::arg("custom_map_deserialisation") = std::map<
               std::string, std::function<std::pair<
@@ -362,18 +361,6 @@
             const json j = t[0].cast<json>();
             return deserialise(j);
           }));
-=======
-              std::map<std::string, std::function<Circuit(const Circuit &)>>{})
-      .def(
-          py::pickle(
-              [](py::object self) {  // __getstate__
-                return py::make_tuple(self.attr("to_dict")());
-              },
-              [](const py::tuple &t) {  // __setstate__
-                const json j = t[0].cast<json>();
-                return deserialise(j);
-              }));
->>>>>>> b6c9ae60
   py::class_<SequencePass, std::shared_ptr<SequencePass>, BasePass>(
       m, "SequencePass", "A sequence of compilation passes.")
       .def(
