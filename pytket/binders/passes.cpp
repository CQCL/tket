// Copyright 2019-2021 Cambridge Quantum Computing
//
// Licensed under the Apache License, Version 2.0 (the "License");
// you may not use this file except in compliance with the License.
// You may obtain a copy of the License at
//
//     http://www.apache.org/licenses/LICENSE-2.0
//
// Unless required by applicable law or agreed to in writing, software
// distributed under the License is distributed on an "AS IS" BASIS,
// WITHOUT WARRANTIES OR CONDITIONS OF ANY KIND, either express or implied.
// See the License for the specific language governing permissions and
// limitations under the License.

#include <pybind11/functional.h>

#include "ArchAwareSynth/SteinerForest.hpp"
#include "Mapping/RoutingMethod.hpp"
#include "Predicates/CompilerPass.hpp"
#include "Predicates/PassGenerators.hpp"
#include "Predicates/PassLibrary.hpp"
#include "Transformations/Transform.hpp"
#include "Utils/Json.hpp"
#include "binder_json.hpp"
#include "typecast.hpp"

namespace py = pybind11;
using json = nlohmann::json;

namespace tket {

static PassPtr gen_cx_mapping_pass_kwargs(
    const Architecture &arc, const PlacementPtr &placer, py::kwargs kwargs) {
  RoutingMethodPtr method = std::make_shared<LexiRouteRoutingMethod>(100);
  std::vector<RoutingMethodPtr> config = {method};
<<<<<<< HEAD
=======

>>>>>>> 8295443c
  if (kwargs.contains("config")) {
    config = py::cast<std::vector<RoutingMethodPtr>>(kwargs["config"]);
  }
  bool directed_cx = false;
  if (kwargs.contains("directed_cx")) {
    directed_cx = py::cast<bool>(kwargs["directed_cx"]);
  }
  bool delay_measures = true;
  if (kwargs.contains("delay_measures")) {
    delay_measures = py::cast<bool>(kwargs["delay_measures"]);
  }
  return gen_cx_mapping_pass(arc, placer, config, directed_cx, delay_measures);
}

static PassPtr gen_default_routing_pass(const Architecture &arc) {
  RoutingMethodPtr method = std::make_shared<LexiRouteRoutingMethod>(100);
  std::vector<RoutingMethodPtr> config = {method};
  return gen_routing_pass(arc, config);
}

static PassPtr gen_default_aas_routing_pass(
    const Architecture &arc, py::kwargs kwargs) {
  unsigned lookahead = 1;
  aas::CNotSynthType cnotsynthtype = aas::CNotSynthType::Rec;

  if (kwargs.contains("lookahead"))
    lookahead = py::cast<unsigned>(kwargs["lookahead"]);

  if (kwargs.contains("cnotsynthtype"))
    cnotsynthtype = py::cast<aas::CNotSynthType>(kwargs["cnotsynthtype"]);

  if (lookahead == 0) {
    throw std::invalid_argument(
        "[AAS]: invalid input, the lookahead must be > 0");
  }

  return gen_full_mapping_pass_phase_poly(arc, lookahead, cnotsynthtype);
}

static const py::module &decompose_module() {
  static const py::module decomposer_ =
      py::module::import("pytket.circuit.decompose_classical");
  return decomposer_;
}

const PassPtr &DecomposeClassicalExp() {
  // a special box decomposer for Circuits containing
  // ClassicalExpBox<py::object>
  static const PassPtr pp([]() {
    Transform t = Transform([](Circuit &circ) {
      const py::tuple result =
          decompose_module().attr("_decompose_expressions")(circ);
      const bool success = result[1].cast<bool>();
      if (success) {
        circ = result[0].cast<Circuit>();
      }
      return success;
    });
    PredicatePtrMap s_ps;
    /**
     * Preserves Max2QubitGatesPredicate since any box with >2 qubits is
     * already invalid.
     * Preserves ConnectivityPredicate (and DirectednessPredicate) since the
     * verification looks inside CircBoxes and any other boxes with >2
     * qubits are already invalid.
     * Most others are preserved since the predicates look within CircBoxes.
     *
     * Invalidates GateSetPredicate because it adds Classical OpTypes
     */
    PredicateClassGuarantees g_postcons = {
        {typeid(GateSetPredicate), Guarantee::Clear},
    };
    PostConditions postcon{s_ps, g_postcons, Guarantee::Preserve};
    json j;
    j["name"] = "DecomposeClassicalExp";
    return std::make_shared<StandardPass>(s_ps, t, postcon, j);
  }());
  return pp;
}

PYBIND11_MODULE(passes, m) {
  py::enum_<SafetyMode>(m, "SafetyMode")
      .value(
          "Audit", SafetyMode::Audit,
          "Checks which predicates a circuit satisfies after the "
          "application of each base pass")
      .value(
          "Default", SafetyMode::Default,
          "Only check that a circuit satisfies the preconditions of "
          "the overall pass at the start and the postconditions at "
          "the end")
      // .value("Off", SafetyMode::Off) // not currently supported
      .export_values();

  py::enum_<aas::CNotSynthType>(m, "CNotSynthType")
      .value(
          "SWAP", aas::CNotSynthType::SWAP,
          "swap-based algorithm for CNOT synthesis")
      .value(
          "HamPath", aas::CNotSynthType::HamPath,
          "Hamilton-path-based method for CNOT synthesis; this method will "
          "fail if there is no Hamilton path in the given architecture")
      .value(
          "Rec", aas::CNotSynthType::Rec,
          "recursive Steiner--Gauss method for CNOT synthesis")
      .export_values();

  /* Compiler passes */

  class PyBasePass : public BasePass {
   public:
    using BasePass::BasePass;

    /* Trampolines (need one for each virtual function */
    virtual bool apply(
        CompilationUnit &c_unit, SafetyMode safe_mode = SafetyMode::Default,
        const PassCallback &before_apply = trivial_callback,
        const PassCallback &after_apply = trivial_callback) const override {
      PYBIND11_OVERLOAD_PURE(
          bool,     /* Return type */
          BasePass, /* Parent class */
          apply,    /* Name of function in C++ (must match Python name) */
          c_unit, before_apply, after_apply, safe_mode /* Argument(s) */
      );
    }
    virtual std::string to_string() const override {
      PYBIND11_OVERLOAD_PURE(
          std::string, /* Return type */
          BasePass,    /* Parent class */
          to_string    /* Name of function in C++ (must match Python name) */
      );
    }
    virtual json get_config() const override {
      PYBIND11_OVERLOAD_PURE(
          json,      /* Return type */
          BasePass,  /* Parent class */
          get_config /* Name of function in C++ (must match Python name) */
      );
    }
  };

  py::class_<BasePass, PassPtr, PyBasePass>(
      m, "BasePass", "Base class for passes.")
      .def(
          "apply",
          [](const BasePass &pass, CompilationUnit &cu,
             SafetyMode safety_mode) { return pass.apply(cu, safety_mode); },
          "Apply to a :py:class:`CompilationUnit`.\n\n"
          ":return: True if pass modified the circuit, else False",
          py::arg("compilation_unit"),
          py::arg("safety_mode") = SafetyMode::Default)
      .def(
          "apply",
          [](const BasePass &pass, Circuit &circ) {
            CompilationUnit cu(circ);
            bool applied = pass.apply(cu);
            circ = cu.get_circ_ref();
            return applied;
          },
          "Apply to a :py:class:`Circuit` in-place.\n\n"
          ":return: True if pass modified the circuit, else False",
          py::arg("circuit"))
      .def(
          "apply",
          [](const BasePass &pass, Circuit &circ,
             const PassCallback &before_apply,
             const PassCallback &after_apply) {
            CompilationUnit cu(circ);
            bool applied =
                pass.apply(cu, SafetyMode::Default, before_apply, after_apply);
            circ = cu.get_circ_ref();
            return applied;
          },
          "Apply to a :py:class:`Circuit` in-place and invoke "
          "callbacks "
          "for all nested passes.\n\n"
          "\n:param before_apply: Invoked before a pass is applied. "
          "The CompilationUnit and a summary of the pass "
          "configuration are passed into the callback."
          "\n:param after_apply: Invoked after a pass is applied. "
          "The CompilationUnit and a summary of the pass "
          "configuration are passed into the callback."
          "\n:return: True if pass modified the circuit, else False",
          py::arg("circuit"), py::arg("before_apply"), py::arg("after_apply"))
      .def("__str__", [](const BasePass &) { return "<tket::BasePass>"; })
      .def("__repr__", &BasePass::to_string)
      .def(
          "to_dict", &BasePass::get_config,
          ":return: A JSON serializable dictionary representation of the Pass.")
      .def_static(
          "from_dict", [](const json &j) { return j.get<PassPtr>(); },
          "Construct a new Pass instance from a JSON serializable dictionary "
          "representation.")
      .def(py::pickle(
          [](py::object self) {  // __getstate__
            return py::make_tuple(self.attr("to_dict")());
          },
          [](const py::tuple &t) {  // __setstate__
            const json j = t[0].cast<json>();
            return j.get<PassPtr>();
          }));
  py::class_<SequencePass, std::shared_ptr<SequencePass>, BasePass>(
      m, "SequencePass", "A sequence of compilation passes.")
      .def(
          py::init<const std::vector<PassPtr> &>(),
          "Construct from a list of compilation passes arranged in "
          "order of application.",
          py::arg("pass_list"))
      .def("__str__", [](const BasePass &) { return "<tket::SequencePass>"; })
      .def(
          "get_sequence", &SequencePass::get_sequence,
          ":return: The underlying sequence of passes.");
  py::class_<RepeatPass, std::shared_ptr<RepeatPass>, BasePass>(
      m, "RepeatPass", "Repeat a pass until it has no effect.")
      .def(
          py::init<const PassPtr &>(), "Construct from a compilation pass.",
          py::arg("compilation_pass"))
      .def("__str__", [](const RepeatPass &) { return "<tket::BasePass>"; })
      .def(
          "get_pass", &RepeatPass::get_pass,
          ":return: The underlying compilation pass.");
  py::class_<
      RepeatWithMetricPass, std::shared_ptr<RepeatWithMetricPass>, BasePass>(
      m, "RepeatWithMetricPass",
      "Repeat a compilation pass until the given metric stops "
      "decreasing.")
      .def(
          py::init<const PassPtr &, const Transform::Metric &>(),
          "Construct from a compilation pass and a metric function.",
          py::arg("compilation_pass"), py::arg("metric"))
      .def(
          "__str__",
          [](const BasePass &) { return "<tket::RepeatWithMetricPass>"; })
      .def(
          "get_pass", &RepeatWithMetricPass::get_pass,
          ":return: The underlying compilation pass.")
      .def(
          "get_metric", &RepeatWithMetricPass::get_metric,
          ":return: The underlying metric.");
  py::class_<
      RepeatUntilSatisfiedPass, std::shared_ptr<RepeatUntilSatisfiedPass>,
      BasePass>(
      m, "RepeatUntilSatisfiedPass",
      "Repeat a compilation pass until a predicate on the circuit is "
      "satisfied.")
      .def(
          py::init<const PassPtr &, const PredicatePtr &>(),
          "Construct from a compilation pass and a predicate.",
          py::arg("compilation_pass"), py::arg("predicate"))
      .def(
          py::init<
              const PassPtr &, const std::function<bool(const Circuit &)> &>(),
          "Construct from a compilation pass and a user-defined "
          "function from :py:class:`Circuit` to `bool`.",
          py::arg("compilation_pass"), py::arg("check_function"))
      .def(
          "__str__",
          [](const BasePass &) { return "<tket::RepeatUntilSatisfiedPass>"; })
      .def(
          "get_pass", &RepeatUntilSatisfiedPass::get_pass,
          ":return: The underlying compilation pass.")
      .def(
          "get_predicate", &RepeatUntilSatisfiedPass::get_predicate,
          ":return: The underlying predicate.");

  /* Pass library */
  m.def(
      "KAKDecomposition", &KAKDecomposition,
      "Construct an optimisation pass that performs a Cartan/KAK "
      "Decomposition "
      "for 2 qubit gate sequences, well explained in Robert Tucci "
      "(https://arxiv.org/abs/quant-ph/0507171). "
      "Given a circuit with CXs, SWAPs and any single-qubit gates, "
      "produces a circuit with the same gates. "
      "The optional parameter `cx_fidelity` must be between 0 and 1 and "
      "should be the estimated CX gate fidelity of the noisy quantum "
      "hardware to be compiled for. It is used to trade off decomposition "
      "accuracy for smaller CX gate count. "
      "If `cx_fidelity` < 1, the resulting decomposition will optimise "
      "the expected circuit fidelity. In this case, the output circuit "
      "will not be logically equivalent."
      "This will not preserve CX orientation."
      "\n\n:param cx_fidelity: The estimated gate fidelity"
      "\n:return: a KAK Decomposition pass using the given CX gate "
      "fidelity",
      py::arg("cx_fidelity") = 1.);
  m.def(
      "ThreeQubitSquash", &ThreeQubitSquash,
      "Squash three-qubit subcircuits into subcircuits having fewer CX gates, "
      "when possible, and apply Clifford simplification."
      "\n\n:param allow_swaps: whether to allow implicit wire swaps",
      py::arg("allow_swaps") = true);
  m.def(
      "CommuteThroughMultis", &CommuteThroughMultis,
      "Moves single-qubit operations past multi-qubit operations that they "
      "commute with, towards the front of the circuit.");
  m.def(
      "DecomposeArbitrarilyControlledGates",
      &DecomposeArbitrarilyControlledGates,
      "Decomposes CnX and CnRy gates into Ry, CX, H, T and Tdg gates.");
  m.def(
      "DecomposeBoxes", &DecomposeBoxes,
      "Replaces all boxes by their decomposition into circuits.");
  m.def(
      "DecomposeClassicalExp", &DecomposeClassicalExp,
      "Replaces each :py:class:`ClassicalExpBox` by a sequence of "
      "classical gates.");
  m.def(
      "DecomposeMultiQubitsCX", &DecomposeMultiQubitsCX,
      "Converts all multi-qubit gates into CX and single-qubit gates.");
  m.def(
      "GlobalisePhasedX", &GlobalisePhasedX,
      "Replaces every occurence of PhasedX or NPhasedX gates with NPhasedX "
      "gates acting on all qubits, and correcting rotation gates, so that the "
      "GlobalPhasedXPredicate is satisfied.");
  m.def(
      "DecomposeSingleQubitsTK1", &DecomposeSingleQubitsTK1,
      "Converts all single-qubit gates into TK1 gates.");
  m.def(
      "PeepholeOptimise2Q", &PeepholeOptimise2Q,
      "Performs peephole optimisation including resynthesis of 2-qubit "
      "gate sequences, and converts to a circuit containing only CX and TK1 "
      "gates.");
  m.def(
      "FullPeepholeOptimise", &FullPeepholeOptimise,
      "Performs peephole optimisation including resynthesis of 2- and 3-qubit "
      "gate sequences, and converts to a circuit containing only CX and TK1 "
      "gates."
      "\n\n:param allow_swaps: whether to allow implicit wire swaps",
      py::arg("allow_swaps") = true);
  m.def("RebaseCirq", &RebaseCirq, "Converts all gates to CZ, PhasedX and Rz.");
  m.def(
      "RebaseHQS", &RebaseHQS, "Converts all gates to ZZMax, PhasedX and Rz.");
  m.def(
      "RebaseProjectQ", &RebaseProjectQ,
      "Converts all gates to SWAP, CRz, CX, CZ, H, X, Y, Z, S, T, V, Rx, "
      "Ry and Rz.");
  m.def(
      "RebasePyZX", &RebasePyZX,
      "Converts all gates to SWAP, CX, CZ, H, X, Z, S, T, Rx and Rz.");
  m.def("RebaseQuil", &RebaseQuil, "Converts all gates to CZ, Rx and Rz.");
  m.def("RebaseTket", &RebaseTket, "Converts all gates to CX and tk1.");
  m.def(
      "RebaseUMD", &RebaseUMD,
      "Converts all gates to XXPhase, PhasedX and Rz.");
  m.def("RebaseUFR", &RebaseUFR, "Converts all gates to CX, Rz and H.");
  m.def("RebaseOQC", &RebaseOQC, "Converts all gates to ECR, Rz and SX.");
  m.def(
      "RemoveRedundancies", &RemoveRedundancies,
      "Removes gate-inverse pairs, merges rotations, removes identity "
      "rotations, and removes redundant gates before measurement. Does not "
      "add any new gate types.\n\n"
      "When merging rotations with the same op group name, the merged"
      "operation keeps the same name.");
  m.def(
      "SynthesiseHQS", &SynthesiseHQS,
      "Optimises and converts a circuit consisting of CX and single-qubit "
      "gates into one containing only ZZMax, PhasedX and Rz.");
  m.def(
      "SynthesiseTket", &SynthesiseTket,
      "Optimises and converts all gates to CX and TK1 gates.");
  m.def(
      "SynthesiseOQC", &SynthesiseOQC,
      "Optimises and converts all gates to ECR, Rz and SX.");
  m.def(
      "SynthesiseUMD", &SynthesiseUMD,
      "Optimises and converts all gates to XXPhase, PhasedX and Rz.");
  m.def(
      "SquashTK1", &SquashTK1,
      "Squash sequences of single-qubit gates to TK1 gates.");
  m.def(
      "SquashHQS", &SquashHQS,
      "Squash Rz and PhasedX gate sequences into an optimal form.");
  m.def(
      "FlattenRegisters", &FlattenRegisters,
      "Merges all quantum and classical registers into their "
      "respective "
      "default registers with contiguous indexing.");
  m.def(
      "SquashCustom", &gen_squash_pass,
      "Squash sequences of single qubit gates from the target gate set "
      "into an optimal form given by `tk1_replacement`."
      "\n\n:param singleqs: The types of single qubit gates in the target "
      "gate set. This pass will only affect sequences of gates that are "
      "already in this set."
      "\n:param tk1_replacement: A function which, given the parameters of "
      "an Rz(a)Rx(b)Rz(c) triple, returns an equivalent circuit in the "
      "desired basis.",
      py::arg("singleqs"), py::arg("tk1_replacement"));
  m.def(
      "DelayMeasures", &DelayMeasures,
      "Commutes Measure operations to the end of the circuit. Throws an "
      "exception when this is not possible because of gates following the "
      "measure which are dependent on either the resulting quantum state "
      "or classical values.");
  m.def(
      "RemoveDiscarded", &RemoveDiscarded,
      "A pass to remove all operations that have no ``OpType.Output`` or "
      "``OpType.ClOutput`` in their causal future (in other words, all "
      "operations whose causal future is discarded).");
  m.def(
      "SimplifyMeasured", &SimplifyMeasured,
      "A pass to replace all 'classical maps' followed by measure "
      "operations whose quantum output is discarded with classical "
      "operations following the measure. (A 'classical map' is a quantum "
      "operation that acts as a permutation of the computational basis "
      "states followed by a diagonal operation.)");
  m.def(
      "RemoveBarriers", &RemoveBarriers,
      "A pass to remove all barrier instructions from the circuit.");

  /* Pass generators */

  m.def(
      "RebaseCustom", &gen_rebase_pass,
      "Construct a custom rebase pass. This pass:\n(1) decomposes "
      "multi-qubit gates not in the set of gate types `multiqs` to CX "
      "gates;\n(2) if CX is not in `multiqs`, replaces CX gates with "
      "`cx_replacement`;\n(3) converts any single-qubit gates not in the "
      "gate type set `singleqs` to the form "
      ":math:`\\mathrm{Rz}(a)\\mathrm{Rx}(b)\\mathrm{Rz}(c)` (in "
      "matrix-multiplication order, i.e. reverse order in the "
      "circuit);\n(4) applies the `tk1_replacement` function to each of "
      "these triples :math:`(a,b,c)` to generate replacement circuits."
      "\n\n:param multiqs: The allowed multi-qubit operations in the "
      "rebased circuit."
      "\n:param cx_replacement: The equivalent circuit to replace a CX "
      "gate in the desired basis."
      "\n:param singleqs: The allowed single-qubit operations in the "
      "rebased circuit."
      "\n:param tk1_replacement: A function which, given the parameters of "
      "an Rz(a)Rx(b)Rz(c) triple, returns an equivalent circuit in the "
      "desired basis."
      "\n:return: a pass that rebases to the given gate set",
      py::arg("multiqs"), py::arg("cx_replacement"), py::arg("singleqs"),
      py::arg("tk1_replacement"));

  m.def(
      "EulerAngleReduction", &gen_euler_pass,
      "Uses Euler angle decompositions to squash all chains of P and Q "
      "rotations, "
      "where P,Q ∈ {Rx,Ry,Rz}. "
      "By default (`strict=False`), this pass will try to decompose the chains "
      "into pairs of -P-Q- or -Q-P- rotations, commuting any third rotation "
      "past multi-qubit gates. "
      "If `strict=True`, all chains will be decomposed to P-Q-P triples "
      "and no further optimisation is performed."
      "\n\n:param q: The type of the Q rotation (Q ∈ {Rx,Ry,Rz})."
      "\n:param p: The type of the P rotation (P ∈ {Rx,Ry,Rz}, P ≠ Q)."
      "\n:param strict: Optionally performs strict P-Q-P Euler decomposition"
      "\n:return: a pass that squashes chains of P and Q rotations",
      py::arg("q"), py::arg("p"), py::arg("strict") = false);

  m.def(
      "RoutingPass", &gen_default_routing_pass,
      "Construct a pass to route to the connectivity graph of an "
      ":py:class:`Architecture`. Edge direction is ignored."
      "\n:return: a pass that routes to the given device architecture",
      py::arg("arc"));

  m.def(
      "PlacementPass", &gen_placement_pass,
      ":param placer: The Placement used for relabelling."
      "\n:return: a pass to relabel :py:class:`Circuit` Qubits to "
      ":py:class:`Architecture` Nodes",
      py::arg("placer"));

  m.def(
      "RenameQubitsPass", &gen_rename_qubits_pass, "Rename some or all qubits.",
      "\n\n:param qubit_map: map from old to new qubit names",
      py::arg("qubit_map"));

  m.def(
      "FullMappingPass", &gen_full_mapping_pass,
      "Construct a pass to relabel :py:class:`Circuit` Qubits to "
      ":py:class:`Architecture` Nodes, and then route to the connectivity "
      "graph "
      "of an :py:class:`Architecture`. Edge direction is ignored."
      "\n\n:param arc: The architecture to use for connectivity information. "
      "\n:param placer: The Placement used for relabelling."
<<<<<<< HEAD
      "\n:param config: Configuration for Routing, as a vector of "
      "RoutingMethod. Each RoutingMethod is checked in turn, meaning lower "
      "index "
      "method's are prioritised."
=======
      "\n:param config: Parameters for routing, a "
      " list of RoutingMethod, each method is checked"
      " and run if applicable in turn."
>>>>>>> 8295443c
      "\n:return: a pass to perform the remapping",
      py::arg("arc"), py::arg("placer"), py::arg("config"));

  m.def(
      "DefaultMappingPass", &gen_default_mapping_pass,
      "Construct a pass to relabel :py:class:`Circuit` Qubits to "
      ":py:class:`Architecture` Nodes, and then route to the connectivity "
      "graph "
      "of the given :py:class: 'Architecture'. Edge direction is ignored. "
      "Placement used "
      "is GraphPlacement."
      "\n\n:param arc: The Architecture used for connectivity information."
      "\n:return: a pass to perform the remapping",
      py::arg("arc"));

  m.def(
      "AASRouting", &gen_default_aas_routing_pass,
      "Construct a pass to relabel :py:class:`Circuit` Qubits to "
      ":py:class:`Device` Nodes, and then use architecture-aware "
      "synthesis to route the circuit. In the steps of the pass the circuit "
      "will be converted to CX, Rz, H gateset. The limited connectivity of the "
      ":py:class:`Architecture` is used for the routing. "
      "The direction of the edges is ignored. The placement used "
      "is GraphPlacement. This pass can take a few parameters for the "
      "routing, described below:"
      "\n\n- (unsigned) lookahead=1: parameter for the recursive iteration"
      "\n- (CNotSynthType) cnotsynthtype=CNotSynthType.Rec: CNOT synthesis type"
      "\n\nNB: The circuit needs to have at most as "
      "many qubits as the architecture has nodes. The resulting circuit will "
      "always have the same number of qubits as the architecture has nodes, "
      "even if the input circuit had fewer."
      "\n\n:param arc: target architecture"
      "\n:param \\**kwargs: parameters for routing (described above)"
      "\n:return: a pass to perform the remapping",
      py::arg("arc"));

  m.def(
      "CXMappingPass", &gen_cx_mapping_pass_kwargs,
      "Construct a pass to convert all gates to CX, relabel "
      ":py:class:`Circuit` Qubits to :py:class'Architecture' Nodes, route to "
      "the "
      "connectivty graph of a :py:class:`Architecture` and decompose "
      "additional "
      "routing gates (SWAP and BRIDGE) to CX gates."
      "\n\n:param arc: The Architecture used for connectivity information."
      "\n:param placer: The placement used for relabelling."
      "\n:param \\**kwargs: Parameters for routing: "
      "(bool)directed_cx=false, (bool)delay_measures=true"
      "\n:return: a pass to perform the remapping",
      py::arg("arc"), py::arg("placer"));

  m.def(
      "CliffordSimp", &gen_clifford_simp_pass,
      "An optimisation pass that performs a number of rewrite rules for "
      "simplifying Clifford gate sequences, similar to Duncan & Fagan "
      "(https://arxiv.org/abs/1901.10114). "
      "Given a circuit with CXs and any single-qubit gates, produces a "
      "circuit with tk1, CX gates."
      "\n\n:param allow_swaps: dictates whether the rewriting will "
      "disregard CX placement or orientation and introduce wire swaps."
      "\n:return: a pass to perform the rewriting",
      py::arg("allow_swaps") = true);

  m.def(
      "DecomposeSwapsToCXs", &gen_decompose_routing_gates_to_cxs_pass,
      "Construct a pass to decompose SWAP and BRIDGE gates to CX gates, "
      "constraining connectivity to an :py:class:`Architecture`, optionally "
      "taking the directedness of the connectivity graph into account."
      "\n\n:param arc: The architecture to use for connectivity information."
      "\n:param respect_direction: Optionally takes the directedness of "
      "the connectivity graph into account."
      "\n:return: a pass to perform the decomposition",
      py::arg("arc"), py::arg("respect_direction") = false);

  m.def(
      "DecomposeSwapsToCircuit", &gen_user_defined_swap_decomp_pass,
      ":param replacement_circuit: An equivalent circuit to replace a "
      "SWAP gate with in the desired basis."
      "\n:return: a pass to replace all SWAP gates with the given circuit",
      py::arg("replacement_circuit"));
  m.def(
      "OptimisePhaseGadgets", &gen_optimise_phase_gadgets,
      "Construct a pass that synthesises phase gadgets and converts to a "
      "circuit containing only CX and TK1 gates."
      "\n\n:param cx_config: A configuration of CXs to convert phase "
      "gadgets into."
      "\n:return: a pass to perform the synthesis",
      py::arg("cx_config") = CXConfigType::Snake);
  m.def(
      "PauliSimp", &gen_synthesise_pauli_graph,
      "Construct a pass that converts a circuit into a graph of Pauli "
      "gadgets to account for commutation and phase folding, and "
      "resynthesises them as either individual gagdets, pairwise "
      "constructions, or by diagonalising sets of commuting gadgets.\n\n"
      "This pass will not preserve the global phase of the circuit."
      "\n\n:param strat: A synthesis strategy for the Pauli graph."
      "\n:param cx_config: A configuration of CXs to convert Pauli gadgets "
      "into."
      "\n:return: a pass to perform the simplification",
      py::arg("strat") = PauliSynthStrat::Sets,
      py::arg("cx_config") = CXConfigType::Snake);
  m.def(
      "GuidedPauliSimp", &gen_special_UCC_synthesis,
      "Applies the ``PauliSimp`` optimisation pass to any region of the "
      "circuit contained within a :py:class:`CircBox`. This can be useful "
      "to focus the synthesis to target specific sets of commuting "
      "operations, rather than the default greedy approach."
      "\n\n:param strat: A synthesis strategy for the Pauli graph."
      "\n:param cx_config: A configuration of CXs to convert Pauli gadgets "
      "into."
      "\n:return: a pass to perform the simplification",
      py::arg("strat") = PauliSynthStrat::Sets,
      py::arg("cx_config") = CXConfigType::Snake);
  m.def(
      "PauliSquash", &PauliSquash,
      "Applies :py:meth:`PauliSimp` followed by "
      ":py:meth:`FullPeepholeOptimise`."
      "\n\n:param strat: a synthesis strategy for the Pauli graph"
      "\n:param cx_config: a configuration of CXs to convert Pauli gadgets into"
      "\n:return: a pass to perform the simplification",
      py::arg("strat") = PauliSynthStrat::Sets,
      py::arg("cx_config") = CXConfigType::Snake);
  m.def(
      "SimplifyInitial",
      [](bool allow_classical, bool create_all_qubits, bool remove_redundancies,
         std::shared_ptr<const Circuit> xcirc) -> PassPtr {
        PassPtr simpinit = gen_simplify_initial(
            allow_classical ? Transform::AllowClassical::Yes
                            : Transform::AllowClassical::No,
            create_all_qubits ? Transform::CreateAllQubits::Yes
                              : Transform::CreateAllQubits::No,
            xcirc);
        if (remove_redundancies) {
          std::vector<PassPtr> seq = {simpinit, RemoveRedundancies()};
          return std::make_shared<SequencePass>(seq);
        } else {
          return simpinit;
        }
      },
      "Simplify the circuit using knowledge of qubit state."
      "\n\n:param allow_classical: allow replacement of measurements on "
      "known state with classical set-bit operations"
      "\n:param create_all_qubits: automatically annotate all qubits as "
      "initialized to the zero state"
      "\n:param remove_redundancies: apply a :py:meth:`RemoveRedundancies` "
      "pass after the initial simplification"
      "\n:param xcirc: 1-qubit circuit implementing an X gate in the "
      "transformed circuit (if omitted, an X gate is used)"
      "\n:return: a pass to perform the simplification",
      py::arg("allow_classical") = true, py::arg("create_all_qubits") = false,
      py::arg("remove_redundancies") = true, py::arg("xcirc") = nullptr);
  m.def(
      "ContextSimp",
      [](bool allow_classical, std::shared_ptr<const Circuit> xcirc) {
        return gen_contextual_pass(
            allow_classical ? Transform::AllowClassical::Yes
                            : Transform::AllowClassical::No,
            xcirc);
      },
      "Applies simplifications enabled by knowledge of qubit state and "
      "discarded qubits."
      "\n\n:param allow_classical: allow replacement of measurements on "
      "known state with classical set-bit operations"
      "\n:param xcirc: 1-qubit circuit implementing an X gate in the "
      "transformed circuit (if omitted, an X gate is used)"
      "\n:return: a pass to perform the simplification",
      py::arg("allow_classical") = true, py::arg("xcirc") = nullptr);
}

}  // namespace tket<|MERGE_RESOLUTION|>--- conflicted
+++ resolved
@@ -33,10 +33,6 @@
     const Architecture &arc, const PlacementPtr &placer, py::kwargs kwargs) {
   RoutingMethodPtr method = std::make_shared<LexiRouteRoutingMethod>(100);
   std::vector<RoutingMethodPtr> config = {method};
-<<<<<<< HEAD
-=======
-
->>>>>>> 8295443c
   if (kwargs.contains("config")) {
     config = py::cast<std::vector<RoutingMethodPtr>>(kwargs["config"]);
   }
@@ -517,16 +513,9 @@
       "of an :py:class:`Architecture`. Edge direction is ignored."
       "\n\n:param arc: The architecture to use for connectivity information. "
       "\n:param placer: The Placement used for relabelling."
-<<<<<<< HEAD
-      "\n:param config: Configuration for Routing, as a vector of "
-      "RoutingMethod. Each RoutingMethod is checked in turn, meaning lower "
-      "index "
-      "method's are prioritised."
-=======
       "\n:param config: Parameters for routing, a "
       " list of RoutingMethod, each method is checked"
       " and run if applicable in turn."
->>>>>>> 8295443c
       "\n:return: a pass to perform the remapping",
       py::arg("arc"), py::arg("placer"), py::arg("config"));
 
