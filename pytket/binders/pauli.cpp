// Copyright 2019-2023 Cambridge Quantum Computing
//
// Licensed under the Apache License, Version 2.0 (the "License");
// you may not use this file except in compliance with the License.
// You may obtain a copy of the License at
//
//     http://www.apache.org/licenses/LICENSE-2.0
//
// Unless required by applicable law or agreed to in writing, software
// distributed under the License is distributed on an "AS IS" BASIS,
// WITHOUT WARRANTIES OR CONDITIONS OF ANY KIND, either express or implied.
// See the License for the specific language governing permissions and
// limitations under the License.

#include <pybind11/complex.h>
#include <pybind11/eigen.h>
#include <pybind11/pybind11.h>
#include <pybind11/stl.h>

#include "binder_json.hpp"
<<<<<<< HEAD
#include "tket/Utils/PauliStrings2.hpp"
=======
#include "deleted_hash.hpp"
#include "py_operators.hpp"
#include "tket/Utils/PauliStrings.hpp"
>>>>>>> dc6f7ebb
#include "typecast.hpp"

namespace py = pybind11;
using json = nlohmann::json;

namespace tket {

typedef py::tket_custom::SequenceVec<Qubit> py_qubit_vector_t;
PYBIND11_MODULE(pauli, m) {
  py::module::import("pytket._tket.unit_id");
  py::enum_<Pauli>(m, "Pauli")
      .value("I", Pauli::I)
      .value("X", Pauli::X)
      .value("Y", Pauli::Y)
      .value("Z", Pauli::Z)
      .export_values();

  py::class_<SpPauliString>(
      m, "QubitPauliString",
      "A string of Pauli letters from the alphabet {I, X, Y, Z}, "
      "implemented as a sparse list, indexed by qubit.")
      .def(py::init<>(), "Constructs an empty QubitPauliString.")
      .def(
          py::init<Qubit, Pauli>(),
          "Constructs a QubitPauliString with a single Pauli term.",
          py::arg("qubit"), py::arg("pauli"))
      .def(
          py::init<
              py::tket_custom::SequenceList<Qubit>,
              py::tket_custom::SequenceList<Pauli>>(),
          "Constructs a QubitPauliString from two matching lists of "
          "Qubits and Paulis.",
          py::arg("qubits"), py::arg("paulis"))
      .def(
          py::init<QubitPauliMap>(),
          "Construct a QubitPauliString from a dictionary mapping "
          ":py:class:`Qubit` to :py:class:`Pauli`.",
          py::arg("map"))
      .def(
<<<<<<< HEAD
          "__hash__", [](const SpPauliString &qps) { return qps.hash_value(); })
      .def("__repr__", &SpPauliString::to_str)
      .def("__eq__", &SpPauliString::operator==)
      .def("__ne__", &SpPauliString::operator!=)
      .def("__lt__", &SpPauliString::operator<)
      .def("__getitem__", &SpPauliString::get<QubitPauliMap>)
      .def("__setitem__", &SpPauliString::set<QubitPauliMap>)
=======
          "__hash__",
          [](const QubitPauliString &qps) { return hash_value(qps); })
      .def("__repr__", &QubitPauliString::to_str)
      .def("__eq__", &py_equals<QubitPauliString>)
      .def("__ne__", &py_not_equals<QubitPauliString>)
      .def("__lt__", &QubitPauliString::operator<)
      .def("__getitem__", &QubitPauliString::get)
      .def("__setitem__", &QubitPauliString::set)
>>>>>>> dc6f7ebb
      .def_property_readonly(
          "map", [](const SpPauliString &qps) { return qps.string; },
          ":return: the QubitPauliString's underlying dict mapping "
          ":py:class:`Qubit` to :py:class:`Pauli`")
      .def(
          "to_list",
<<<<<<< HEAD
          [](const SpPauliString &qps) {
            // Just return the QubitPauliMap for backwards compatibility with
            // before templated PauliTensor
            json j = qps.string;
            return j;
=======
          [](const QubitPauliString &qps) {
            return py::object(json(qps)).cast<py::list>();
>>>>>>> dc6f7ebb
          },
          "A JSON-serializable representation of the QubitPauliString.\n\n"
          ":return: a list of :py:class:`Qubit`-to-:py:class:`Pauli` "
          "entries, "
          "represented as dicts.")
      .def_static(
          "from_list",
<<<<<<< HEAD
          [](const json &j) { return SpPauliString(j.get<QubitPauliMap>()); },
=======
          [](const py::list &qubit_pauli_string_list) {
            return json(qubit_pauli_string_list).get<QubitPauliString>();
          },
>>>>>>> dc6f7ebb
          "Construct a new QubitPauliString instance from a JSON serializable "
          "list "
          "representation.")
      .def(
          "compress", &SpPauliString::compress<QubitPauliMap>,
          "Removes I terms to compress the sparse representation.")
      .def(
          "commutes_with", &SpPauliString::commutes_with<no_coeff_t>,
          ":return: True if the two strings commute, else False",
          py::arg("other"))
      .def(
          "to_sparse_matrix",
          (CmplxSpMat(SpPauliString::*)(void) const) &
              SpPauliString::to_sparse_matrix,
          "Represents the sparse string as a dense string (without "
          "padding for extra qubits) and generates the matrix for the "
          "tensor. Uses the ILO-BE convention, so ``Qubit(\"a\", 0)`` "
          "is more significant that ``Qubit(\"a\", 1)`` and "
          "``Qubit(\"b\")`` for indexing into the matrix."
          "\n\n:return: a sparse matrix corresponding to the operator")
      .def(
          "to_sparse_matrix",
          (CmplxSpMat(SpPauliString::*)(const unsigned) const) &
              SpPauliString::to_sparse_matrix,
          "Represents the sparse string as a dense string over "
          "`n_qubits` qubits (sequentially indexed from 0 in the "
          "default register) and generates the matrix for the tensor. "
          "Uses the ILO-BE convention, so ``Qubit(0)`` is the most "
          "significant bit for indexing into the matrix."
          "\n\n:param n_qubits: the number of qubits in the full "
          "operator"
          "\n:return: a sparse matrix corresponding to the operator",
          py::arg("n_qubits"))
      .def(
          "to_sparse_matrix",
<<<<<<< HEAD
          (CmplxSpMat(SpPauliString::*)(const qubit_vector_t &) const) &
              SpPauliString::to_sparse_matrix,
=======
          [](const QubitPauliString &self, const py_qubit_vector_t &qubits) {
            return self.to_sparse_matrix(qubits);
          },
>>>>>>> dc6f7ebb
          "Represents the sparse string as a dense string and generates "
          "the matrix for the tensor. Orders qubits according to "
          "`qubits` (padding with identities if they are not in the "
          "sparse string), so ``qubits[0]`` is the most significant bit "
          "for indexing into the matrix."
          "\n\n:param qubits: the ordered list of qubits in the full "
          "operator"
          "\n:return: a sparse matrix corresponding to the operator",
          py::arg("qubits"))
      .def(
          "dot_state",
          (Eigen::VectorXcd(SpPauliString::*)(const Eigen::VectorXcd &) const) &
              SpPauliString::dot_state,
          "Performs the dot product of the state with the pauli string. "
          "Maps the qubits of the statevector with sequentially-indexed "
          "qubits in the default register, with ``Qubit(0)`` being the "
          "most significant qubit."
          "\n\n:param state: statevector for qubits ``Qubit(0)`` to "
          "``Qubit(n-1)``"
          "\n:return: dot product of operator with state",
          py::arg("state"))
      .def(
          "dot_state",
<<<<<<< HEAD
          (Eigen::VectorXcd(SpPauliString::*)(
              const Eigen::VectorXcd &, const qubit_vector_t &) const) &
              SpPauliString::dot_state,
=======
          [](const QubitPauliString &self, const Eigen::VectorXcd &state,
             const py_qubit_vector_t &qubits) {
            return self.dot_state(state, qubits);
          },
>>>>>>> dc6f7ebb
          "Performs the dot product of the state with the pauli string. "
          "Maps the qubits of the statevector according to the ordered "
          "list `qubits`, with ``qubits[0]`` being the most significant "
          "qubit."
          "\n\n:param state: statevector"
          "\n:param qubits: order of qubits in `state` from most to "
          "least significant"
          "\n:return: dot product of operator with state",
          py::arg("state"), py::arg("qubits"))
      .def(
          "state_expectation",
<<<<<<< HEAD
          (Complex(SpPauliString::*)(const Eigen::VectorXcd &) const) &
              SpPauliString::state_expectation,
=======
          [](const QubitPauliString &self, const Eigen::VectorXcd &state) {
            return self.state_expectation(state);
          },
>>>>>>> dc6f7ebb
          "Calculates the expectation value of the state with the pauli "
          "string. Maps the qubits of the statevector with "
          "sequentially-indexed qubits in the default register, with "
          "``Qubit(0)`` being the most significant qubit."
          "\n\n:param state: statevector for qubits ``Qubit(0)`` to "
          "``Qubit(n-1)``"
          "\n:return: expectation value with respect to state",
          py::arg("state"))
      .def(
          "state_expectation",
<<<<<<< HEAD
          (Complex(SpPauliString::*)(
              const Eigen::VectorXcd &, const qubit_vector_t &) const) &
              SpPauliString::state_expectation,
=======
          [](const QubitPauliString &self, const Eigen::VectorXcd &state,
             const py_qubit_vector_t &qubits) {
            return self.state_expectation(state, qubits);
          },
>>>>>>> dc6f7ebb
          "Calculates the expectation value of the state with the pauli "
          "string. Maps the qubits of the statevector according to the "
          "ordered list `qubits`, with ``qubits[0]`` being the most "
          "significant qubit."
          "\n\n:param state: statevector"
          "\n:param qubits: order of qubits in `state` from most to "
          "least significant"
          "\n:return: expectation value with respect to state",
          py::arg("state"), py::arg("qubits"))

      .def(py::pickle(
          [](const SpPauliString &qps) {
            /* Hackery to avoid pickling an opaque object */
            std::list<Qubit> qubits;
            std::list<Pauli> paulis;
            for (const std::pair<const Qubit, Pauli> &qp_pair : qps.string) {
              qubits.push_back(qp_pair.first);
              paulis.push_back(qp_pair.second);
            }
            return py::make_tuple(qubits, paulis);
          },
          [](const py::tuple &t) {
            if (t.size() != 2)
              throw std::runtime_error(
                  "Invalid state: tuple size: " + std::to_string(t.size()));
            return SpPauliString(
                t[0].cast<std::list<Qubit>>(), t[1].cast<std::list<Pauli>>());
          }));

  m.def(
      "pauli_string_mult",
      [](const SpPauliString &qps1, const SpPauliString &qps2) {
        SpCxPauliTensor product_tensor =
            SpCxPauliTensor(qps1) * SpCxPauliTensor(qps2);
        return std::pair<SpPauliString, Complex>(
            product_tensor.string, product_tensor.coeff);
      },
      ":return: the product of two QubitPauliString objects as a pair "
      "(QubitPauliString, complex)",
      py::arg("qubitpaulistring1"), py::arg("qubitpaulistring2"));

  py::class_<PauliStabiliser>(
      m, "PauliStabiliser",
      "A string of Pauli letters from the alphabet {I, X, Y, Z} "
      "with a +/- 1 coefficient.")
      .def(py::init<>(), "Constructs an empty PauliStabiliser.")
      .def(
          py::init([](const py::tket_custom::SequenceVec<Pauli> &string,
                      const int &coeff) {
            if (coeff == 1) {
              return PauliStabiliser(string, 0);
            }
            if (coeff == -1) {
              return PauliStabiliser(string, 2);
            }
            throw std::invalid_argument("Coefficient must be -1 or 1.");
          }),
          "Constructs a PauliStabiliser with a list of Pauli terms.",
          py::arg("string"), py::arg("coeff"))
      .def_property_readonly(
          "coeff",
          [](const PauliStabiliser &stabiliser) {
            if (stabiliser.coeff % 4 == 0) return 1;
            if (stabiliser.coeff % 4 == 2) return -1;
            throw std::logic_error(
                "Cannot obtain imaginary coefficient from Pauli Stabiliser.");
          },
          "The coefficient of the stabiliser")
      .def_property_readonly(
          "string",
          [](const PauliStabiliser &stabiliser) { return stabiliser.string; },
          "The list of Pauli terms")
      .def("__eq__", &py_equals<PauliStabiliser>)
      .def("__hash__", &deletedHash<PauliStabiliser>, deletedHashDocstring)
      .def("__ne__", &py_not_equals<PauliStabiliser>);

  py::class_<QubitPauliTensor>(
      m, "QubitPauliTensor",
      "A tensor formed by Pauli terms, consisting of a sparse map from "
      ":py:class:`Qubit` to :py:class:`Pauli` (implemented as a "
      ":py:class:`QubitPauliString`) and a complex coefficient.")
      .def(
          py::init<Complex>(),
          "Constructs an empty QubitPauliTensor, representing the identity.",
          py::arg("coeff") = 1.)
      .def(
          py::init<Qubit, Pauli, Complex>(),
          "Constructs a QubitPauliTensor with a single Pauli term.",
          py::arg("qubit"), py::arg("pauli"), py::arg("coeff") = 1.)
      .def(
          py::init([](const py::tket_custom::SequenceList<Qubit> &qubits,
                      const py::tket_custom::SequenceList<Pauli> &paulis,
                      const Complex &coeff) {
            return QubitPauliTensor(QubitPauliString(qubits, paulis), coeff);
          }),
          "Constructs a QubitPauliTensor from two matching lists of "
          "Qubits and Paulis.",
          py::arg("qubits"), py::arg("paulis"), py::arg("coeff") = 1.)
      .def(
          py::init<QubitPauliMap, Complex>(),
          "Construct a QubitPauliTensor from a dictionary mapping "
          ":py:class:`Qubit` to :py:class:`Pauli`.",
          py::arg("map"), py::arg("coeff") = 1.)
      .def(
          py::init<QubitPauliString, Complex>(),
          "Construct a QubitPauliTensor from a QubitPauliString.",
          py::arg("string"), py::arg("coeff") = 1.)
      .def(
          "__hash__",
          [](const QubitPauliTensor &qps) { return hash_value(qps); })
      .def("__repr__", &QubitPauliTensor::to_str)
      .def("__eq__", &py_equals<QubitPauliTensor>)
      .def("__ne__", &py_not_equals<QubitPauliTensor>)
      .def("__lt__", &QubitPauliTensor::operator<)
      .def(
          "__getitem__", [](const QubitPauliTensor &qpt,
                            const Qubit &q) { return qpt.string.get(q); })
      .def(
          "__setitem__", [](QubitPauliTensor &qpt, const Qubit &q,
                            Pauli p) { return qpt.string.set(q, p); })
      .def(py::self * py::self)
      .def(Complex() * py::self)
      .def_readwrite(
          "string", &QubitPauliTensor::string,
          "The QubitPauliTensor's underlying :py:class:`QubitPauliString`")
      .def_readwrite(
          "coeff", &QubitPauliTensor::coeff,
          "The global coefficient of the tensor")
      .def(
          "compress", &QubitPauliTensor::compress,
          "Removes I terms to compress the sparse representation.")
      .def(
          "commutes_with", &QubitPauliTensor::commutes_with,
          ":return: True if the two tensors commute, else False",
          py::arg("other"))
      .def(
          "to_sparse_matrix",
          [](const QubitPauliTensor &qpt) {
            return (CmplxSpMat)(qpt.coeff * qpt.string.to_sparse_matrix());
          },
          "Represents the sparse string as a dense string (without "
          "padding for extra qubits) and generates the matrix for the "
          "tensor. Uses the ILO-BE convention, so ``Qubit(\"a\", 0)`` "
          "is more significant that ``Qubit(\"a\", 1)`` and "
          "``Qubit(\"b\")`` for indexing into the matrix."
          "\n\n:return: a sparse matrix corresponding to the tensor")
      .def(
          "to_sparse_matrix",
          [](const QubitPauliTensor &qpt, unsigned n_qubits) {
            return (CmplxSpMat)(qpt.coeff *
                                qpt.string.to_sparse_matrix(n_qubits));
          },
          "Represents the sparse string as a dense string over "
          "`n_qubits` qubits (sequentially indexed from 0 in the "
          "default register) and generates the matrix for the tensor. "
          "Uses the ILO-BE convention, so ``Qubit(0)`` is the most "
          "significant bit for indexing into the matrix."
          "\n\n:param n_qubits: the number of qubits in the full "
          "operator"
          "\n:return: a sparse matrix corresponding to the operator",
          py::arg("n_qubits"))
      .def(
          "to_sparse_matrix",
          [](const QubitPauliTensor &qpt, const py_qubit_vector_t &qubits) {
            return (CmplxSpMat)(qpt.coeff *
                                qpt.string.to_sparse_matrix(qubits));
          },
          "Represents the sparse string as a dense string and generates "
          "the matrix for the tensor. Orders qubits according to "
          "`qubits` (padding with identities if they are not in the "
          "sparse string), so ``qubits[0]`` is the most significant bit "
          "for indexing into the matrix."
          "\n\n:param qubits: the ordered list of qubits in the full "
          "operator"
          "\n:return: a sparse matrix corresponding to the operator",
          py::arg("qubits"))
      .def(
          "dot_state",
          [](const QubitPauliTensor &qpt, const Eigen::VectorXcd &state) {
            return qpt.coeff * qpt.string.dot_state(state);
          },
          "Performs the dot product of the state with the pauli tensor. "
          "Maps the qubits of the statevector with sequentially-indexed "
          "qubits in the default register, with ``Qubit(0)`` being the "
          "most significant qubit."
          "\n\n:param state: statevector for qubits ``Qubit(0)`` to "
          "``Qubit(n-1)``"
          "\n:return: dot product of operator with state",
          py::arg("state"))
      .def(
          "dot_state",
          [](const QubitPauliTensor &qpt, const Eigen::VectorXcd &state,
             const py_qubit_vector_t &qubits) {
            return qpt.coeff * qpt.string.dot_state(state, qubits);
          },
          "Performs the dot product of the state with the pauli tensor. "
          "Maps the qubits of the statevector according to the ordered "
          "list `qubits`, with ``qubits[0]`` being the most significant "
          "qubit."
          "\n\n:param state: statevector"
          "\n:param qubits: order of qubits in `state` from most to "
          "least significant"
          "\n:return: dot product of operator with state",
          py::arg("state"), py::arg("qubits"))
      .def(
          "state_expectation",
          [](const QubitPauliTensor &qpt, const Eigen::VectorXcd &state) {
            return qpt.coeff * qpt.string.state_expectation(state);
          },
          "Calculates the expectation value of the state with the pauli "
          "operator. Maps the qubits of the statevector with "
          "sequentially-indexed qubits in the default register, with "
          "``Qubit(0)`` being the most significant qubit."
          "\n\n:param state: statevector for qubits ``Qubit(0)`` to "
          "``Qubit(n-1)``"
          "\n:return: expectation value with respect to state",
          py::arg("state"))
      .def(
          "state_expectation",
          [](const QubitPauliTensor &qpt, const Eigen::VectorXcd &state,
             const py_qubit_vector_t &qubits) {
            return qpt.coeff * qpt.string.state_expectation(state, qubits);
          },
          "Calculates the expectation value of the state with the pauli "
          "operator. Maps the qubits of the statevector according to the "
          "ordered list `qubits`, with ``qubits[0]`` being the most "
          "significant qubit."
          "\n\n:param state: statevector"
          "\n:param qubits: order of qubits in `state` from most to "
          "least significant"
          "\n:return: expectation value with respect to state",
          py::arg("state"), py::arg("qubits"))

      .def(py::pickle(
          [](const QubitPauliTensor &qpt) {
            std::list<Qubit> qubits;
            std::list<Pauli> paulis;
            for (const std::pair<const Qubit, Pauli> &qp_pair :
                 qpt.string.map) {
              qubits.push_back(qp_pair.first);
              paulis.push_back(qp_pair.second);
            }
            return py::make_tuple(qubits, paulis, qpt.coeff);
          },
          [](const py::tuple &t) {
            if (t.size() != 3)
              throw std::runtime_error(
                  "Invalid state: tuple size: " + std::to_string(t.size()));
            return QubitPauliTensor(
                QubitPauliString(
                    t[0].cast<std::list<Qubit>>(),
                    t[1].cast<std::list<Pauli>>()),
                t[2].cast<Complex>());
          }));
}
}  // namespace tket<|MERGE_RESOLUTION|>--- conflicted
+++ resolved
@@ -18,13 +18,9 @@
 #include <pybind11/stl.h>
 
 #include "binder_json.hpp"
-<<<<<<< HEAD
-#include "tket/Utils/PauliStrings2.hpp"
-=======
 #include "deleted_hash.hpp"
 #include "py_operators.hpp"
-#include "tket/Utils/PauliStrings.hpp"
->>>>>>> dc6f7ebb
+#include "tket/Utils/PauliStrings2.hpp"
 #include "typecast.hpp"
 
 namespace py = pybind11;
@@ -64,40 +60,23 @@
           ":py:class:`Qubit` to :py:class:`Pauli`.",
           py::arg("map"))
       .def(
-<<<<<<< HEAD
           "__hash__", [](const SpPauliString &qps) { return qps.hash_value(); })
       .def("__repr__", &SpPauliString::to_str)
-      .def("__eq__", &SpPauliString::operator==)
-      .def("__ne__", &SpPauliString::operator!=)
+      .def("__eq__", &py_equals<SpPauliString>)
+      .def("__ne__", &py_not_equals<SpPauliString>)
       .def("__lt__", &SpPauliString::operator<)
       .def("__getitem__", &SpPauliString::get<QubitPauliMap>)
       .def("__setitem__", &SpPauliString::set<QubitPauliMap>)
-=======
-          "__hash__",
-          [](const QubitPauliString &qps) { return hash_value(qps); })
-      .def("__repr__", &QubitPauliString::to_str)
-      .def("__eq__", &py_equals<QubitPauliString>)
-      .def("__ne__", &py_not_equals<QubitPauliString>)
-      .def("__lt__", &QubitPauliString::operator<)
-      .def("__getitem__", &QubitPauliString::get)
-      .def("__setitem__", &QubitPauliString::set)
->>>>>>> dc6f7ebb
       .def_property_readonly(
           "map", [](const SpPauliString &qps) { return qps.string; },
           ":return: the QubitPauliString's underlying dict mapping "
           ":py:class:`Qubit` to :py:class:`Pauli`")
       .def(
           "to_list",
-<<<<<<< HEAD
           [](const SpPauliString &qps) {
             // Just return the QubitPauliMap for backwards compatibility with
             // before templated PauliTensor
-            json j = qps.string;
-            return j;
-=======
-          [](const QubitPauliString &qps) {
-            return py::object(json(qps)).cast<py::list>();
->>>>>>> dc6f7ebb
+            return py::object(json(qps.string)).cast<py::list>();
           },
           "A JSON-serializable representation of the QubitPauliString.\n\n"
           ":return: a list of :py:class:`Qubit`-to-:py:class:`Pauli` "
@@ -105,13 +84,10 @@
           "represented as dicts.")
       .def_static(
           "from_list",
-<<<<<<< HEAD
-          [](const json &j) { return SpPauliString(j.get<QubitPauliMap>()); },
-=======
           [](const py::list &qubit_pauli_string_list) {
-            return json(qubit_pauli_string_list).get<QubitPauliString>();
-          },
->>>>>>> dc6f7ebb
+            return SpPauliString(
+                json(qubit_pauli_string_list).get<QubitPauliMap>());
+          },
           "Construct a new QubitPauliString instance from a JSON serializable "
           "list "
           "representation.")
@@ -147,14 +123,9 @@
           py::arg("n_qubits"))
       .def(
           "to_sparse_matrix",
-<<<<<<< HEAD
-          (CmplxSpMat(SpPauliString::*)(const qubit_vector_t &) const) &
-              SpPauliString::to_sparse_matrix,
-=======
-          [](const QubitPauliString &self, const py_qubit_vector_t &qubits) {
+          [](const SpPauliString &self, const py_qubit_vector_t &qubits) {
             return self.to_sparse_matrix(qubits);
           },
->>>>>>> dc6f7ebb
           "Represents the sparse string as a dense string and generates "
           "the matrix for the tensor. Orders qubits according to "
           "`qubits` (padding with identities if they are not in the "
@@ -178,16 +149,10 @@
           py::arg("state"))
       .def(
           "dot_state",
-<<<<<<< HEAD
-          (Eigen::VectorXcd(SpPauliString::*)(
-              const Eigen::VectorXcd &, const qubit_vector_t &) const) &
-              SpPauliString::dot_state,
-=======
-          [](const QubitPauliString &self, const Eigen::VectorXcd &state,
+          [](const SpPauliString &self, const Eigen::VectorXcd &state,
              const py_qubit_vector_t &qubits) {
             return self.dot_state(state, qubits);
           },
->>>>>>> dc6f7ebb
           "Performs the dot product of the state with the pauli string. "
           "Maps the qubits of the statevector according to the ordered "
           "list `qubits`, with ``qubits[0]`` being the most significant "
@@ -199,14 +164,9 @@
           py::arg("state"), py::arg("qubits"))
       .def(
           "state_expectation",
-<<<<<<< HEAD
-          (Complex(SpPauliString::*)(const Eigen::VectorXcd &) const) &
-              SpPauliString::state_expectation,
-=======
-          [](const QubitPauliString &self, const Eigen::VectorXcd &state) {
+          [](const SpPauliString &self, const Eigen::VectorXcd &state) {
             return self.state_expectation(state);
           },
->>>>>>> dc6f7ebb
           "Calculates the expectation value of the state with the pauli "
           "string. Maps the qubits of the statevector with "
           "sequentially-indexed qubits in the default register, with "
@@ -217,16 +177,10 @@
           py::arg("state"))
       .def(
           "state_expectation",
-<<<<<<< HEAD
-          (Complex(SpPauliString::*)(
-              const Eigen::VectorXcd &, const qubit_vector_t &) const) &
-              SpPauliString::state_expectation,
-=======
-          [](const QubitPauliString &self, const Eigen::VectorXcd &state,
+          [](const SpPauliString &self, const Eigen::VectorXcd &state,
              const py_qubit_vector_t &qubits) {
             return self.state_expectation(state, qubits);
           },
->>>>>>> dc6f7ebb
           "Calculates the expectation value of the state with the pauli "
           "string. Maps the qubits of the statevector according to the "
           "ordered list `qubits`, with ``qubits[0]`` being the most "
@@ -303,7 +257,7 @@
       .def("__hash__", &deletedHash<PauliStabiliser>, deletedHashDocstring)
       .def("__ne__", &py_not_equals<PauliStabiliser>);
 
-  py::class_<QubitPauliTensor>(
+  py::class_<SpCxPauliTensor>(
       m, "QubitPauliTensor",
       "A tensor formed by Pauli terms, consisting of a sparse map from "
       ":py:class:`Qubit` to :py:class:`Pauli` (implemented as a "
@@ -331,42 +285,36 @@
           ":py:class:`Qubit` to :py:class:`Pauli`.",
           py::arg("map"), py::arg("coeff") = 1.)
       .def(
-          py::init<QubitPauliString, Complex>(),
+          py::init<SpPauliString, Complex>(),
           "Construct a QubitPauliTensor from a QubitPauliString.",
           py::arg("string"), py::arg("coeff") = 1.)
       .def(
           "__hash__",
-          [](const QubitPauliTensor &qps) { return hash_value(qps); })
-      .def("__repr__", &QubitPauliTensor::to_str)
-      .def("__eq__", &py_equals<QubitPauliTensor>)
-      .def("__ne__", &py_not_equals<QubitPauliTensor>)
-      .def("__lt__", &QubitPauliTensor::operator<)
-      .def(
-          "__getitem__", [](const QubitPauliTensor &qpt,
-                            const Qubit &q) { return qpt.string.get(q); })
-      .def(
-          "__setitem__", [](QubitPauliTensor &qpt, const Qubit &q,
-                            Pauli p) { return qpt.string.set(q, p); })
+          [](const SpCxPauliTensor &qps) { return hash_value(qps); })
+      .def("__repr__", &SpCxPauliTensor::to_str)
+      .def("__eq__", &py_equals<SpCxPauliTensor>)
+      .def("__ne__", &py_not_equals<SpCxPauliTensor>)
+      .def("__lt__", &SpCxPauliTensor::operator<)
+      .def("__getitem__", &SpCxPauliTensor::get<QubitPauliMap>)
+      .def("__setitem__", &SpCxPauliTensor::set<QubitPauliMap>)
       .def(py::self * py::self)
       .def(Complex() * py::self)
       .def_readwrite(
-          "string", &QubitPauliTensor::string,
+          "string", &SpCxPauliTensor::string,
           "The QubitPauliTensor's underlying :py:class:`QubitPauliString`")
       .def_readwrite(
-          "coeff", &QubitPauliTensor::coeff,
+          "coeff", &SpCxPauliTensor::coeff,
           "The global coefficient of the tensor")
       .def(
-          "compress", &QubitPauliTensor::compress,
+          "compress", &SpCxPauliTensor::compress,
           "Removes I terms to compress the sparse representation.")
       .def(
-          "commutes_with", &QubitPauliTensor::commutes_with,
+          "commutes_with", &SpCxPauliTensor::commutes_with,
           ":return: True if the two tensors commute, else False",
           py::arg("other"))
       .def(
           "to_sparse_matrix",
-          [](const QubitPauliTensor &qpt) {
-            return (CmplxSpMat)(qpt.coeff * qpt.string.to_sparse_matrix());
-          },
+          [](const SpCxPauliTensor &qpt) { return qpt.to_sparse_matrix(); },
           "Represents the sparse string as a dense string (without "
           "padding for extra qubits) and generates the matrix for the "
           "tensor. Uses the ILO-BE convention, so ``Qubit(\"a\", 0)`` "
@@ -375,9 +323,8 @@
           "\n\n:return: a sparse matrix corresponding to the tensor")
       .def(
           "to_sparse_matrix",
-          [](const QubitPauliTensor &qpt, unsigned n_qubits) {
-            return (CmplxSpMat)(qpt.coeff *
-                                qpt.string.to_sparse_matrix(n_qubits));
+          [](const SpCxPauliTensor &qpt, unsigned n_qubits) {
+            return qpt.to_sparse_matrix(n_qubits);
           },
           "Represents the sparse string as a dense string over "
           "`n_qubits` qubits (sequentially indexed from 0 in the "
@@ -390,9 +337,8 @@
           py::arg("n_qubits"))
       .def(
           "to_sparse_matrix",
-          [](const QubitPauliTensor &qpt, const py_qubit_vector_t &qubits) {
-            return (CmplxSpMat)(qpt.coeff *
-                                qpt.string.to_sparse_matrix(qubits));
+          [](const SpCxPauliTensor &qpt, const py_qubit_vector_t &qubits) {
+            return qpt.to_sparse_matrix(qubits);
           },
           "Represents the sparse string as a dense string and generates "
           "the matrix for the tensor. Orders qubits according to "
@@ -405,8 +351,8 @@
           py::arg("qubits"))
       .def(
           "dot_state",
-          [](const QubitPauliTensor &qpt, const Eigen::VectorXcd &state) {
-            return qpt.coeff * qpt.string.dot_state(state);
+          [](const SpCxPauliTensor &qpt, const Eigen::VectorXcd &state) {
+            return qpt.dot_state(state);
           },
           "Performs the dot product of the state with the pauli tensor. "
           "Maps the qubits of the statevector with sequentially-indexed "
@@ -418,9 +364,9 @@
           py::arg("state"))
       .def(
           "dot_state",
-          [](const QubitPauliTensor &qpt, const Eigen::VectorXcd &state,
+          [](const SpCxPauliTensor &qpt, const Eigen::VectorXcd &state,
              const py_qubit_vector_t &qubits) {
-            return qpt.coeff * qpt.string.dot_state(state, qubits);
+            return qpt.dot_state(state, qubits);
           },
           "Performs the dot product of the state with the pauli tensor. "
           "Maps the qubits of the statevector according to the ordered "
@@ -433,8 +379,8 @@
           py::arg("state"), py::arg("qubits"))
       .def(
           "state_expectation",
-          [](const QubitPauliTensor &qpt, const Eigen::VectorXcd &state) {
-            return qpt.coeff * qpt.string.state_expectation(state);
+          [](const SpCxPauliTensor &qpt, const Eigen::VectorXcd &state) {
+            return qpt.state_expectation(state);
           },
           "Calculates the expectation value of the state with the pauli "
           "operator. Maps the qubits of the statevector with "
@@ -446,9 +392,9 @@
           py::arg("state"))
       .def(
           "state_expectation",
-          [](const QubitPauliTensor &qpt, const Eigen::VectorXcd &state,
+          [](const SpCxPauliTensor &qpt, const Eigen::VectorXcd &state,
              const py_qubit_vector_t &qubits) {
-            return qpt.coeff * qpt.string.state_expectation(state, qubits);
+            return qpt.state_expectation(state, qubits);
           },
           "Calculates the expectation value of the state with the pauli "
           "operator. Maps the qubits of the statevector according to the "
@@ -461,11 +407,10 @@
           py::arg("state"), py::arg("qubits"))
 
       .def(py::pickle(
-          [](const QubitPauliTensor &qpt) {
+          [](const SpCxPauliTensor &qpt) {
             std::list<Qubit> qubits;
             std::list<Pauli> paulis;
-            for (const std::pair<const Qubit, Pauli> &qp_pair :
-                 qpt.string.map) {
+            for (const std::pair<const Qubit, Pauli> &qp_pair : qpt.string) {
               qubits.push_back(qp_pair.first);
               paulis.push_back(qp_pair.second);
             }
@@ -475,10 +420,8 @@
             if (t.size() != 3)
               throw std::runtime_error(
                   "Invalid state: tuple size: " + std::to_string(t.size()));
-            return QubitPauliTensor(
-                QubitPauliString(
-                    t[0].cast<std::list<Qubit>>(),
-                    t[1].cast<std::list<Pauli>>()),
+            return SpCxPauliTensor(
+                t[0].cast<std::list<Qubit>>(), t[1].cast<std::list<Pauli>>(),
                 t[2].cast<Complex>());
           }));
 }
