--- conflicted
+++ resolved
@@ -167,11 +167,7 @@
       "graph. The graph is always considered to be undirected.")
       .def(
           nb::init<const Architecture &>(),
-<<<<<<< HEAD
           "Construct from an :py:class:`~.Architecture`.",
-          nb::arg("architecture"));
-=======
-          "Construct from an :py:class:`Architecture`.",
           nb::arg("architecture"))
       .def(
           "__setstate__",
@@ -182,18 +178,13 @@
                 std::dynamic_pointer_cast<ConnectivityPredicate>(pp)
                     ->get_arch());
           });
->>>>>>> 506740cb
   nb::class_<DirectednessPredicate, Predicate>(
       m, "DirectednessPredicate",
       "Predicate asserting that a circuit satisfies a given connectivity "
       "graph. The graph is always considered to be directed.")
       .def(
           nb::init<const Architecture &>(),
-<<<<<<< HEAD
           "Construct from an :py:class:`~.Architecture`.",
-          nb::arg("architecture"));
-=======
-          "Construct from an :py:class:`Architecture`.",
           nb::arg("architecture"))
       .def(
           "__setstate__",
@@ -204,7 +195,6 @@
                 std::dynamic_pointer_cast<DirectednessPredicate>(pp)
                     ->get_arch());
           });
->>>>>>> 506740cb
   nb::class_<CliffordCircuitPredicate, Predicate>(
       m, "CliffordCircuitPredicate",
       "Predicate asserting that a circuit has only Clifford gates and "
