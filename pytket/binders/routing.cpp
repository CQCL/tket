--- conflicted
+++ resolved
@@ -51,297 +51,6 @@
 }
 
 PYBIND11_MODULE(routing, m) {
-<<<<<<< HEAD
-  py::class_<Architecture, ArchitecturePtr>(
-      m, "Architecture",
-      "Class describing the connectivity of qubits on a general device.")
-      .def(
-          py::init([](const std::vector<std::pair<unsigned, unsigned>>
-                          &connections) { return Architecture(connections); }),
-          "The constructor for an architecture with connectivity "
-          "between qubits.\n\n:param connections: A list of pairs "
-          "representing qubit indices that can perform two-qubit "
-          "operations",
-          py::arg("connections"))
-      .def(
-          py::init<const std::vector<std::pair<Node, Node>> &>(),
-          "The constructor for an architecture with connectivity "
-          "between qubits.\n\n:param connections: A list of pairs "
-          "representing Nodes that can perform two-qubit operations",
-          py::arg("connections"))
-      .def(
-          "__repr__",
-          [](const Architecture &arc) {
-            return "<tket::Architecture, nodes=" +
-                   std::to_string(arc.n_nodes()) + ">";
-          })
-      .def(
-          "get_distance", &Architecture::get_distance,
-          "given two nodes in Architecture, "
-          "returns distance between them",
-          py::arg("node_0"), py::arg("node_1"))
-      .def(
-          "get_adjacent_nodes", &Architecture::get_neighbour_nodes,
-          "given a node, returns adjacent nodes in Architecture.",
-          py::arg("node"))
-      .def_property_readonly(
-          "nodes", &Architecture::get_all_nodes_vec,
-          "Returns all nodes of architecture as Node objects.")
-      .def_property_readonly(
-          "coupling", &Architecture::get_all_edges_vec,
-          "Returns the coupling map of the Architecture as "
-          "UnitIDs. ")
-      .def(
-          "to_dict", [](const Architecture &arch) { return json(arch); },
-          "Return a JSON serializable dict representation of "
-          "the Architecture.\n"
-          ":return: dict containing nodes and links.")
-      .def_static(
-          "from_dict", [](const json &j) { return j.get<Architecture>(); },
-          "Construct Architecture instance from JSON serializable "
-          "dict representation of the Architecture.")
-      // as far as Python is concerned, Architectures are immutable
-      .def(
-          "__deepcopy__",
-          [](const Architecture &arc, py::dict = py::dict()) { return arc; })
-      .def(
-          "__repr__",
-          [](const Architecture &arc) {
-            return "<tket::Architecture, nodes=" +
-                   std::to_string(arc.n_nodes()) + ">";
-          })
-      .def(py::self == py::self);
-  py::class_<SquareGrid, std::shared_ptr<SquareGrid>, Architecture>(
-      m, "SquareGrid",
-      "Architecture class for qubits arranged in a square lattice of "
-      "given number of rows and columns. Qubits are arranged with qubits "
-      "values increasing first along rows then along columns i.e. for a "
-      "3 x 3 grid:\n\n 0 1 2\n\n 3 4 5\n\n 6 7 8")
-      .def(
-          py::init<const unsigned, const unsigned>(),
-          "The constructor for a Square Grid architecture with some "
-          "undirected connectivity between qubits.\n\n:param n_rows: "
-          "The number of rows in the grid\n:param n_columns: The number "
-          "of columns in the grid",
-          py::arg("n_rows"), py::arg("n_columns"))
-      .def(
-          py::init<const unsigned, const unsigned, const unsigned>(),
-          "The constructor for  a Square Grid architecture with some "
-          "undirected connectivity between qubits.\n\n:param n_rows: "
-          "The number of rows in the grid\n:param n_columns: The number "
-          "of columns in the grid\n:param n_layers: The number of "
-          "layers of grids",
-          py::arg("n_rows"), py::arg("n_columns"), py::arg("n_layers"))
-      .def(
-          "squind_to_qind",
-          [](const SquareGrid &self, const unsigned row, const unsigned col) {
-            return self.squind_to_qind(row, col);
-          },
-          "Converts a (row,column) index for a square grid to a "
-          "single "
-          "qubit index\n\n:param row: The given row index\n:param "
-          "column: The given column index\n:return: the "
-          "corresponding "
-          "global qubit index",
-          py::arg("row"), py::arg("column"))
-      .def(
-          "qind_to_squind", &SquareGrid::qind_to_squind,
-          "Converts a single qubit index to a (row,column) index for a "
-          "square grid.\n\n:param index: The global qubit "
-          "index\n:return: the corresponding grid index as a pair "
-          "(row,column)",
-          py::arg("index"))
-      // as far as Python is concerned, Architectures are immutable
-      .def(
-          "__deepcopy__",
-          [](const SquareGrid &arc, py::dict = py::dict()) { return arc; })
-      .def("__repr__", [](const SquareGrid &arc) {
-        return "<tket::SquareGrid, rows=" + std::to_string(arc.get_rows()) +
-               ", columns=" + std::to_string(arc.get_columns()) +
-               ", layers=" + std::to_string(arc.get_layers()) + ">";
-      });
-  py::class_<RingArch, std::shared_ptr<RingArch>, Architecture>(
-      m, "RingArch",
-      "Architecture class for number of qubits arranged in a ring.")
-      .def(
-          py::init<const unsigned>(),
-          "The constructor for a RingArchitecture with some undirected "
-          "connectivity between qubits.\n\n:param number of qubits",
-          py::arg("nodes"))
-      .def("__repr__", [](const RingArch &arc) {
-        return "<tket::RingArch, nodes=" + std::to_string(arc.n_nodes()) + ">";
-      });
-  py::class_<FullyConnected>(
-      m, "FullyConnected",
-      "An architecture with full connectivity between qubits.")
-      .def(
-          py::init<unsigned>(),
-          "Construct a fully-connected architecture."
-          "\n\n:param n: number of qubits",
-          py::arg("n"))
-      .def(
-          "__repr__",
-          [](const FullyConnected &arc) {
-            return "<tket::FullyConnected, nodes=" +
-                   std::to_string(arc.n_nodes()) + ">";
-          })
-      .def(py::self == py::self)
-      .def_property_readonly(
-          "nodes", &FullyConnected::get_all_nodes_vec,
-          "All nodes of the architecture as :py:class:`Node` objects.")
-      .def(
-          "to_dict", [](const FullyConnected &arch) { return json(arch); },
-          "JSON-serializable dict representation of the architecture."
-          "\n\n:return: dict containing nodes")
-      .def_static(
-          "from_dict", [](const json &j) { return j.get<FullyConnected>(); },
-          "Construct FullyConnected instance from dict representation.");
-
-  py::class_<Placement, std::shared_ptr<Placement>>(
-            m, "Placement",
-            "The base Placement class, contains methods for getting maps "
-            "between Circuit Qubits and Architecture Nodes and for relabelling "
-            "Circuit Qubits.")
-
-            .def(py::init<Architecture &>(),
-                 "The constructor for a Placement object. The Architecture object "
-                 "describes the connectivity between "
-                 "qubits.\n\n:param arc: An Architecture object.",
-                 py::arg("arc"))
-            .def("__repr__",
-                 [](const Placement &) { return "<tket::Placement>"; })
-            .def("place", &Placement::place,
-                 "Relabels Circuit Qubits to Architecture Nodes and 'unplaced'. For "
-                 "base Placement, all Qubits and labelled 'unplaced'. "
-                 "\n\n:param circuit: The Circuit being relabelled.",
-                 py::arg("circuit"))
-            .def_static(
-                    "place_with_map", &Placement::place_with_map,
-                    "Relabels Circuit Qubits to Architecture Nodes using given map. "
-                    "\n\n:param circuit: The circuit being relabelled\n:param "
-                    "qmap: The map from logical to physical qubits to apply.",
-                    py::arg("circuit"), py::arg("qmap"))
-            .def("get_placement_map", &Placement::get_placement_map,
-                 "Returns a map from logical to physical qubits that is Architecture "
-                 "appropriate for the given Circuit. "
-                 "\n\n:param circuit: The circuit a map is designed for."
-                 "\n:return: dictionary mapping " CLSOBJS(Qubit) " to "
-                 CLSOBJS(Node),
-                 py::arg("circuit"))
-            .def("get_placement_maps", &Placement::get_all_placement_maps,
-                 "Returns a list of maps from logical to physical qubits that "
-                 "are Architecture appropriate for the given Circuit. Each map is "
-                 "estimated to given a similar SWAP overheard after routing. "
-                 "\n\n:param circuit: The circuit the maps are designed for."
-                 "\n:return: list of dictionaries mapping " CLSOBJS(Qubit) " "
-                 "to " CLSOBJS(Node),
-                 py::arg("circuit"))
-            .def(
-                "to_dict", [](const PlacementPtr &placement) { return json(placement); },
-                "Return a JSON serializable dict representation of "
-                "the Placement.\n"
-                ":return: dict representing the Placement.")
-            .def_static(
-                "from_dict", [](const json &j) { return j.get<PlacementPtr>(); },
-                "Construct Placement instance from JSON serializable "
-                "dict representation of the Placement.");
-
-  py::class_<LinePlacement, std::shared_ptr<LinePlacement>, Placement>(
-      m, "LinePlacement",
-      "The LinePlacement class, contains methods for getting maps "
-      "between Circuit Qubits and Architecture Nodes and for relabelling "
-      "Circuit Qubits.")
-      .def(
-          py::init<Architecture &>(),
-          "The constructor for a LinePlacement object. The Architecture "
-          "object describes the connectivity "
-          "between qubits.\n\n:param arc: An Architecture object.",
-          py::arg("arc"))
-      .def("__repr__", [](const Placement &) {
-        return "<tket::LinePlacement>";
-      });
-
-  py::class_<GraphPlacement, std::shared_ptr<GraphPlacement>, Placement>(
-      m, "GraphPlacement",
-      "The GraphPlacement class, contains methods for getting maps "
-      "between Circuit Qubits and Architecture Nodes and for relabelling "
-      "Circuit Qubits.")
-      .def(
-          py::init<Architecture &>(),
-          "The constructor for a GraphPlacement object. The Architecture "
-          "object describes the connectivity "
-          "between qubits.\n\n:param arc: An Architecture object.",
-          py::arg("arc"))
-      .def(
-          "__repr__",
-          [](const Placement &) { return "<tket::GraphPlacement>"; })
-      .def(
-          "modify_config",
-          [](GraphPlacement &pobj, py::kwargs kwargs) {
-            amend_config_from_kwargs(pobj, kwargs);
-          },
-          "Overides default Placement parameters to given values. Timeout is "
-          "in milliseconds"
-          "\n:param \\**kwargs: Parameters for placement: "
-          "(int)depth_limit=5, (int)max_interaction_edges=edges in "
-          "the "
-          "device graph, (int)max_matches=10000, "
-          "(int)contraction_ratio=10, (int)timeout=60000.");
-
-  py::class_<
-      NoiseAwarePlacement, std::shared_ptr<NoiseAwarePlacement>, Placement>(
-      m, "NoiseAwarePlacement",
-      "The NoiseAwarePlacement class, contains methods for getting maps "
-      "between Circuit Qubits and Architecture Nodes and for relabelling "
-      "Circuit Qubits. It uses gate error rates and readout errors "
-      "to find the best placement map.")
-      .def(
-          py::init<
-              Architecture &, avg_node_errors_t, avg_link_errors_t,
-              avg_readout_errors_t>(),
-          "The constructor for a NoiseAwarePlacement object. The Architecture "
-          "object describes the connectivity between qubits. "
-          "The dictionaries passed as parameters indicate the average "
-          "gate errors "
-          "for single- and two-qubit gates as well as readout errors. "
-          "If no error is given for a given node or pair of nodes, the "
-          "fidelity is assumed to be 1."
-          "\n\n:param arc: An Architecture object\n"
-          ":param node_errors: a dictionary mapping nodes in the "
-          "architecture to average single-qubit gate errors\n"
-          ":param link_errors: a dictionary mapping pairs of nodes in the "
-          "architecture to average two-qubit gate errors\n"
-          ":param readout_errors: a dictionary mapping nodes in the "
-          "architecture to average measurement readout errors.",
-          py::arg("arc"), py::arg("node_errors") = py::dict(),
-          py::arg("link_errors") = py::dict(),
-          py::arg("readout_errors") = py::dict())
-      .def(
-          "__repr__",
-          [](const Placement &) { return "<tket::NoiseAwarePlacement>"; })
-      .def(
-          "modify_config",
-          [](NoiseAwarePlacement &pobj, py::kwargs kwargs) {
-            amend_config_from_kwargs(pobj, kwargs);
-          },
-          "Overides default Placement parameters to given values. Timeout is "
-          "in milliseconds"
-          "\n:param \\**kwargs: Parameters for placement: "
-          "(int)depth_limit=5, (int)max_interaction_edges=edges in "
-          "the "
-          "device graph, (int)max_matches=10000, "
-          "(int)contraction_ratio=10, (int)timeout=60000.");
-
-  m.def(
-      "place_with_map", &place_with_map,
-      "Relabels Circuit Qubits according to a map. If provided map "
-      "is partial, remaining Circuit Qubits are left 'unplaced'. "
-      "\n\n:param circuit: The Circuit being relabelled. \n:param qmap: "
-      "The map from logical to physical qubits to apply.",
-      py::arg("circuit"), py::arg("qmap"));
-
-=======
->>>>>>> 8295443c
   m.def(
       "route",
       [](const Circuit &circuit, const Architecture &arc, py::kwargs kwargs) {
