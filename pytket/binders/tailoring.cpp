--- conflicted
+++ resolved
@@ -26,20 +26,17 @@
 
 namespace tket {
 
-<<<<<<< HEAD
-SpPauliString apply_clifford_basis_change(
-    const SpPauliString &in_pauli, const Circuit &circ) {
-=======
-QubitPauliTensor apply_clifford_basis_change_tensor(
-    const QubitPauliTensor &in_pauli, const Circuit &circ) {
+SpCxPauliTensor apply_clifford_basis_change_tensor(
+    const SpCxPauliTensor &in_pauli, const Circuit &circ) {
+  SpPauliStabiliser in_string(in_pauli.string);
   UnitaryRevTableau tab = circuit_to_unitary_rev_tableau(circ);
-  QubitPauliTensor new_operator = tab.get_row_product(in_pauli);
+  SpCxPauliTensor new_operator = tab.get_row_product(in_string);
+  new_operator.coeff *= in_pauli.coeff;
   return new_operator;
 }
 
-QubitPauliString apply_clifford_basis_change_string(
-    const QubitPauliString &in_pauli, const Circuit &circ) {
->>>>>>> dc6f7ebb
+SpPauliString apply_clifford_basis_change_string(
+    const SpPauliString &in_pauli, const Circuit &circ) {
   UnitaryRevTableau tab = circuit_to_unitary_rev_tableau(circ);
   SpPauliStabiliser new_operator =
       tab.get_row_product(SpPauliStabiliser(in_pauli));
