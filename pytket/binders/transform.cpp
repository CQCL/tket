--- conflicted
+++ resolved
@@ -71,32 +71,6 @@
           "from Cowtan et al (https://arxiv.org/abs/1906.01734)")
       .value(
           "Sets", Transforms::PauliSynthStrat::Sets,
-<<<<<<< HEAD
-          "Synthesise gadgets in commuting sets");
-  py::enum_<Transforms::PauliSynthStrat3>(
-      m, "PauliSynthStrat3",
-      "Enum for available strategies to synthesise extended PauliGraph "
-      "operations")
-      .value(
-          "Individual", Transforms::PauliSynthStrat3::Individual,
-          "Synthesise gadgets individually; limited to only unitary circuits "
-          "with end-of-circuit measurements")
-      .value(
-          "Pairwise", Transforms::PauliSynthStrat3::Pairwise,
-          "Synthesise gadgets using an efficient pairwise strategy "
-          "from Cowtan et al (https://arxiv.org/abs/1906.01734); limited to "
-          "only unitary circuits with end-of-circuit measurements")
-      .value(
-          "Sets", Transforms::PauliSynthStrat3::Sets,
-          "Synthesise gadgets in commuting sets; limited to only unitary "
-          "circuits with end-of-circuit measurements")
-      .value(
-          "ExtIndividual", Transforms::PauliSynthStrat3::ExtIndividual,
-          "Synthesise gadgets individually; supports arbitrary circuits")
-      .value(
-          "ExtSets", Transforms::PauliSynthStrat3::ExtSets,
-          "Synthesise gadgets in commuting sets; supports arbitrary circuits");
-=======
           "Synthesise gadgets in commuting sets")
       .value(
           "Greedy", Transforms::PauliSynthStrat::Greedy,
@@ -104,7 +78,29 @@
           "arxiv.org/abs/2103.08602. This strategy is currently only accepted "
           "by `TermSequenceBox`. For synthesising general circuits try using "
           "`GreedyPauliSimp`.");
->>>>>>> b94b2049
+  py::enum_<Transforms::PauliSynthStrat3>(
+      m, "PauliSynthStrat3",
+      "Enum for available strategies to synthesise extended PauliGraph "
+      "operations")
+      .value(
+          "Individual", Transforms::PauliSynthStrat3::Individual,
+          "Synthesise gadgets individually; limited to only unitary circuits "
+          "with end-of-circuit measurements")
+      .value(
+          "Pairwise", Transforms::PauliSynthStrat3::Pairwise,
+          "Synthesise gadgets using an efficient pairwise strategy "
+          "from Cowtan et al (https://arxiv.org/abs/1906.01734); limited to "
+          "only unitary circuits with end-of-circuit measurements")
+      .value(
+          "Sets", Transforms::PauliSynthStrat3::Sets,
+          "Synthesise gadgets in commuting sets; limited to only unitary "
+          "circuits with end-of-circuit measurements")
+      .value(
+          "ExtIndividual", Transforms::PauliSynthStrat3::ExtIndividual,
+          "Synthesise gadgets individually; supports arbitrary circuits")
+      .value(
+          "ExtSets", Transforms::PauliSynthStrat3::ExtSets,
+          "Synthesise gadgets in commuting sets; supports arbitrary circuits");
 
   py::class_<Transform>(
       m, "Transform", "An in-place transformation of a :py:class:`Circuit`.")
