--- conflicted
+++ resolved
@@ -32,11 +32,7 @@
         cmake.install()
 
     def requirements(self):
-<<<<<<< HEAD
-        self.requires("tket/1.2.101@tket/stable")
-=======
         self.requires("tket/1.2.102@tket/stable")
->>>>>>> d438ffc3
         self.requires("tklog/0.3.3@tket/stable")
         self.requires("tkrng/0.3.3@tket/stable")
         self.requires("tkassert/0.3.4@tket/stable")
