--- conflicted
+++ resolved
@@ -38,11 +38,7 @@
         self.requires("pybind11_json/0.2.14")
         self.requires("symengine/0.13.0")
         self.requires("tkassert/0.3.4@tket/stable")
-<<<<<<< HEAD
-        self.requires("tket/1.3.45@tket/stable")
-=======
-        self.requires("tket/1.3.46@tket/stable")
->>>>>>> 5055846d
+        self.requires("tket/1.3.47@tket/stable")
         self.requires("tklog/0.3.3@tket/stable")
         self.requires("tkrng/0.3.3@tket/stable")
         self.requires("tktokenswap/0.3.9@tket/stable")
