from conan import ConanFile
from conan.tools.cmake import CMakeToolchain, CMake, cmake_layout, CMakeDeps


class pytketRecipe(ConanFile):
    name = "pytket"
    version = "1.0.0"
    package_type = "application"

    # Binary configuration
    settings = "os", "compiler", "build_type", "arch"

    # Sources are located in the same place as this recipe, copy them to the recipe
    exports_sources = "CMakeLists.txt", "binders/*"

    def layout(self):
        cmake_layout(self)

    def generate(self):
        deps = CMakeDeps(self)
        deps.generate()
        tc = CMakeToolchain(self)
        tc.generate()

    def build(self):
        cmake = CMake(self)
        cmake.configure()
        cmake.build()

    def package(self):
        cmake = CMake(self)
        cmake.install()

    def requirements(self):
<<<<<<< HEAD
        self.requires("tket/1.2.29@tket/stable")
=======
        self.requires("tket/1.2.30@tket/stable")
>>>>>>> 9eb7c064
        self.requires("tklog/0.3.3@tket/stable")
        self.requires("tkrng/0.3.3@tket/stable")
        self.requires("tkassert/0.3.3@tket/stable")
        self.requires("tkwsm/0.3.4@tket/stable")
        self.requires("tktokenswap/0.3.4@tket/stable")
        self.requires("symengine/0.10.1")
        self.requires("gmp/6.2.1")
        self.requires("pybind11/2.10.4")
        self.requires("nlohmann_json/3.11.2")
        self.requires("pybind11_json/0.2.13")<|MERGE_RESOLUTION|>--- conflicted
+++ resolved
@@ -32,11 +32,7 @@
         cmake.install()
 
     def requirements(self):
-<<<<<<< HEAD
-        self.requires("tket/1.2.29@tket/stable")
-=======
-        self.requires("tket/1.2.30@tket/stable")
->>>>>>> 9eb7c064
+        self.requires("tket/1.2.31@tket/stable")
         self.requires("tklog/0.3.3@tket/stable")
         self.requires("tkrng/0.3.3@tket/stable")
         self.requires("tkassert/0.3.3@tket/stable")
