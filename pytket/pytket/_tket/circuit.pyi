from collections.abc import Iterator, Mapping, Sequence, Set
import enum
from typing import Annotated, Any, Union, overload

from numpy.typing import NDArray
import sympy

import pytket._tket.architecture
import pytket._tket.partition
import pytket._tket.pauli
import pytket._tket.transform
import pytket._tket.unit_id
import pytket.wasm.wasm


class CXConfigType(enum.Enum):
    """Enum for available configurations for CXs upon decompose phase gadgets"""

    Snake = 0
    """linear nearest neighbour CX sequence. Linear depth."""

    Star = 2
    """Every CX has same target, linear depth, good for gate cancellation."""

    Tree = 1
    """Balanced tree: logarithmic depth, harder to route."""

    MultiQGate = 3
    """
    Support for multi-qubit architectures, decomposing to 3-qubit XXPhase3 gates instead of CXs where possible.
    """

class EdgeType(enum.Enum):
    """Type of a wire in a circuit or input to an op"""

    Boolean = 2

    Classical = 1

    Quantum = 0

    WASM = 3

class OpType(enum.IntEnum):
    """
    Enum for available operations compatible with tket :py:class:`Circuit` s.
    """

    Phase = 21
    r"""
    Global phase: :math:`(\alpha) \mapsto \left[ \begin{array}{c} e^{i\pi\alpha} \end{array} \right]`
    """

    Z = 22
    r"""
    Pauli Z: :math:`\left[ \begin{array}{cc} 1 & 0 \\ 0 & -1 \end{array} \right]`
    """

    X = 23
    r"""
    Pauli X: :math:`\left[ \begin{array}{cc} 0 & 1 \\ 1 & 0 \end{array} \right]`
    """

    Y = 24
    r"""
    Pauli Y: :math:`\left[ \begin{array}{cc} 0 & -i \\ i & 0 \end{array} \right]`
    """

    S = 25
    r"""
    :math:`\left[ \begin{array}{cc} 1 & 0 \\ 0 & i \end{array} \right] = \mathrm{U1}(\frac12)`
    """

    Sdg = 26
    r"""
    :math:`\mathrm{S}^{\dagger} = \left[ \begin{array}{cc} 1 & 0 \\ 0 & -i \end{array} \right] = \mathrm{U1}(-\frac12)`
    """

    T = 27
    r"""
    :math:`\left[ \begin{array}{cc} 1 & 0 \\ 0 & e^{i\pi/4} \end{array} \right] = \mathrm{U1}(\frac14)`
    """

    Tdg = 28
    r"""
    :math:`\mathrm{T}^{\dagger} = \left[ \begin{array}{cc} 1 & 0 \\ 0 & e^{-i\pi/4} \end{array} \right] = \mathrm{U1}(-\frac14)`
    """

    V = 29
    r"""
    :math:`\frac{1}{\sqrt 2} \left[ \begin{array}{cc} 1 & -i \\ -i & 1 \end{array} \right] = \mathrm{Rx}(\frac12)`
    """

    Vdg = 30
    r"""
    :math:`\mathrm{V}^{\dagger} = \frac{1}{\sqrt 2} \left[ \begin{array}{cc} 1 & i \\ i & 1 \end{array} \right] = \mathrm{Rx}(-\frac12)`
    """

    SX = 31
    r"""
    :math:`\frac{1}{2} \left[ \begin{array}{cc} 1 + i & 1 - i \\ 1 - i & 1 + i \end{array} \right] = e^{\frac{i\pi}{4}}\mathrm{Rx}(\frac12)`
    """

    SXdg = 32
    r"""
    :math:`\mathrm{SX}^{\dagger} = \frac{1}{2} \left[ \begin{array}{cc} 1 - i & 1 + i \\ 1 + i & 1 - i \end{array} \right] = e^{\frac{-i\pi}{4}}\mathrm{Rx}(-\frac12)`
    """

    H = 33
    r"""
    Hadamard gate: :math:`\frac{1}{\sqrt 2} \left[ \begin{array}{cc} 1 & 1 \\ 1 & -1 \end{array} \right]`
    """

    Rx = 34
    r"""
    :math:`(\alpha) \mapsto e^{-\frac12 i \pi \alpha \mathrm{X}} = \left[ \begin{array}{cc} \cos\frac{\pi\alpha}{2} & -i\sin\frac{\pi\alpha}{2} \\ -i\sin\frac{\pi\alpha}{2} & \cos\frac{\pi\alpha}{2} \end{array} \right]`
    """

    Ry = 35
    r"""
    :math:`(\alpha) \mapsto e^{-\frac12 i \pi \alpha \mathrm{Y}} = \left[ \begin{array}{cc} \cos\frac{\pi\alpha}{2} & -\sin\frac{\pi\alpha}{2} \\ \sin\frac{\pi\alpha}{2} & \cos\frac{\pi\alpha}{2} \end{array} \right]`
    """

    Rz = 36
    r"""
    :math:`(\alpha) \mapsto e^{-\frac12 i \pi \alpha \mathrm{Z}} = \left[ \begin{array}{cc} e^{-\frac12 i \pi\alpha} & 0 \\ 0 & e^{\frac12 i \pi\alpha} \end{array} \right]`
    """

    U1 = 39
    r"""
    :math:`(\lambda) \mapsto \mathrm{U3}(0, 0, \lambda) = e^{\frac12 i\pi\lambda} \mathrm{Rz}(\lambda)`. U-gates are used by IBM. See https://qiskit.org/documentation/tutorials/circuits/3_summary_of_quantum_operations.html for more information on U-gates.
    """

    U2 = 38
    r"""
    :math:`(\phi, \lambda) \mapsto \mathrm{U3}(\frac12, \phi, \lambda) = e^{\frac12 i\pi(\lambda+\phi)} \mathrm{Rz}(\phi) \mathrm{Ry}(\frac12) \mathrm{Rz}(\lambda)`, defined by matrix multiplication
    """

    U3 = 37
    r"""
    :math:`(\theta, \phi, \lambda) \mapsto  \left[ \begin{array}{cc} \cos\frac{\pi\theta}{2} & -e^{i\pi\lambda} \sin\frac{\pi\theta}{2} \\ e^{i\pi\phi} \sin\frac{\pi\theta}{2} & e^{i\pi(\lambda+\phi)} \cos\frac{\pi\theta}{2} \end{array} \right] = e^{\frac12 i\pi(\lambda+\phi)} \mathrm{Rz}(\phi) \mathrm{Ry}(\theta) \mathrm{Rz}(\lambda)`
    """

    GPI = 40
    r"""
    :math:`(\phi) \mapsto \left[ \begin{array}{cc} 0 & e^{-i\pi\phi} \\ e^{i\pi\phi} & 0 \end{array} \right]`
    """

    GPI2 = 41
    r"""
    :math:`(\phi) \mapsto \frac{1}{\sqrt 2} \left[ \begin{array}{cc} 1 & -ie^{-i\pi\phi} \\ -ie^{i\pi\phi} & 1 \end{array} \right]`
    """

    AAMS = 42
    r"""
    :math:`(\theta, \phi_0, \phi_1) \mapsto \left[ \begin{array}{cccc} \cos\frac{\pi\theta}{2} & 0 & 0 & -ie^{-i\pi(\phi_0+\phi_1)}\sin\frac{\pi\theta}{2} \\ 0 & \cos\frac{\pi\theta}{2} & -ie^{i\pi(\phi_1-\phi_0)}\sin\frac{\pi\theta}{2} & 0 \\ 0 & -ie^{i\pi(\phi_0-\phi_1)}\sin\frac{\pi\theta}{2} & \cos\frac{\pi\theta}{2} & 0 \\ -ie^{i\pi(\phi_0+\phi_1)}\sin\frac{\pi\theta}{2} & 0 & 0 & \cos\frac{\pi\theta}{2} \end{array} \right]`
    """

    TK1 = 43
    r"""
    :math:`(\alpha, \beta, \gamma) \mapsto \mathrm{Rz}(\alpha) \mathrm{Rx}(\beta) \mathrm{Rz}(\gamma)`
    """

    TK2 = 44
    r"""
    :math:`(\alpha, \beta, \gamma) \mapsto \mathrm{XXPhase}(\alpha) \mathrm{YYPhase}(\beta) \mathrm{ZZPhase}(\gamma)`
    """

    CX = 45
    r"""Controlled :math:`\mathrm{X}` gate"""

    CY = 46
    r"""Controlled :math:`\mathrm{Y}` gate"""

    CZ = 47
    r"""Controlled :math:`\mathrm{Z}` gate"""

    CH = 48
    r"""Controlled :math:`\mathrm{H}` gate"""

    CV = 49
    r"""Controlled :math:`\mathrm{V}` gate"""

    CVdg = 50
    r"""Controlled :math:`\mathrm{V}^{\dagger}` gate"""

    CSX = 51
    r"""Controlled :math:`\mathrm{SX}` gate"""

    CSXdg = 52
    r"""Controlled :math:`\mathrm{SX}^{\dagger}` gate"""

    CS = 53
    r"""Controlled :math:`\mathrm{S}` gate"""

    CSdg = 54
    r"""Controlled :math:`\mathrm{S}^{\dagger}` gate"""

    CRz = 55
    r""":math:`(\alpha) \mapsto` Controlled :math:`\mathrm{Rz}(\alpha)` gate"""

    CRx = 56
    r""":math:`(\alpha) \mapsto` Controlled :math:`\mathrm{Rx}(\alpha)` gate"""

    CRy = 57
    r""":math:`(\alpha) \mapsto` Controlled :math:`\mathrm{Ry}(\alpha)` gate"""

    CU1 = 58
    r"""
    :math:`(\lambda) \mapsto` Controlled :math:`\mathrm{U1}(\lambda)` gate. Note that this is not equivalent to a :math:`\mathrm{CRz}(\lambda)` up to global phase, differing by an extra :math:`\mathrm{Rz}(\frac{\lambda}{2})` on the control qubit.
    """

    CU3 = 59
    r"""
    :math:`(\theta, \phi, \lambda) \mapsto` Controlled :math:`\mathrm{U3}(\theta, \phi, \lambda)` gate. Similar rules apply.
    """

    PhaseGadget = 60
    r""":math:`\alpha \mapsto e^{-\frac12 i \pilpha Z^{\otimes n}}`"""

    CCX = 61
    """Toffoli gate"""

    ECR = 69
    r"""
    :math:`\frac{1}{\sqrt 2} \left[ \begin{array}{cccc} 0 & 0 & 1 & i \\0 & 0 & i & 1 \\1 & -i & 0 & 0 \\-i & 1 & 0 & 0 \end{array} \right]`
    """

    SWAP = 62
    """Swap gate"""

    CSWAP = 63
    """Controlled swap gate"""

    noop = 65
    """
    Identity gate. These gates are not permanent and are automatically stripped by the compiler
    """

    Barrier = 8
    """
    Meta-operation preventing compilation through it. Not automatically stripped by the compiler
    """

    Label = 9
    """Label for control flow jumps. Does not appear within a circuit"""

    Branch = 10
    """
    A control flow jump to a label dependent on the value of a given Bit. Does not appear within a circuit
    """

    Goto = 11
    """
    An unconditional control flow jump to a Label. Does not appear within a circuit.
    """

    Stop = 12
    """
    Halts execution immediately. Used to terminate a program. Does not appear within a circuit.
    """

    BRIDGE = 64
    """
    A CX Bridge over 3 qubits. Used to apply a logical CX between the first and third qubits when they are not adjacent on the device, but both neighbour the second qubit. Acts as the identity on the second qubit
    """

    Measure = 66
    """
    Z-basis projective measurement, storing the measurement outcome in a specified bit
    """

    Reset = 68
    r"""Resets the qubit to :math:`\left|0\right>`"""

    CircBox = 89
    """Represents an arbitrary subcircuit"""

    PhasePolyBox = 100
    """
    An operation representing arbitrary circuits made up of CX and Rz gates, represented as a phase polynomial together with a boolean matrix representing an additional linear transformation.
    """

    Unitary1qBox = 90
    """Represents an arbitrary one-qubit unitary operation by its matrix"""

    Unitary2qBox = 91
    """Represents an arbitrary two-qubit unitary operation by its matrix"""

    Unitary3qBox = 92
    """Represents an arbitrary three-qubit unitary operation by its matrix"""

    ExpBox = 93
    """
    A two-qubit operation corresponding to a unitary matrix defined as the exponential :math:`e^{itA}` of an arbitrary 4x4 hermitian matrix :math:`A`.
    """

    PauliExpBox = 94
    r"""
    An operation defined as the exponential :math:`e^{-\frac{i\pi\alpha}{2} P}` of a tensor :math:`P` of Pauli operations.
    """

    PauliExpPairBox = 95
    r"""
    A pair of (not necessarily commuting) Pauli exponentials :math:`e^{-\frac{i\pi\alpha}{2} P}` performed in sequence.
    """

    PauliExpCommutingSetBox = 96
    r"""
    An operation defined as a setof commuting exponentials of the form :math:`e^{-\frac{i\pi\alpha}{2} P}` of a tensor :math:`P` of Pauli operations.
    """

    TermSequenceBox = 97
    """
    An unordered collection of Pauli exponentials that can be synthesised in any order, causing a change in the unitary operation. Synthesis order depends on the synthesis strategy chosen only.
    """

    QControlBox = 101
    """An arbitrary n-controlled operation"""

    ToffoliBox = 112
    """A permutation of classical basis states"""

    ConjugationBox = 108
    """An operation composed of 'action', 'compute' and 'uncompute' circuits"""

    DummyBox = 114
    """A placeholder operation that holds resource data"""

    CustomGate = 99
    r"""
    :math:`(\alpha, \beta, \ldots) \mapsto` A user-defined operation, based on a :py:class:`Circuit` :math:`C` with parameters :math:`\alpha, \beta, \ldots` substituted in place of bound symbolic variables in :math:`C`, as defined by the :py:class:`CustomGateDef`.
    """

    Conditional = 109
    """
    An operation to be applied conditionally on the value of some classical register
    """

    ISWAP = 70
    r"""
    :math:`(\alpha) \mapsto e^{\frac14 i \pi\alpha (\mathrm{X} \otimes \mathrm{X} + \mathrm{Y} \otimes \mathrm{Y})} = \left[ \begin{array}{cccc} 1 & 0 & 0 & 0 \\ 0 & \cos\frac{\pi\alpha}{2} & i\sin\frac{\pi\alpha}{2} & 0 \\ 0 & i\sin\frac{\pi\alpha}{2} & \cos\frac{\pi\alpha}{2} & 0 \\ 0 & 0 & 0 & 1 \end{array} \right]`
    """

    PhasedISWAP = 82
    r"""
    :math:`(p, t) \mapsto \left[ \begin{array}{cccc} 1 & 0 & 0 & 0 \\ 0 & \cos\frac{\pi t}{2} & i\sin\frac{\pi t}{2}e^{2i\pi p} & 0 \\ 0 & i\sin\frac{\pi t}{2}e^{-2i\pi p} & \cos\frac{\pi t}{2} & 0 \\ 0 & 0 & 0 & 1 \end{array} \right]` (equivalent to: Rz(p)[0]; Rz(-p)[1]; ISWAP(t); Rz(-p)[0]; Rz(p)[1])
    """

    XXPhase = 74
    r"""
    :math:`(\alpha) \mapsto e^{-\frac12 i \pi\alpha (\mathrm{X} \otimes \mathrm{X})} = \left[ \begin{array}{cccc} \cos\frac{\pi\alpha}{2} & 0 & 0 & -i\sin\frac{\pi\alpha}{2} \\ 0 & \cos\frac{\pi\alpha}{2} & -i\sin\frac{\pi\alpha}{2} & 0 \\ 0 & -i\sin\frac{\pi\alpha}{2} & \cos\frac{\pi\alpha}{2} & 0 \\ -i\sin\frac{\pi\alpha}{2} & 0 & 0 & \cos\frac{\pi\alpha}{2} \end{array} \right]`
    """

    YYPhase = 75
    r"""
    :math:`(\alpha) \mapsto e^{-\frac12 i \pi\alpha (\mathrm{Y} \otimes \mathrm{Y})} = \left[ \begin{array}{cccc} \cos\frac{\pi\alpha}{2} & 0 & 0 & i\sin\frac{\pi\alpha}{2} \\ 0 & \cos\frac{\pi\alpha}{2} & -i\sin\frac{\pi\alpha}{2} & 0 \\ 0 & -i\sin\frac{\pi\alpha}{2} & \cos\frac{\pi\alpha}{2} & 0 \\ i\sin\frac{\pi\alpha}{2} & 0 & 0 & \cos\frac{\pi\alpha}{2} \end{array} \right]`
    """

    ZZPhase = 76
    r"""
    :math:`(\alpha) \mapsto e^{-\frac12 i \pi\alpha (\mathrm{Z} \otimes \mathrm{Z})} = \left[ \begin{array}{cccc} e^{-\frac12 i \pi\alpha} & 0 & 0 & 0 \\ 0 & e^{\frac12 i \pi\alpha} & 0 & 0 \\ 0 & 0 & e^{\frac12 i \pi\alpha} & 0 \\ 0 & 0 & 0 & e^{-\frac12 i \pi\alpha} \end{array} \right]`
    """

    XXPhase3 = 77
    """
    A 3-qubit gate XXPhase3(α) consists of pairwise 2-qubit XXPhase(α) interactions. Equivalent to XXPhase(α)[0, 1] XXPhase(α)[1, 2] XXPhase(α)[0, 2].
    """

    PhasedX = 71
    r"""
    :math:`(\alpha,\beta) \mapsto \mathrm{Rz}(\beta)\mathrm{Rx}(\alpha)\mathrm{Rz}(-\beta)` (matrix-multiplication order)
    """

    NPhasedX = 72
    r"""
    :math:`(\alpha, \beta) \mapsto \mathrm{PhasedX}(\alpha, \beta)^{\otimes n}` (n-qubit gate composed of identical PhasedX in parallel.
    """

    CnRx = 84
    r""":math:`(\alpha)` := n-controlled :math:`\mathrm{Rx}(\alpha)` gate."""

    CnRy = 83
    r""":math:`(\alpha)` := n-controlled :math:`\mathrm{Ry}(\alpha)` gate."""

    CnRz = 85
    r""":math:`(\alpha)` := n-controlled :math:`\mathrm{Rz}(\alpha)` gate."""

    CnX = 86
    """n-controlled X gate."""

    CnY = 88
    """n-controlled Y gate."""

    CnZ = 87
    """n-controlled Z gate."""

    ZZMax = 73
    r"""
    :math:`e^{-\frac{i\pi}{4}(\mathrm{Z} \otimes \mathrm{Z})}`, a maximally entangling ZZPhase
    """

    ESWAP = 78
    r"""
    :math:`\alpha \mapsto e^{-\frac12 i\pi\alpha \cdot \mathrm{SWAP}} = \left[ \begin{array}{cccc} e^{-\frac12 i \pi\alpha} & 0 & 0 & 0 \\ 0 & \cos\frac{\pi\alpha}{2} & -i\sin\frac{\pi\alpha}{2} & 0 \\ 0 & -i\sin\frac{\pi\alpha}{2} & \cos\frac{\pi\alpha}{2} & 0 \\ 0 & 0 & 0 & e^{-\frac12 i \pi\alpha} \end{array} \right]`
    """

    FSim = 79
    r"""
    :math:`(\alpha, \beta) \mapsto \left[ \begin{array}{cccc} 1 & 0 & 0 & 0 \\ 0 & \cos \pi\alpha & -i\sin \pi\alpha & 0 \\ 0 & -i\sin \pi\alpha & \cos \pi\alpha & 0 \\ 0 & 0 & 0 & e^{-i\pi\beta} \end{array} \right]`
    """

    Sycamore = 80
    r""":math:`\mathrm{FSim}(\frac12, \frac16)`"""

    ISWAPMax = 81
    r"""
    :math:`\mathrm{ISWAP}(1) = \left[ \begin{array}{cccc} 1 & 0 & 0 & 0 \\ 0 & 0 & i & 0 \\ 0 & i & 0 & 0 \\ 0 & 0 & 0 & 1 \end{array} \right]`
    """

    ClassicalTransform = 13
    """A general classical operation where all inputs are also outputs"""

    WASM = 14
    """Op containing a classical wasm function call"""

    SetBits = 15
    """An operation to set some bits to specified values"""

    CopyBits = 16
    """An operation to copy some bit values"""

    RangePredicate = 17
    """A classical predicate defined by a range of values in binary encoding"""

    ExplicitPredicate = 18
    """A classical predicate defined by a truth table"""

    ExplicitModifier = 19
    """An operation defined by a truth table that modifies one bit"""

    MultiBit = 20
    """A classical operation applied to multiple bits simultaneously"""

    MultiplexorBox = 102
    """A multiplexor (i.e. uniformly controlled operations)"""

    MultiplexedRotationBox = 103
    """
    A multiplexed rotation gate (i.e. uniformly controlled single-axis rotations)
    """

    MultiplexedU2Box = 104
    """A multiplexed U2 gate (i.e. uniformly controlled U2 gate)"""

    MultiplexedTensoredU2Box = 105
    """A multiplexed tensored-U2 gate"""

    StatePreparationBox = 106
    """
    A box for preparing quantum states using multiplexed-Ry and multiplexed-Rz gates
    """

    DiagonalBox = 107
    """
    A box for synthesising a diagonal unitary matrix into a sequence of multiplexed-Rz gates
    """

    ClExpr = 115
    """A classical expression"""

    @staticmethod
    def from_name(arg: str, /) -> OpType:
        """Construct from name"""

class Op:
    """Encapsulates operation information"""

    @overload
    @staticmethod
    def create(arg: OpType, /) -> Op:
        """Create an :py:class:`Op` with given type"""

    @overload
    @staticmethod
    def create(arg0: OpType, arg1: Union[sympy.Expr, float], /) -> Op:
        """Create an :py:class:`Op` with given type and parameter"""

    @overload
    @staticmethod
    def create(arg0: OpType, arg1: Sequence[Union[sympy.Expr, float]], /) -> Op:
        """Create an :py:class:`Op` with given type and parameters"""

    @property
    def type(self) -> OpType:
        """Type of op being performed"""

    @property
    def params(self) -> list[Union[sympy.Expr, float]]:
        r"""
        Angular parameters of the op, in half-turns (e.g. 1.0 half-turns is :math:`\pi` radians). The parameters returned are constrained to the appropriate canonical range, which is usually the half-open interval [0,2) but for some operations (e.g. Rx, Ry and Rz) is [0,4).
        """

    @property
    def n_qubits(self) -> int:
        """Number of qubits of op"""

    @property
    def dagger(self) -> Op:
        """Dagger of op"""

    @property
    def transpose(self) -> Op:
        """Transpose of op"""

    def get_name(self, latex: bool = False) -> str:
        """String representation of op"""

    def __eq__(self, arg: object, /) -> bool: ...

    def __hash__(self) -> int:
        """
        Hashing is not implemented for this class, attempting to hash an object will raise a type error
        """

    def __repr__(self) -> str: ...

    def free_symbols(self) -> set[sympy.Symbol]: ...

    def get_unitary(self) -> Annotated[NDArray, dict(dtype='complex128', shape=(None, None), order='F')]: ...

    def is_clifford_type(self) -> bool:
        """Check if the operation is one of the Clifford :py:class:`OpType` s."""

    def is_clifford(self) -> bool:
        """
        Test whether the operation is in the Clifford group. A return value of true guarantees that the operation is Clifford. However, the converse is not the case as some Clifford operations may not be detected as such.
        """

    def is_gate(self) -> bool: ...

class BasisOrder(enum.Enum):
    r"""
    Enum for readout basis and ordering.
    Readouts are viewed in increasing lexicographic order (ILO) of the bit's UnitID. This is our default convention for column indexing for ALL readout forms (shots, counts, statevector, and unitaries). e.g. :math:`\lvert abc \rangle` corresponds to the readout: ('c', 0) --> :math:`a`, ('c', 1) --> :math:`b`, ('d', 0) --> :math:`c`
    For statevector and unitaries, the string abc is interpreted as an index in a big-endian (BE) fashion. e.g. the statevector :math:`(a_{00}, a_{01}, a_{10}, a_{11})`
    Some backends (Qiskit, ProjectQ, etc.) use a DLO-BE (decreasing lexicographic order, big-endian) convention. This is the same as ILO-LE (little-endian) for statevectors and unitaries, but gives shot tables/readouts in a counter-intuitive manner.
    Every backend and matrix-based box has a BasisOrder option which can toggle between ILO-BE (ilo) and DLO-BE (dlo).
    """

    ilo = 0
    """Increasing Lexicographic Order of UnitID, big-endian"""

    dlo = 1
    """Decreasing Lexicographic Order of UnitID, big-endian"""

class Command:
    """
    A single quantum command in the circuit, defined by the Op, the qubits it acts on, and the op group name if any.
    """

    def __init__(self, op: Op, args: Sequence[pytket._tket.unit_id.UnitID]) -> None:
        """Construct from an operation and a vector of unit IDs"""

    def __eq__(self, arg: object, /) -> bool: ...

    def __hash__(self) -> int:
        """
        Hashing is not implemented for this class, attempting to hash an object will raise a type error
        """

    def __repr__(self) -> str: ...

    @property
    def op(self) -> Op:
        """Operation for this command."""

    @property
    def args(self) -> list[pytket._tket.unit_id.UnitID]:
        """The qubits/bits the command acts on."""

    @property
    def qubits(self) -> list[pytket._tket.unit_id.Qubit]:
        """The qubits the command acts on."""

    @property
    def bits(self) -> list[pytket._tket.unit_id.Bit]:
        """The bits the command could write to (does not include read-only bits)."""

    @property
    def opgroup(self) -> str | None:
        """
        The op group name assigned to the command (or `None` if no name is defined).
        """

    def free_symbols(self) -> set[sympy.Symbol]:
        """:return: set of symbolic parameters for the command"""

class MetaOp(Op):
    """Meta operation, such as input or output vertices."""

    def __init__(self, type: OpType, signature: Sequence[EdgeType], data: str) -> None:
        """
        Construct MetaOp with optype, signature and additional data string

        :param type: type for the meta op
        :param signature: signature for the op
        :param data: additional string stored in the op
        """

    @property
    def data(self) -> str:
        """Get data from MetaOp"""

class BarrierOp(Op):
    """Barrier operations."""

    def __init__(self, signature: Sequence[EdgeType], data: str) -> None:
        """
        Construct BarrierOp with signature and additional data string
        :param signature: signature for the op
        :param data: additional string stored in the op
        """

    @property
    def data(self) -> str:
        """Get data from BarrierOp"""

class Circuit:
    """
    Encapsulates a quantum circuit using a DAG representation.

    >>> from pytket import Circuit
    >>> c = Circuit(4,2) # Create a circuit with 4 qubits and 2 classical bits
    >>> c.H(0) # Apply a gate to qubit 0
    >>> c.Rx(0.5,1) # Angles of rotation are expressed in half-turns (i.e. 0.5 means PI/2)
    >>> c.Measure(1,0) # Measure qubit 1, saving result in bit 0
    """

    @overload
    def __init__(self) -> None:
        """Constructs a circuit with a completely empty DAG."""

    @overload
    def __init__(self, name: str) -> None:
        """
        Constructs a named circuit with a completely empty DAG.

        :param name: name for the circuit
        """
<<<<<<< HEAD

    @overload
    def __init__(self, n_qubits: int, name: str | None = None) -> None:
        """
        Constructs a circuit with a given number of qubits/blank wires.

        >>> c = Circuit()
        >>> c.add_blank_wires(3)

        is equivalent to

        >>> c = Circuit(3)

        :param n_qubits: The number of qubits in the circuit
        :param name: Optional name for the circuit.
        """

    @overload
    def __init__(self, n_qubits: int, n_bits: int, name: str | None = None) -> None:
=======
    def AAMS(self, angle0: sympy.Expr | float, angle1: sympy.Expr | float, angle2: sympy.Expr | float, qubit0: int | pytket._tket.unit_id.Qubit, qubit1: int | pytket._tket.unit_id.Qubit, **kwargs: Any) -> Circuit:
>>>>>>> d1916f2e
        """
        Constructs a circuit with a given number of quantum and classical bits

        :param n_qubits: The number of qubits in the circuit
        :param n_bits: The number of classical bits in the circuit
        :param name: Optional name for the circuit.
        """
<<<<<<< HEAD

    @overload
    def add_gate(self, Op: Op, args: Sequence[int], **kwargs: Any) -> Circuit:
=======
    def CCX(self, control_0: int | pytket._tket.unit_id.Qubit, control_1: int | pytket._tket.unit_id.Qubit, target: int | pytket._tket.unit_id.Qubit, **kwargs: Any) -> Circuit:
>>>>>>> d1916f2e
        """
        Appends a single operation to the end of the circuit on some particular qubits/bits. The number of qubits/bits specified must match the arity of the gate.
        """
<<<<<<< HEAD

    @overload
    def add_gate(self, Op: Op, args: Sequence[pytket._tket.unit_id.UnitID], **kwargs: Any) -> Circuit:
        """
        Appends a single operation to the end of the circuit on some particular qubits/bits. The number of qubits/bits specified must match the arity of the gate.
        """

    @overload
    def add_gate(self, type: OpType, args: Sequence[int], **kwargs: Any) -> Circuit:
=======
    def CH(self, control_qubit: int | pytket._tket.unit_id.Qubit, target_qubit: int | pytket._tket.unit_id.Qubit, **kwargs: Any) -> Circuit:
>>>>>>> d1916f2e
        """
        Appends a single (non-parameterised) gate to the end of the circuit on some particular qubits from the default register ('q'). The number of qubits specified must match the arity of the gate. For `OpType.Measure` operations the bit from the default register should follow the qubit.

        >>> c.add_gate(OpType.H, [0]) # equivalent to c.H(0)
        >>> c.add_gate(OpType.CX, [0,1]) # equivalent to c.CX(0,1)

        :param type: The type of operation to add
        :param args: The list of indices for the qubits/bits to which the operation is applied
        :param kwargs: Additional properties for classical conditions
        :return: the new :py:class:`Circuit`
        """
<<<<<<< HEAD

    @overload
    def add_gate(self, type: OpType, args: Sequence[pytket._tket.unit_id.UnitID], **kwargs: Any) -> Circuit:
        """
        Appends a single (non-parameterised) gate to the end of the circuit on some particular qubits from the default register ('q'). The number of qubits specified must match the arity of the gate. For `OpType.Measure` operations the bit from the default register should follow the qubit.

        >>> c.add_gate(OpType.H, [0]) # equivalent to c.H(0)
        >>> c.add_gate(OpType.CX, [0,1]) # equivalent to c.CX(0,1)

        :param type: The type of operation to add
        :param args: The qubits/bits to apply the gate to
        :param kwargs: Additional properties for classical conditions
        :return: the new :py:class:`Circuit`
        """

    @overload
    def add_gate(self, type: OpType, angle: Union[sympy.Expr, float], args: Sequence[int], **kwargs: Any) -> Circuit:
=======
    def CRx(self, angle: sympy.Expr | float, control_qubit: int | pytket._tket.unit_id.Qubit, target_qubit: int | pytket._tket.unit_id.Qubit, **kwargs: Any) -> Circuit:
>>>>>>> d1916f2e
        """
        Appends a single gate, parameterised by an expression, to the end of circuit on some particular qubits from the default register ('q').

        :param type: The type of gate to add
        :param angle: The parameter for the gate in halfturns
        :param args: The list of indices for the qubits to which the operation is applied
        :param kwargs: Additional properties for classical conditions
        :return: the new :py:class:`Circuit`
        """
<<<<<<< HEAD

    @overload
    def add_gate(self, type: OpType, angle: Union[sympy.Expr, float], args: Sequence[pytket._tket.unit_id.UnitID], **kwargs: Any) -> Circuit:
        """
        Appends a single gate, parameterised by an expression, to the end of circuit on some particular qubits from the default register ('q').

        :param type: The type of gate to add
        :param angle: The parameter for the gate in halfturns
        :param args: The qubits/bits to apply the gate to
        :param kwargs: Additional properties for classical conditions
        :return: the new :py:class:`Circuit`
        """

    @overload
    def add_gate(self, type: OpType, angles: Sequence[Union[sympy.Expr, float]], args: Sequence[int], **kwargs: Any) -> Circuit:
=======
    def CRy(self, angle: sympy.Expr | float, control_qubit: int | pytket._tket.unit_id.Qubit, target_qubit: int | pytket._tket.unit_id.Qubit, **kwargs: Any) -> Circuit:
>>>>>>> d1916f2e
        """
        Appends a single gate, parameterised with a vector of expressions corresponding to halfturns, to the end of circuit on some particular qubits from the default register ('q').

        :param type: The type of gate to add
        :param angles: The parameters for the gate in halfturns
        :param args: The list of indices for the qubits to which the operation is applied
        :param kwargs: Additional properties for classical conditions
        :return: the new :py:class:`Circuit`
        """
<<<<<<< HEAD

    @overload
    def add_gate(self, type: OpType, angles: Sequence[Union[sympy.Expr, float]], args: Sequence[pytket._tket.unit_id.UnitID], **kwargs: Any) -> Circuit:
        """
        Appends a single gate to the end of the circuit

        :param type: The type of gate to add
        :param params: The parameters for the gate in halfturns
        :param args: The qubits/bits to apply the gate to
        :param kwargs: Additional properties for classical conditions
        :return: the new :py:class:`Circuit`
        """

    @overload
    def add_barrier(self, qubits: Sequence[int], bits: Sequence[int] = [], data: str = '') -> Circuit:
=======
    def CRz(self, angle: sympy.Expr | float, control_qubit: int | pytket._tket.unit_id.Qubit, target_qubit: int | pytket._tket.unit_id.Qubit, **kwargs: Any) -> Circuit:
>>>>>>> d1916f2e
        """
        Append a Barrier on the given units

        :param data: additional data stored in the barrier
        :return: the new :py:class:`Circuit`
        """
<<<<<<< HEAD

    @overload
    def add_barrier(self, units: Sequence[pytket._tket.unit_id.UnitID], data: str = '') -> Circuit: ...

    @overload
    def add_conditional_barrier(self, barrier_qubits: Sequence[int], barrier_bits: Sequence[int], condition_bits: Sequence[int], value: int, data: str = '') -> Circuit:
        """
        Append a Conditional Barrier on the given barrier qubits and barrier bits, conditioned on the given condition bits.

        :param barrier_qubits: Qubit in Barrier operation.
        :param barrier_bits: Bit in Barrier operation.
        :param condition_bits: Bit covering classical control condition of barrier operation.
        :param value: Value that classical condition must have to hold (little-endian).
        :param data: Additional data stored in Barrier operation.
        :return: the new :py:class:`Circuit`
        """

    @overload
    def add_conditional_barrier(self, barrier_args: Sequence[pytket._tket.unit_id.UnitID], condition_bits: Sequence[pytket._tket.unit_id.Bit], value: int, data: str = '') -> Circuit:
        """
        Append a Conditional Barrier on the given barrier qubits and barrier bits, conditioned on the given condition bits.

        :param barrier_args: Qubit and Bit in Barrier operation.
        :param condition_bits: Bit covering classical control  condition of barrier operation.
        :param value: Value that classical condition must have to hold (little-endian).
        :param data: Additional data stored in Barrier operation.
        :return: the new :py:class:`Circuit`
        """

    @overload
    def add_circbox(self, circbox: CircBox, args: Sequence[int], **kwargs: Any) -> Circuit:
=======
    def CS(self, control_qubit: int | pytket._tket.unit_id.Qubit, target_qubit: int | pytket._tket.unit_id.Qubit, **kwargs: Any) -> Circuit:
>>>>>>> d1916f2e
        """
        Append a :py:class:`CircBox` to the circuit.

        The qubits and bits of the :py:class:`CircBox` are wired into the circuit in lexicographic order. Bits follow qubits in the order of arguments.

        :param circbox: The box to append
        :param args: Indices of the (default-register) qubits/bits to append the box to
        :return: the new :py:class:`Circuit`
        """
<<<<<<< HEAD

    @overload
    def add_circbox(self, circbox: CircBox, args: Sequence[pytket._tket.unit_id.UnitID], **kwargs: Any) -> Circuit:
=======
    def CSWAP(self, control: int | pytket._tket.unit_id.Qubit, target_0: int | pytket._tket.unit_id.Qubit, target_1: int | pytket._tket.unit_id.Qubit, **kwargs: Any) -> Circuit:
>>>>>>> d1916f2e
        """
        Append a :py:class:`CircBox` to the circuit.

        The qubits and bits of the :py:class:`CircBox` are wired into the circuit in lexicographic order. Bits follow qubits in the order of arguments.

        :param circbox: The box to append
        :param args: The qubits/bits to append the box to
        :return: the new :py:class:`Circuit`
        """
<<<<<<< HEAD

    @overload
    def add_unitary1qbox(self, unitarybox: Unitary1qBox, qubit_0: int, **kwargs: Any) -> Circuit:
        """
        Append a :py:class:`Unitary1qBox` to the circuit.

        :param unitarybox: The box to append
        :param qubit_0: Index of the qubit to append the box to
        :return: the new :py:class:`Circuit`
        """

    @overload
    def add_unitary1qbox(self, unitarybox: Unitary1qBox, qubit_0: pytket._tket.unit_id.Qubit, **kwargs: Any) -> Circuit:
        """
        Append a :py:class:`Unitary1qBox` to the circuit.

        :param unitarybox: The box to append
        :param qubit_0: The qubit to append the box to
        :return: the new :py:class:`Circuit`
        """

    @overload
    def add_unitary2qbox(self, unitarybox: Unitary2qBox, qubit_0: int, qubit_1: int, **kwargs: Any) -> Circuit:
=======
    def CSX(self, control_qubit: int | pytket._tket.unit_id.Qubit, target_qubit: int | pytket._tket.unit_id.Qubit, **kwargs: Any) -> Circuit:
>>>>>>> d1916f2e
        """
        Append a :py:class:`Unitary2qBox` to the circuit.

        The matrix representation is ILO-BE.

        :param unitarybox: The box to append
        :param qubit_0: Index of the first target qubit
        :param qubit_1: Index of the second target qubit
        :return: the new :py:class:`Circuit`
        """
<<<<<<< HEAD

    @overload
    def add_unitary2qbox(self, unitarybox: Unitary2qBox, qubit_0: pytket._tket.unit_id.Qubit, qubit_1: pytket._tket.unit_id.Qubit, **kwargs: Any) -> Circuit:
        """
        Append a :py:class:`Unitary2qBox` to the circuit.

        The matrix representation is ILO-BE.

        :param unitarybox: The box to append
        :param qubit_0: The first target qubit
        :param qubit_1: The second target qubit
        :return: the new :py:class:`Circuit`
        """

    @overload
    def add_unitary3qbox(self, unitarybox: Unitary3qBox, qubit_0: int, qubit_1: int, qubit_2: int, **kwargs: Any) -> Circuit:
=======
    def CSXdg(self, control_qubit: int | pytket._tket.unit_id.Qubit, target_qubit: int | pytket._tket.unit_id.Qubit, **kwargs: Any) -> Circuit:
>>>>>>> d1916f2e
        """
        Append a :py:class:`Unitary3qBox` to the circuit.

        :param unitarybox: box to append
        :param qubit_0: index of target qubit 0
        :param qubit_1: index of target qubit 1
        :param qubit_2: index of target qubit 2
        :return: the new :py:class:`Circuit`
        """
<<<<<<< HEAD

    @overload
    def add_unitary3qbox(self, unitarybox: Unitary3qBox, qubit_0: pytket._tket.unit_id.Qubit, qubit_1: pytket._tket.unit_id.Qubit, qubit_2: pytket._tket.unit_id.Qubit, **kwargs: Any) -> Circuit: ...

    @overload
    def add_expbox(self, expbox: ExpBox, qubit_0: int, qubit_1: int, **kwargs: Any) -> Circuit:
=======
    def CSdg(self, control_qubit: int | pytket._tket.unit_id.Qubit, target_qubit: int | pytket._tket.unit_id.Qubit, **kwargs: Any) -> Circuit:
>>>>>>> d1916f2e
        """
        Append an :py:class:`ExpBox` to the circuit.

        The matrix representation is ILO-BE.

        :param expbox: The box to append
        :param qubit_0: Index of the first target qubit
        :param qubit_1: Index of the second target qubit
        :return: the new :py:class:`Circuit`
        """
<<<<<<< HEAD

    @overload
    def add_expbox(self, expbox: ExpBox, qubit_0: pytket._tket.unit_id.Qubit, qubit_1: pytket._tket.unit_id.Qubit, **kwargs: Any) -> Circuit:
        """
        Append an :py:class:`ExpBox` to the circuit.

        The matrix representation is ILO-BE.

        :param expbox: The box to append
        :param qubit_0: The first target qubit
        :param qubit_1: The second target qubit
        :return: the new :py:class:`Circuit`
        """

    @overload
    def add_pauliexpbox(self, pauliexpbox: PauliExpBox, qubits: Sequence[int], **kwargs: Any) -> Circuit:
        """
        Append a :py:class:`PauliExpBox` to the circuit.

        :param pauliexpbox: The box to append
        :param qubits: Indices of the qubits to append the box to
        :return: the new :py:class:`Circuit`
        """

    @overload
    def add_pauliexpbox(self, pauliexpbox: PauliExpBox, qubits: Sequence[pytket._tket.unit_id.Qubit], **kwargs: Any) -> Circuit:
=======
    def CU1(self, angle: sympy.Expr | float, control_qubit: int | pytket._tket.unit_id.Qubit, target_qubit: int | pytket._tket.unit_id.Qubit, **kwargs: Any) -> Circuit:
>>>>>>> d1916f2e
        """
        Append a :py:class:`PauliExpBox` to the circuit.

        :param pauliexpbox: The box to append
        :param qubits: The qubits to append the box to
        :return: the new :py:class:`Circuit`
        """
<<<<<<< HEAD

    @overload
    def add_pauliexppairbox(self, pauliexppairbox: PauliExpPairBox, qubits: Sequence[int], **kwargs: Any) -> Circuit:
=======
    def CU3(self, angle0: sympy.Expr | float, angle1: sympy.Expr | float, angle2: sympy.Expr | float, control_qubit: int | pytket._tket.unit_id.Qubit, target_qubit: int | pytket._tket.unit_id.Qubit, **kwargs: Any) -> Circuit:
>>>>>>> d1916f2e
        """
        Append a :py:class:`PauliExpPairBox` to the circuit.

        :param pauliexppairbox: The box to append
        :param qubits: Indices of the qubits to append the box to
        :return: the new :py:class:`Circuit`
        """
<<<<<<< HEAD

    @overload
    def add_pauliexppairbox(self, pauliexppairbox: PauliExpPairBox, qubits: Sequence[pytket._tket.unit_id.Qubit], **kwargs: Any) -> Circuit:
        """
        Append a :py:class:`PauliExpPairBox` to the circuit.

        :param pauliexppairbox: The box to append
        :param qubits: The qubits to append the box to
        :return: the new :py:class:`Circuit`
        """

    @overload
    def add_pauliexpcommutingsetbox(self, pauliexpcommutingsetbox: PauliExpCommutingSetBox, qubits: Sequence[int], **kwargs: Any) -> Circuit:
        """
        Append a :py:class:`PauliExpCommutingSetBox` to the circuit.

        :param pauliexpcommutingsetbox: The box to append
        :param qubits: Indices of the qubits to append the box to
        :return: the new :py:class:`Circuit`
        """

    @overload
    def add_pauliexpcommutingsetbox(self, pauliexpcommutingsetbox: PauliExpCommutingSetBox, qubits: Sequence[pytket._tket.unit_id.Qubit], **kwargs: Any) -> Circuit:
=======
    def CV(self, control_qubit: int | pytket._tket.unit_id.Qubit, target_qubit: int | pytket._tket.unit_id.Qubit, **kwargs: Any) -> Circuit:
>>>>>>> d1916f2e
        """
        Append a :py:class:`PauliExpCommutingSetBox` to the circuit.

        :param pauliexpcommutingsetbox: The box to append
        :param qubits: The qubits to append the box to
        :return: the new :py:class:`Circuit`
        """
<<<<<<< HEAD

    @overload
    def add_termsequencebox(self, termsequencebox: TermSequenceBox, qubits: Sequence[int], **kwargs: Any) -> Circuit:
=======
    def CVdg(self, control_qubit: int | pytket._tket.unit_id.Qubit, target_qubit: int | pytket._tket.unit_id.Qubit, **kwargs: Any) -> Circuit:
>>>>>>> d1916f2e
        """
        Append a :py:class:`TermSequenceBox` to the circuit.

        :param termsequencebox: The box to append
        :param qubits: Indices of the qubits to append the box to
        :return: the new :py:class:`Circuit`
        """
<<<<<<< HEAD

    @overload
    def add_termsequencebox(self, termsequencebox: TermSequenceBox, qubits: Sequence[pytket._tket.unit_id.Qubit], **kwargs: Any) -> Circuit:
        """
        Append a :py:class:`TermSequenceBox` to the circuit.

        :param termsequencebox: The box to append
        :param qubits: The qubits to append the box to
        :return: the new :py:class:`Circuit`
        """

    @overload
    def add_toffolibox(self, toffolibox: ToffoliBox, qubits: Sequence[int], **kwargs: Any) -> Circuit:
        """
        Append a :py:class:`ToffoliBox` to the circuit.

        :param toffolibox: The box to append
        :param qubits: Indices of the qubits to append the box to
        :return: the new :py:class:`Circuit`
        """

    @overload
    def add_toffolibox(self, toffolibox: ToffoliBox, qubits: Sequence[pytket._tket.unit_id.Qubit], **kwargs: Any) -> Circuit: ...

    @overload
    def add_dummybox(self, dummybox: DummyBox, qubits: Sequence[int], bits: Sequence[int], **kwargs: Any) -> Circuit:
=======
    def CX(self, control_qubit: int | pytket._tket.unit_id.Qubit, target_qubit: int | pytket._tket.unit_id.Qubit, **kwargs: Any) -> Circuit:
>>>>>>> d1916f2e
        """
        Append a :py:class:`DummyBox` to the circuit.

        :param dummybox: The box to append
        :param qubits: Indices (in the default register) of the qubits to append the box to
        :param bits: Indices of the bits (in the default register) to append the box to
        :return: the new :py:class:`Circuit`
        """
<<<<<<< HEAD

    @overload
    def add_dummybox(self, dummybox: DummyBox, qubits: Sequence[pytket._tket.unit_id.Qubit], bits: Sequence[pytket._tket.unit_id.Bit], **kwargs: Any) -> Circuit:
        """
        Append a :py:class:`DummyBox` to the circuit.

        :param dummybox: The box to append
        :param qubits: Qubits to append the box to
        :param bits: Bits to append the box to
        :return: the new :py:class:`Circuit`
        """

    @overload
    def add_qcontrolbox(self, qcontrolbox: QControlBox, args: Sequence[int], **kwargs: Any) -> Circuit:
=======
    def CY(self, control_qubit: int | pytket._tket.unit_id.Qubit, target_qubit: int | pytket._tket.unit_id.Qubit, **kwargs: Any) -> Circuit:
>>>>>>> d1916f2e
        """
        Append a :py:class:`QControlBox` to the circuit.

        :param qcontrolbox: The box to append
        :param args: Indices of the qubits to append the box to
        :return: the new :py:class:`Circuit`
        """
<<<<<<< HEAD

    @overload
    def add_qcontrolbox(self, qcontrolbox: QControlBox, args: Sequence[pytket._tket.unit_id.UnitID], **kwargs: Any) -> Circuit:
=======
    def CZ(self, control_qubit: int | pytket._tket.unit_id.Qubit, target_qubit: int | pytket._tket.unit_id.Qubit, **kwargs: Any) -> Circuit:
>>>>>>> d1916f2e
        """
        Append a :py:class:`QControlBox` to the circuit.

        :param qcontrolbox: The box to append
        :param args: The qubits to append the box to
        :return: the new :py:class:`Circuit`
        """
<<<<<<< HEAD

    @overload
    def add_phasepolybox(self, phasepolybox: PhasePolyBox, qubits: Sequence[int], **kwargs: Any) -> Circuit:
        """
        Append a :py:class:`PhasePolyBox` to the circuit.

        :param phasepolybox: The box to append
        :param qubits: Indices of the qubits to append the box to
        :return: the new :py:class:`Circuit`
        """

    @overload
    def add_phasepolybox(self, phasepolybox: PhasePolyBox, qubits: Sequence[pytket._tket.unit_id.Qubit], **kwargs: Any) -> Circuit:
=======
    def ECR(self, qubit_0: int | pytket._tket.unit_id.Qubit, qubit_1: int | pytket._tket.unit_id.Qubit, **kwargs: Any) -> Circuit:
>>>>>>> d1916f2e
        """
        Append a :py:class:`PhasePolyBox` to the circuit.

        :param phasepolybox: The box to append
        :param qubits: The qubits to append the box to
        :return: the new :py:class:`Circuit`
        """
<<<<<<< HEAD

    def add_clexpr(self, expr: WiredClExpr, args: Sequence[pytket._tket.unit_id.Bit], **kwargs: Any) -> Circuit:
        """
        Append a :py:class:`WiredClExpr` to the circuit.

        :param expr: The expression to append
        :param args: The bits to apply the expression to
        :return: the new :py:class:`Circuit`
        """

    def add_clexpr_from_logicexp(self, exp: pytket.circuit.logic_exp.LogicExp, output_bits: Sequence[pytket._tket.unit_id.Bit], **kwargs: Any) -> Circuit:
=======
    def ESWAP(self, angle: sympy.Expr | float, qubit0: int | pytket._tket.unit_id.Qubit, qubit1: int | pytket._tket.unit_id.Qubit, **kwargs: Any) -> Circuit:
>>>>>>> d1916f2e
        """
        Append a :py:class:`ClExprOp` defined in terms of a logical expression.

        Example:
        >>> c = Circuit()
        >>> x_reg = c.add_c_register('x', 3)
        >>> y_reg = c.add_c_register('y', 3)
        >>> z_reg = c.add_c_register('z', 3)
        >>> c.add_clexpr_from_logicexp(x_reg | y_reg, z_reg.to_list())
        >>> [ClExpr x[0], x[1], x[2], y[0], y[1], y[2], z[0], z[1], z[2]; ]

        :param exp: logical expression
        :param output_bits: list of bits in output
        :return: the updated circuit
        """
<<<<<<< HEAD

    @overload
    def add_custom_gate(self, definition: CustomGateDef, params: Sequence[Union[sympy.Expr, float]], qubits: Sequence[int], **kwargs: Any) -> Circuit:
        """
        Append an instance of a :py:class:`CustomGateDef` to the circuit.

        :param def: The custom gate definition
        :param params: List of parameters to instantiate the gate with, in halfturns
        :param qubits: Indices of the qubits to append the box to
        :return: the new :py:class:`Circuit`
        """

    @overload
    def add_custom_gate(self, definition: CustomGateDef, params: Sequence[Union[sympy.Expr, float]], qubits: Sequence[pytket._tket.unit_id.Qubit], **kwargs: Any) -> Circuit:
=======
    def FSim(self, angle0: sympy.Expr | float, angle1: sympy.Expr | float, qubit0: int | pytket._tket.unit_id.Qubit, qubit1: int | pytket._tket.unit_id.Qubit, **kwargs: Any) -> Circuit:
>>>>>>> d1916f2e
        """
        Append an instance of a :py:class:`CustomGateDef` to the circuit.

        :param def: The custom gate definition
        :param params: List of parameters to instantiate the gate with, in halfturns
        :param qubits: The qubits to append the box to
        :return: the new :py:class:`Circuit`
        """
<<<<<<< HEAD

    def add_circbox_regwise(self, circbox: CircBox, qregs: Sequence[pytket._tket.unit_id.QubitRegister], cregs: Sequence[pytket._tket.unit_id.BitRegister], **kwargs: Any) -> Circuit:
        """
        Append a :py:class:`CircBox` to the circuit, wiring whole registers together.

        :param circbox: The box to append
        :param qregs: Sequence of :py:class:`QubitRegister` from the outer :py:class:`Circuit`, the order corresponding to the lexicographic order of corresponding registers in the :py:class:`CircBox`
        :param cregs: Sequence of :py:class:`BitRegister` from the outer :py:class:`Circuit`, the order corresponding to the lexicographic order of corresponding registers in the :py:class:`CircBox`
        :return: the new :py:class:`Circuit`
        """

    def add_circbox_with_regmap(self, circbox: CircBox, qregmap: Mapping[str, str], cregmap: Mapping[str, str], **kwargs: Any) -> Circuit:
        """
        Append a :py:class:`CircBox` to the circuit, wiring whole registers together.

        This method expects two maps (one for qubit registers and one for bit registers), which must have keys corresponding to all register names in the box. The box may not contain any qubits or bits that do not belong to a register, i.e. all must be single-indexed contiguously from zero.

        :param circbox: The box to append
        :param qregmap: Map specifying which qubit register in the :py:class:`CircBox` (the map's keys) matches which register in the outer circuit (the map's values)
        :param cregmap: Map specifying which bit register in the :py:class:`CircBox` (the map's keys) matches which register in the outer circuit (the map's values)
        :return: the new :py:class:`Circuit`
        """

    @overload
    def add_assertion(self, box: ProjectorAssertionBox, qubits: Sequence[int], ancilla: int | None = None, name: str | None = None) -> Circuit:
=======
    def GPI(self, angle: sympy.Expr | float, qubit: int | pytket._tket.unit_id.Qubit, **kwargs: Any) -> Circuit:
>>>>>>> d1916f2e
        """
        Append a :py:class:`ProjectorAssertionBox` to the circuit.

        :param box: ProjectorAssertionBox to append
        :param qubits: indices of target qubits
        :param ancilla: index of ancilla qubit
        :param name: name used to identify this assertion
        :return: the new :py:class:`Circuit`
        """
<<<<<<< HEAD

    @overload
    def add_assertion(self, box: ProjectorAssertionBox, qubits: Sequence[pytket._tket.unit_id.Qubit], ancilla: pytket._tket.unit_id.Qubit | None = None, name: str | None = None) -> Circuit:
=======
    def GPI2(self, angle: sympy.Expr | float, qubit: int | pytket._tket.unit_id.Qubit, **kwargs: Any) -> Circuit:
>>>>>>> d1916f2e
        """
        Append a :py:class:`ProjectorAssertionBox` to the circuit.

        :param box: ProjectorAssertionBox to append
        :param qubits: target qubits
        :param ancilla: ancilla qubit
        :param name: name used to identify this assertion
        :return: the new :py:class:`Circuit`
        """
<<<<<<< HEAD

    @overload
    def add_assertion(self, box: StabiliserAssertionBox, qubits: Sequence[int], ancilla: int, name: str | None = None) -> Circuit:
        """
        Append a :py:class:`StabiliserAssertionBox` to the circuit.

        :param box: StabiliserAssertionBox to append
        :param qubits: indices of target qubits
        :param ancilla: index of ancilla qubit
        :param name: name used to identify this assertion
        :return: the new :py:class:`Circuit`
        """

    @overload
    def add_assertion(self, box: StabiliserAssertionBox, qubits: Sequence[pytket._tket.unit_id.Qubit], ancilla: pytket._tket.unit_id.Qubit, name: str | None = None) -> Circuit:
        """
        Append a :py:class:`StabiliserAssertionBox` to the circuit.

        :param box: StabiliserAssertionBox to append
        :param qubits: target qubits
        :param ancilla: ancilla qubit
        :param name: name used to identify this assertion
        :return: the new :py:class:`Circuit`
        """

    @overload
    def add_multiplexor(self, box: MultiplexorBox, args: Sequence[pytket._tket.unit_id.UnitID], **kwargs: Any) -> Circuit:
=======
    def H(self, qubit: int | pytket._tket.unit_id.Qubit, **kwargs: Any) -> Circuit:
>>>>>>> d1916f2e
        """
        Append a :py:class:`MultiplexorBox` to the circuit.

        :param box: The box to append
        :param args: The qubits to append the box to
        :return: the new :py:class:`Circuit`
        """
<<<<<<< HEAD

    @overload
    def add_multiplexor(self, box: MultiplexorBox, args: Sequence[int], **kwargs: Any) -> Circuit:
        """
        Append a :py:class:`MultiplexorBox` to the circuit.

        :param box: The box to append
        :param args: Indices of the qubits to append the box to
        :return: the new :py:class:`Circuit`
        """

    @overload
    def add_multiplexedrotation(self, box: MultiplexedRotationBox, args: Sequence[pytket._tket.unit_id.UnitID], **kwargs: Any) -> Circuit:
=======
    def ISWAP(self, angle: sympy.Expr | float, qubit0: int | pytket._tket.unit_id.Qubit, qubit1: int | pytket._tket.unit_id.Qubit, **kwargs: Any) -> Circuit:
>>>>>>> d1916f2e
        """
        Append a :py:class:`MultiplexedRotationBox` to the circuit.

        :param box: The box to append
        :param args: The qubits to append the box to
        :return: the new :py:class:`Circuit`
        """
<<<<<<< HEAD

    @overload
    def add_multiplexedrotation(self, box: MultiplexedRotationBox, args: Sequence[int], **kwargs: Any) -> Circuit:
=======
    def ISWAPMax(self, qubit0: int | pytket._tket.unit_id.Qubit, qubit1: int | pytket._tket.unit_id.Qubit, **kwargs: Any) -> Circuit:
>>>>>>> d1916f2e
        """
        Append a :py:class:`MultiplexedRotationBox` to the circuit.

        :param box: The box to append
        :param args: Indices of the qubits to append the box to
        :return: the new :py:class:`Circuit`
        """
<<<<<<< HEAD

    @overload
    def add_multiplexedu2(self, box: MultiplexedU2Box, args: Sequence[pytket._tket.unit_id.UnitID], **kwargs: Any) -> Circuit:
        """
        Append a :py:class:`MultiplexedU2Box` to the circuit.

        :param box: The box to append
        :param args: The qubits to append the box to
        :return: the new :py:class:`Circuit`
        """

    @overload
    def add_multiplexedu2(self, box: MultiplexedU2Box, args: Sequence[int], **kwargs: Any) -> Circuit:
        """
        Append a :py:class:`MultiplexedU2Box` to the circuit.

        :param box: The box to append
        :param args: Indices of the qubits to append the box to
        :return: the new :py:class:`Circuit`
        """

    @overload
    def add_multiplexed_tensored_u2(self, box: MultiplexedTensoredU2Box, args: Sequence[pytket._tket.unit_id.UnitID], **kwargs: Any) -> Circuit:
=======
    def Measure(self, qubit: int | pytket._tket.unit_id.Qubit, bit: int | pytket._tket.unit_id.Bit, **kwargs: Any) -> Circuit:
>>>>>>> d1916f2e
        """
        Append a :py:class:`MultiplexedTensoredU2Box` to the circuit.

        :param box: The box to append
        :param args: The qubits to append the box to
        :return: the new :py:class:`Circuit`
        """
<<<<<<< HEAD

    @overload
    def add_multiplexed_tensored_u2(self, box: MultiplexedTensoredU2Box, args: Sequence[int], **kwargs: Any) -> Circuit:
=======
    def Phase(self, arg0: sympy.Expr | float, **kwargs: Any) -> Circuit:
        ...
    def PhasedISWAP(self, angle0: sympy.Expr | float, angle1: sympy.Expr | float, qubit0: int | pytket._tket.unit_id.Qubit, qubit1: int | pytket._tket.unit_id.Qubit, **kwargs: Any) -> Circuit:
>>>>>>> d1916f2e
        """
        Append a :py:class:`MultiplexedTensoredU2Box` to the circuit.

        :param box: The box to append
        :param args: Indices of the qubits to append the box to
        :return: the new :py:class:`Circuit`
        """
<<<<<<< HEAD

    @overload
    def add_state_preparation_box(self, box: StatePreparationBox, args: Sequence[pytket._tket.unit_id.UnitID], **kwargs: Any) -> Circuit:
        """
        Append a :py:class:`StatePreparationBox` to the circuit.

        :param box: The box to append
        :param args: The qubits to append the box to
        :return: the new :py:class:`Circuit`
        """

    @overload
    def add_state_preparation_box(self, box: StatePreparationBox, args: Sequence[int], **kwargs: Any) -> Circuit:
        """
        Append a :py:class:`StatePreparationBox` to the circuit.

        :param box: The box to append
        :param args: Indices of the qubits to append the box to
        :return: the new :py:class:`Circuit`
        """

    @overload
    def add_diagonal_box(self, box: DiagonalBox, args: Sequence[pytket._tket.unit_id.UnitID], **kwargs: Any) -> Circuit:
=======
    def PhasedX(self, angle0: sympy.Expr | float, angle1: sympy.Expr | float, qubit: int | pytket._tket.unit_id.Qubit, **kwargs: Any) -> Circuit:
>>>>>>> d1916f2e
        """
        Append a :py:class:`DiagonalBox` to the circuit.

        :param box: The box to append
        :param args: The qubits to append the box to
        :return: the new :py:class:`Circuit`
        """
<<<<<<< HEAD

    @overload
    def add_diagonal_box(self, box: DiagonalBox, args: Sequence[int], **kwargs: Any) -> Circuit:
=======
    def Reset(self, qubit: int | pytket._tket.unit_id.Qubit, **kwargs: Any) -> Circuit:
>>>>>>> d1916f2e
        """
        Append a :py:class:`DiagonalBox` to the circuit.

        :param box: The box to append
        :param args: Indices of the qubits to append the box to
        :return: the new :py:class:`Circuit`
        """
<<<<<<< HEAD

    @overload
    def add_conjugation_box(self, box: ConjugationBox, args: Sequence[pytket._tket.unit_id.UnitID], **kwargs: Any) -> Circuit:
        """
        Append a :py:class:`ConjugationBox` to the circuit.

        :param box: The box to append
        :param args: The qubits to append the box to
        :return: the new :py:class:`Circuit`
        """

    @overload
    def add_conjugation_box(self, box: ConjugationBox, args: Sequence[int], **kwargs: Any) -> Circuit:
=======
    def Rx(self, angle: sympy.Expr | float, qubit: int | pytket._tket.unit_id.Qubit, **kwargs: Any) -> Circuit:
>>>>>>> d1916f2e
        """
        Append a :py:class:`ConjugationBox` to the circuit.

        :param box: The box to append
        :param args: Indices of the qubits to append the box to
        :return: the new :py:class:`Circuit`
        """
<<<<<<< HEAD

    @overload
    def H(self, qubit: int, **kwargs: Any) -> Circuit:
        """
        Appends a Hadamard gate.

        :return: the new :py:class:`Circuit`
        """

    @overload
    def H(self, qubit: pytket._tket.unit_id.Qubit, **kwargs: Any) -> Circuit: ...

    @overload
    def X(self, qubit: int, **kwargs: Any) -> Circuit:
        """:return: the new :py:class:`Circuit`"""

    @overload
    def X(self, qubit: pytket._tket.unit_id.Qubit, **kwargs: Any) -> Circuit:
        """
        Appends an X gate.

        :return: the new :py:class:`Circuit`
        """

    @overload
    def Y(self, qubit: int, **kwargs: Any) -> Circuit:
        """:return: the new :py:class:`Circuit`"""

    @overload
    def Y(self, qubit: pytket._tket.unit_id.Qubit, **kwargs: Any) -> Circuit:
=======
    def Ry(self, angle: sympy.Expr | float, qubit: int | pytket._tket.unit_id.Qubit, **kwargs: Any) -> Circuit:
>>>>>>> d1916f2e
        """
        Appends a Y gate.

        :return: the new :py:class:`Circuit`
        """
<<<<<<< HEAD

    @overload
    def Z(self, qubit: int, **kwargs: Any) -> Circuit:
        """:return: the new :py:class:`Circuit`"""

    @overload
    def Z(self, qubit: pytket._tket.unit_id.Qubit, **kwargs: Any) -> Circuit:
=======
    def Rz(self, angle: sympy.Expr | float, qubit: int | pytket._tket.unit_id.Qubit, **kwargs: Any) -> Circuit:
>>>>>>> d1916f2e
        """
        Appends a Z gate.

        :return: the new :py:class:`Circuit`
        """
<<<<<<< HEAD

    @overload
    def T(self, qubit: int, **kwargs: Any) -> Circuit:
        """
        Appends a T gate (equivalent to U1(0.25,-)).

        :return: the new :py:class:`Circuit`
        """

    @overload
    def T(self, qubit: pytket._tket.unit_id.Qubit, **kwargs: Any) -> Circuit:
=======
    def S(self, qubit: int | pytket._tket.unit_id.Qubit, **kwargs: Any) -> Circuit:
>>>>>>> d1916f2e
        """
        Appends a T gate (equivalent to Rz(0.25,-)).

        :return: the new :py:class:`Circuit`
        """
<<<<<<< HEAD

    @overload
    def Tdg(self, qubit: int, **kwargs: Any) -> Circuit:
        """
        Appends a T-dagger gate (equivalent to U1(-0.25,-)).

        :return: the new :py:class:`Circuit`
        """

    @overload
    def Tdg(self, qubit: pytket._tket.unit_id.Qubit, **kwargs: Any) -> Circuit:
        """
        Appends a T-dagger gate (equivalent to Rz(-0.25,-)).

        :return: the new :py:class:`Circuit`
        """

    @overload
    def S(self, qubit: int, **kwargs: Any) -> Circuit:
        """
        Appends an S gate (equivalent to U1(0.5,-)).

        :return: the new :py:class:`Circuit`
        """

    @overload
    def S(self, qubit: pytket._tket.unit_id.Qubit, **kwargs: Any) -> Circuit:
        """
        Appends an S gate (equivalent to Rz(0.5,-)).

        :return: the new :py:class:`Circuit`
        """

    @overload
    def Sdg(self, qubit: int, **kwargs: Any) -> Circuit:
=======
    def SWAP(self, qubit_0: int | pytket._tket.unit_id.Qubit, qubit_1: int | pytket._tket.unit_id.Qubit, **kwargs: Any) -> Circuit:
>>>>>>> d1916f2e
        """
        Appends an S-dagger gate (equivalent to U1(-0.5,-)).

        :return: the new :py:class:`Circuit`
        """
<<<<<<< HEAD

    @overload
    def Sdg(self, qubit: pytket._tket.unit_id.Qubit, **kwargs: Any) -> Circuit:
        """
        Appends an S-dagger gate (equivalent to Rz(-0.5,-)).

        :return: the new :py:class:`Circuit`
        """

    @overload
    def V(self, qubit: int, **kwargs: Any) -> Circuit:
=======
    def SX(self, qubit: int | pytket._tket.unit_id.Qubit, **kwargs: Any) -> Circuit:
>>>>>>> d1916f2e
        """
        Appends a V gate (equivalent to Rx(0.5,-)).

        :return: the new :py:class:`Circuit`
        """

    @overload
    def V(self, qubit: pytket._tket.unit_id.Qubit, **kwargs: Any) -> Circuit: ...

    @overload
    def Vdg(self, qubit: int, **kwargs: Any) -> Circuit:
        """
        Appends a V-dagger gate (equivalent to Rx(-0.5,-)).

        :return: the new :py:class:`Circuit`
        """
<<<<<<< HEAD

    @overload
    def Vdg(self, qubit: pytket._tket.unit_id.Qubit, **kwargs: Any) -> Circuit: ...

    @overload
    def SX(self, qubit: int, **kwargs: Any) -> Circuit:
        """
        Appends a SX gate (equivalent to Rx(0.5,-) up to a 0.25 global phase).

        :return: the new :py:class:`Circuit`
        """

    @overload
    def SX(self, qubit: pytket._tket.unit_id.Qubit, **kwargs: Any) -> Circuit: ...

    @overload
    def SXdg(self, qubit: int, **kwargs: Any) -> Circuit:
        """
        Appends a SXdg gate (equivalent to Rx(-0.5,-) up to a -0.25 global phase).

        :return: the new :py:class:`Circuit`
        """

    @overload
    def SXdg(self, qubit: pytket._tket.unit_id.Qubit, **kwargs: Any) -> Circuit: ...

    @overload
    def Measure(self, qubit: int, bit_index: int, **kwargs: Any) -> Circuit:
=======
    def SXdg(self, qubit: int | pytket._tket.unit_id.Qubit, **kwargs: Any) -> Circuit:
>>>>>>> d1916f2e
        """
        Appends a single-qubit measurement in the computational (Z) basis.

        :return: the new :py:class:`Circuit`
        """
<<<<<<< HEAD

    @overload
    def Measure(self, qubit: pytket._tket.unit_id.Qubit, bit: pytket._tket.unit_id.Bit, **kwargs: Any) -> Circuit: ...

    @overload
    def Reset(self, qubit: int, **kwargs: Any) -> Circuit:
=======
    def Sdg(self, qubit: int | pytket._tket.unit_id.Qubit, **kwargs: Any) -> Circuit:
>>>>>>> d1916f2e
        """
        Appends a Reset operation. Sets a qubit to the Z-basis 0 state. Non-unitary operation.

        :return: the new :py:class:`Circuit`
        """
<<<<<<< HEAD

    @overload
    def Reset(self, qubit: pytket._tket.unit_id.Qubit, **kwargs: Any) -> Circuit: ...

    @overload
    def Rz(self, angle: Union[sympy.Expr, float], qubit: int, **kwargs: Any) -> Circuit:
        """
        Appends an Rz gate with a possibly symbolic angle (specified in half-turns).

        :return: the new :py:class:`Circuit`
        """

    @overload
    def Rz(self, angle: Union[sympy.Expr, float], qubit: pytket._tket.unit_id.Qubit, **kwargs: Any) -> Circuit: ...

    @overload
    def Rx(self, angle: Union[sympy.Expr, float], qubit: int, **kwargs: Any) -> Circuit:
=======
    def Sycamore(self, qubit0: int | pytket._tket.unit_id.Qubit, qubit1: int | pytket._tket.unit_id.Qubit, **kwargs: Any) -> Circuit:
>>>>>>> d1916f2e
        """
        Appends an Rx gate with a possibly symbolic angle (specified in half-turns).

        :return: the new :py:class:`Circuit`
        """
<<<<<<< HEAD

    @overload
    def Rx(self, angle: Union[sympy.Expr, float], qubit: pytket._tket.unit_id.Qubit, **kwargs: Any) -> Circuit: ...

    @overload
    def Ry(self, angle: Union[sympy.Expr, float], qubit: int, **kwargs: Any) -> Circuit:
        """
        Appends an Ry gate with a possibly symbolic angle (specified in half-turns).

        :return: the new :py:class:`Circuit`
        """

    @overload
    def Ry(self, angle: Union[sympy.Expr, float], qubit: pytket._tket.unit_id.Qubit, **kwargs: Any) -> Circuit: ...

    @overload
    def U1(self, angle: Union[sympy.Expr, float], qubit: int, **kwargs: Any) -> Circuit:
=======
    def T(self, qubit: int | pytket._tket.unit_id.Qubit, **kwargs: Any) -> Circuit:
>>>>>>> d1916f2e
        """
        Appends a U1 gate with a possibly symbolic angle (specified in half-turns).

        :return: the new :py:class:`Circuit`
        """
<<<<<<< HEAD

    @overload
    def U1(self, angle: Union[sympy.Expr, float], qubit: pytket._tket.unit_id.Qubit, **kwargs: Any) -> Circuit: ...

    @overload
    def U2(self, angle0: Union[sympy.Expr, float], angle1: Union[sympy.Expr, float], qubit: int, **kwargs: Any) -> Circuit:
        """
        Appends a U2 gate with possibly symbolic angles (specified in half-turns).

        :return: the new :py:class:`Circuit`
        """

    @overload
    def U2(self, angle0: Union[sympy.Expr, float], angle1: Union[sympy.Expr, float], qubit: pytket._tket.unit_id.Qubit, **kwargs: Any) -> Circuit: ...

    @overload
    def U3(self, angle0: Union[sympy.Expr, float], angle1: Union[sympy.Expr, float], angle2: Union[sympy.Expr, float], qubit: int, **kwargs: Any) -> Circuit:
        """
        Appends a U3 gate with possibly symbolic angles (specified in half-turns).

        :return: the new :py:class:`Circuit`
        """

    @overload
    def U3(self, angle0: Union[sympy.Expr, float], angle1: Union[sympy.Expr, float], angle2: Union[sympy.Expr, float], qubit: pytket._tket.unit_id.Qubit, **kwargs: Any) -> Circuit: ...

    @overload
    def GPI(self, angle: Union[sympy.Expr, float], qubit: int, **kwargs: Any) -> Circuit:
        """
        Appends a GPI gate with a possibly symbolic angle (specified in half-turns).

        :return: the new :py:class:`Circuit`
        """

    @overload
    def GPI(self, angle: Union[sympy.Expr, float], qubit: pytket._tket.unit_id.Qubit, **kwargs: Any) -> Circuit: ...

    @overload
    def GPI2(self, angle: Union[sympy.Expr, float], qubit: int, **kwargs: Any) -> Circuit:
        """
        Appends a GPI2 gate with a possibly symbolic angle (specified in half-turns).

        :return: the new :py:class:`Circuit`
        """

    @overload
    def GPI2(self, angle: Union[sympy.Expr, float], qubit: pytket._tket.unit_id.Qubit, **kwargs: Any) -> Circuit: ...

    @overload
    def AAMS(self, angle0: Union[sympy.Expr, float], angle1: Union[sympy.Expr, float], angle2: Union[sympy.Expr, float], qubit0: int, qubit1: int, **kwargs: Any) -> Circuit:
        """
        Appends an AAMS gate with possibly symbolic angles (specified in half-turns).

        :return: the new :py:class:`Circuit`
        """

    @overload
    def AAMS(self, angle0: Union[sympy.Expr, float], angle1: Union[sympy.Expr, float], angle2: Union[sympy.Expr, float], qubit0: pytket._tket.unit_id.Qubit, qubit1: pytket._tket.unit_id.Qubit, **kwargs: Any) -> Circuit: ...

    @overload
    def TK1(self, angle0: Union[sympy.Expr, float], angle1: Union[sympy.Expr, float], angle2: Union[sympy.Expr, float], qubit: int, **kwargs: Any) -> Circuit:
=======
    def TK1(self, angle0: sympy.Expr | float, angle1: sympy.Expr | float, angle2: sympy.Expr | float, qubit: int | pytket._tket.unit_id.Qubit, **kwargs: Any) -> Circuit:
>>>>>>> d1916f2e
        """
        Appends a TK1 gate with possibly symbolic angles (specified in half-turns).

        :return: the new :py:class:`Circuit`
        """
<<<<<<< HEAD

    @overload
    def TK1(self, angle0: Union[sympy.Expr, float], angle1: Union[sympy.Expr, float], angle2: Union[sympy.Expr, float], qubit: pytket._tket.unit_id.Qubit, **kwargs: Any) -> Circuit: ...

    @overload
    def TK2(self, angle0: Union[sympy.Expr, float], angle1: Union[sympy.Expr, float], angle2: Union[sympy.Expr, float], qubit0: int, qubit1: int, **kwargs: Any) -> Circuit:
=======
    def TK2(self, angle0: sympy.Expr | float, angle1: sympy.Expr | float, angle2: sympy.Expr | float, qubit0: int | pytket._tket.unit_id.Qubit, qubit1: int | pytket._tket.unit_id.Qubit, **kwargs: Any) -> Circuit:
>>>>>>> d1916f2e
        """
        Appends a TK2 gate with possibly symbolic angles (specified in half-turns).

        :return: the new :py:class:`Circuit`
        """
<<<<<<< HEAD

    @overload
    def TK2(self, angle0: Union[sympy.Expr, float], angle1: Union[sympy.Expr, float], angle2: Union[sympy.Expr, float], qubit0: pytket._tket.unit_id.Qubit, qubit1: pytket._tket.unit_id.Qubit, **kwargs: Any) -> Circuit: ...

    @overload
    def CX(self, control_qubit: int, target_qubit: int, **kwargs: Any) -> Circuit:
        """
        Appends a CX gate on the wires for the specified control and target qubits.

        :return: the new :py:class:`Circuit`
        """

    @overload
    def CX(self, control_qubit: pytket._tket.unit_id.Qubit, target_qubit: pytket._tket.unit_id.Qubit, **kwargs: Any) -> Circuit: ...

    @overload
    def CY(self, control_qubit: int, target_qubit: int, **kwargs: Any) -> Circuit:
=======
    def Tdg(self, qubit: int | pytket._tket.unit_id.Qubit, **kwargs: Any) -> Circuit:
>>>>>>> d1916f2e
        """
        Appends a CY gate on the wires for the specified control and target qubits.

        :return: the new :py:class:`Circuit`
        """
<<<<<<< HEAD

    @overload
    def CY(self, control_qubit: pytket._tket.unit_id.Qubit, target_qubit: pytket._tket.unit_id.Qubit, **kwargs: Any) -> Circuit: ...

    @overload
    def CZ(self, control_qubit: int, target_qubit: int, **kwargs: Any) -> Circuit:
        """
        Appends a CZ gate on the wires for the specified control and target qubits.

        :return: the new :py:class:`Circuit`
        """

    @overload
    def CZ(self, control_qubit: pytket._tket.unit_id.Qubit, target_qubit: pytket._tket.unit_id.Qubit, **kwargs: Any) -> Circuit: ...

    @overload
    def CH(self, control_qubit: int, target_qubit: int, **kwargs: Any) -> Circuit:
=======
    def U1(self, angle: sympy.Expr | float, qubit: int | pytket._tket.unit_id.Qubit, **kwargs: Any) -> Circuit:
>>>>>>> d1916f2e
        """
        Appends a CH gate on the wires for the specified control and target qubits.

        :return: the new :py:class:`Circuit`
        """
<<<<<<< HEAD

    @overload
    def CH(self, control_qubit: pytket._tket.unit_id.Qubit, target_qubit: pytket._tket.unit_id.Qubit, **kwargs: Any) -> Circuit: ...

    @overload
    def CV(self, control_qubit: int, target_qubit: int, **kwargs: Any) -> Circuit:
        """
        Appends a CV gate on the wires for the specified control and target qubits.

        :return: the new :py:class:`Circuit`
        """

    @overload
    def CV(self, control_qubit: pytket._tket.unit_id.Qubit, target_qubit: pytket._tket.unit_id.Qubit, **kwargs: Any) -> Circuit: ...

    @overload
    def CVdg(self, control_qubit: int, target_qubit: int, **kwargs: Any) -> Circuit:
        """
        Appends a CVdg gate on the wires for the specified control and target qubits.

        :return: the new :py:class:`Circuit`
        """

    @overload
    def CVdg(self, control_qubit: pytket._tket.unit_id.Qubit, target_qubit: pytket._tket.unit_id.Qubit, **kwargs: Any) -> Circuit: ...

    @overload
    def CSX(self, control_qubit: int, target_qubit: int, **kwargs: Any) -> Circuit:
=======
    def U2(self, angle0: sympy.Expr | float, angle1: sympy.Expr | float, qubit: int | pytket._tket.unit_id.Qubit, **kwargs: Any) -> Circuit:
>>>>>>> d1916f2e
        """
        Appends a CSX gate on the wires for the specified control and target qubits.

        :return: the new :py:class:`Circuit`
        """
<<<<<<< HEAD

    @overload
    def CSX(self, control_qubit: pytket._tket.unit_id.Qubit, target_qubit: pytket._tket.unit_id.Qubit, **kwargs: Any) -> Circuit: ...

    @overload
    def CSXdg(self, control_qubit: int, target_qubit: int, **kwargs: Any) -> Circuit:
=======
    def U3(self, angle0: sympy.Expr | float, angle1: sympy.Expr | float, angle2: sympy.Expr | float, qubit: int | pytket._tket.unit_id.Qubit, **kwargs: Any) -> Circuit:
>>>>>>> d1916f2e
        """
        Appends a CSXdg gate on the wires for the specified control and target qubits.

        :return: the new :py:class:`Circuit`
        """
<<<<<<< HEAD

    @overload
    def CSXdg(self, control_qubit: pytket._tket.unit_id.Qubit, target_qubit: pytket._tket.unit_id.Qubit, **kwargs: Any) -> Circuit: ...

    @overload
    def CS(self, control_qubit: int, target_qubit: int, **kwargs: Any) -> Circuit:
        """
        Appends a CS gate on the wires for the specified control and target qubits.

        :return: the new :py:class:`Circuit`
        """

    @overload
    def CS(self, control_qubit: pytket._tket.unit_id.Qubit, target_qubit: pytket._tket.unit_id.Qubit, **kwargs: Any) -> Circuit: ...

    @overload
    def CSdg(self, control_qubit: int, target_qubit: int, **kwargs: Any) -> Circuit:
=======
    def V(self, qubit: int | pytket._tket.unit_id.Qubit, **kwargs: Any) -> Circuit:
>>>>>>> d1916f2e
        """
        Appends a CSdg gate on the wires for the specified control and target qubits.

        :return: the new :py:class:`Circuit`
        """
<<<<<<< HEAD

    @overload
    def CSdg(self, control_qubit: pytket._tket.unit_id.Qubit, target_qubit: pytket._tket.unit_id.Qubit, **kwargs: Any) -> Circuit: ...

    @overload
    def CRz(self, angle: Union[sympy.Expr, float], control_qubit: int, target_qubit: int, **kwargs: Any) -> Circuit:
        """
        Appends a CRz gate with a possibly symbolic angle (specified in half-turns) on the wires for the specified control and target qubits.

        :return: the new :py:class:`Circuit`
        """

    @overload
    def CRz(self, angle: Union[sympy.Expr, float], control_qubit: pytket._tket.unit_id.Qubit, target_qubit: pytket._tket.unit_id.Qubit, **kwargs: Any) -> Circuit:
        """
        Appends a CRz gate with a symbolic angle (specified in half-turns) on the wires for the specified control and target qubits.

        :return: the new :py:class:`Circuit`
        """

    @overload
    def CRx(self, angle: Union[sympy.Expr, float], control_qubit: int, target_qubit: int, **kwargs: Any) -> Circuit:
=======
    def Vdg(self, qubit: int | pytket._tket.unit_id.Qubit, **kwargs: Any) -> Circuit:
>>>>>>> d1916f2e
        """
        Appends a CRx gate with a possibly symbolic angle (specified in half-turns) on the wires for the specified control and target qubits.

        :return: the new :py:class:`Circuit`
        """
<<<<<<< HEAD

    @overload
    def CRx(self, angle: Union[sympy.Expr, float], control_qubit: pytket._tket.unit_id.Qubit, target_qubit: pytket._tket.unit_id.Qubit, **kwargs: Any) -> Circuit:
=======
    def X(self, qubit: int | pytket._tket.unit_id.Qubit, **kwargs: Any) -> Circuit:
>>>>>>> d1916f2e
        """
        Appends a CRx gate with a symbolic angle (specified in half-turns) on the wires for the specified control and target qubits.

        :return: the new :py:class:`Circuit`
        """
<<<<<<< HEAD

    @overload
    def CRy(self, angle: Union[sympy.Expr, float], control_qubit: int, target_qubit: int, **kwargs: Any) -> Circuit:
        """
        Appends a CRy gate with a possibly symbolic angle (specified in half-turns) on the wires for the specified control and target qubits.

        :return: the new :py:class:`Circuit`
        """

    @overload
    def CRy(self, angle: Union[sympy.Expr, float], control_qubit: pytket._tket.unit_id.Qubit, target_qubit: pytket._tket.unit_id.Qubit, **kwargs: Any) -> Circuit:
=======
    def XXPhase(self, angle: sympy.Expr | float, qubit0: int | pytket._tket.unit_id.Qubit, qubit1: int | pytket._tket.unit_id.Qubit, **kwargs: Any) -> Circuit:
>>>>>>> d1916f2e
        """
        Appends a CRy gate with a symbolic angle (specified in half-turns) on the wires for the specified control and target qubits.

        :return: the new :py:class:`Circuit`
        """
<<<<<<< HEAD

    @overload
    def CU1(self, angle: Union[sympy.Expr, float], control_qubit: int, target_qubit: int, **kwargs: Any) -> Circuit:
        """
        Appends a CU1 gate with a possibly symbolic angle (specified in half-turns) on the wires for the specified control and target qubits.

        :return: the new :py:class:`Circuit`
        """

    @overload
    def CU1(self, angle: Union[sympy.Expr, float], control_qubit: pytket._tket.unit_id.Qubit, target_qubit: pytket._tket.unit_id.Qubit, **kwargs: Any) -> Circuit: ...

    @overload
    def CU3(self, angle0: Union[sympy.Expr, float], angle1: Union[sympy.Expr, float], angle2: Union[sympy.Expr, float], control_qubit: int, target_qubit: int, **kwargs: Any) -> Circuit:
=======
    def XXPhase3(self, angle: sympy.Expr | float, qubit0: int | pytket._tket.unit_id.Qubit, qubit1: int | pytket._tket.unit_id.Qubit, qubit2: int | pytket._tket.unit_id.Qubit, **kwargs: Any) -> Circuit:
>>>>>>> d1916f2e
        """
        Appends a CU3 gate with possibly symbolic angles (specified in half-turns) on the wires for the specified control and target qubits.

        :return: the new :py:class:`Circuit`
        """
<<<<<<< HEAD

    @overload
    def CU3(self, angle0: Union[sympy.Expr, float], angle1: Union[sympy.Expr, float], angle2: Union[sympy.Expr, float], control_qubit: pytket._tket.unit_id.Qubit, target_qubit: pytket._tket.unit_id.Qubit, **kwargs: Any) -> Circuit: ...

    @overload
    def ZZPhase(self, angle: Union[sympy.Expr, float], qubit0: int, qubit1: int, **kwargs: Any) -> Circuit:
        """
        Appends a ZZ gate with a possibly symbolic angle (specified in half-turns) on the wires for the specified two qubits.

        :return: the new :py:class:`Circuit`
        """

    @overload
    def ZZPhase(self, angle: Union[sympy.Expr, float], qubit0: pytket._tket.unit_id.Qubit, qubit1: pytket._tket.unit_id.Qubit, **kwargs: Any) -> Circuit:
        """
        Appends a ZZ gate with a symbolic angle (specified in half-turns) on the wires for the specified two qubits.

        :return: the new :py:class:`Circuit`
        """

    @overload
    def ZZMax(self, qubit0: int, qubit1: int, **kwargs: Any) -> Circuit:
        """
        Appends a ZZMax gate on the wires for the specified two qubits.

        :return: the new :py:class:`Circuit`
        """

    @overload
    def ZZMax(self, qubit0: pytket._tket.unit_id.Qubit, qubit1: pytket._tket.unit_id.Qubit, **kwargs: Any) -> Circuit: ...

    @overload
    def ESWAP(self, angle: Union[sympy.Expr, float], qubit0: int, qubit1: int, **kwargs: Any) -> Circuit:
=======
    def Y(self, qubit: int | pytket._tket.unit_id.Qubit, **kwargs: Any) -> Circuit:
        """
        :return: the new :py:class:`Circuit`
        """
    def YYPhase(self, angle: sympy.Expr | float, qubit0: int | pytket._tket.unit_id.Qubit, qubit1: int | pytket._tket.unit_id.Qubit, **kwargs: Any) -> Circuit:
>>>>>>> d1916f2e
        """
        Appends an ESWAP gate with a possibly symbolic angle (specified in half-turns) on the wires for the specified two qubits.

        :return: the new :py:class:`Circuit`
        """
<<<<<<< HEAD

    @overload
    def ESWAP(self, angle: Union[sympy.Expr, float], qubit0: pytket._tket.unit_id.Qubit, qubit1: pytket._tket.unit_id.Qubit, **kwargs: Any) -> Circuit: ...

    @overload
    def FSim(self, angle0: Union[sympy.Expr, float], angle1: Union[sympy.Expr, float], qubit0: int, qubit1: int, **kwargs: Any) -> Circuit:
        """
        Appends an FSim gate with possibly symbolic angles (specified in half-turns) on the wires for the specified qubits.

        :return: the new :py:class:`Circuit`
        """

    @overload
    def FSim(self, angle0: Union[sympy.Expr, float], angle1: Union[sympy.Expr, float], qubit0: pytket._tket.unit_id.Qubit, qubit1: pytket._tket.unit_id.Qubit, **kwargs: Any) -> Circuit: ...

    @overload
    def Sycamore(self, qubit0: int, qubit1: int, **kwargs: Any) -> Circuit:
        """
        Appends a Sycamore gate on the wires for the specified qubits.

        :return: the new :py:class:`Circuit`
        """

    @overload
    def Sycamore(self, qubit0: pytket._tket.unit_id.Qubit, qubit1: pytket._tket.unit_id.Qubit, **kwargs: Any) -> Circuit: ...

    @overload
    def XXPhase(self, angle: Union[sympy.Expr, float], qubit0: int, qubit1: int, **kwargs: Any) -> Circuit:
        """
        Appends a XX gate with a possibly symbolic angle (specified in half-turns) on the wires for the specified two qubits.

        :return: the new :py:class:`Circuit`
        """

    @overload
    def XXPhase(self, qubit0: Union[sympy.Expr, float], qubit1: pytket._tket.unit_id.Qubit, angle: pytket._tket.unit_id.Qubit, **kwargs: Any) -> Circuit:
        """
        Appends a XX gate with a symbolic angle (specified in half-turns) on the wires for the specified two qubits.

        :return: the new :py:class:`Circuit`
        """

    @overload
    def YYPhase(self, angle: Union[sympy.Expr, float], qubit0: int, qubit1: int, **kwargs: Any) -> Circuit:
=======
    def Z(self, qubit: int | pytket._tket.unit_id.Qubit, **kwargs: Any) -> Circuit:
        """
        :return: the new :py:class:`Circuit`
        """
    def ZZMax(self, qubit0: int | pytket._tket.unit_id.Qubit, qubit1: int | pytket._tket.unit_id.Qubit, **kwargs: Any) -> Circuit:
>>>>>>> d1916f2e
        """
        Appends a YY gate with a possibly symbolic angle (specified in half-turns) on the wires for the specified two qubits.

        :return: the new :py:class:`Circuit`
        """
<<<<<<< HEAD

    @overload
    def YYPhase(self, qubit0: Union[sympy.Expr, float], qubit1: pytket._tket.unit_id.Qubit, angle: pytket._tket.unit_id.Qubit, **kwargs: Any) -> Circuit:
=======
    def ZZPhase(self, angle: sympy.Expr | float, qubit0: int | pytket._tket.unit_id.Qubit, qubit1: int | pytket._tket.unit_id.Qubit, **kwargs: Any) -> Circuit:
>>>>>>> d1916f2e
        """
        Appends a YY gate with a symbolic angle (specified in half-turns) on the wires for the specified two qubits.

        :return: the new :py:class:`Circuit`
        """
<<<<<<< HEAD

    @overload
    def XXPhase3(self, angle: Union[sympy.Expr, float], qubit0: int, qubit1: int, qubit2: int, **kwargs: Any) -> Circuit:
        """
        Appends a 3-qubit XX gate with a possibly symbolic angle (specified in half-turns) on the wires for the specified three qubits.

        :return: the new :py:class:`Circuit`
        """

    @overload
    def XXPhase3(self, angle: Union[sympy.Expr, float], qubit0: pytket._tket.unit_id.Qubit, qubit1: pytket._tket.unit_id.Qubit, qubit2: pytket._tket.unit_id.Qubit, **kwargs: Any) -> Circuit:
=======
    def __eq__(self, arg0: typing.Any) -> bool:
        ...
    def __getstate__(self) -> tuple:
        ...
    def __hash__(self) -> int:
>>>>>>> d1916f2e
        """
        Appends a 3-qubit XX gate with a symbolic angle (specified in half-turns) on the wires for the specified three qubits.

        :return: the new :py:class:`Circuit`
        """

    @overload
    def PhasedX(self, angle0: Union[sympy.Expr, float], angle1: Union[sympy.Expr, float], qubit: int, **kwargs: Any) -> Circuit:
        """
        Appends a PhasedX gate with possibly symbolic angles (specified in half-turns) on the wires for the specified qubits.

        :return: the new :py:class:`Circuit`
        """

    @overload
    def PhasedX(self, angle0: Union[sympy.Expr, float], angle1: Union[sympy.Expr, float], qubit: pytket._tket.unit_id.Qubit, **kwargs: Any) -> Circuit: ...

    @overload
    def CCX(self, control_0: int, control_1: int, target: int, **kwargs: Any) -> Circuit:
        """
        Appends a CCX gate on the wires for the specified control and target qubits.

        :return: the new :py:class:`Circuit`
        """

    @overload
    def CCX(self, control_0: pytket._tket.unit_id.Qubit, control_1: pytket._tket.unit_id.Qubit, target: pytket._tket.unit_id.Qubit, **kwargs: Any) -> Circuit: ...

    @overload
    def ECR(self, qubit_0: int, qubit_1: int, **kwargs: Any) -> Circuit:
        """
        Appends an ECR gate on the wires for the specified qubits.

        :return: the new :py:class:`Circuit`
        """

    @overload
    def ECR(self, qubit_0: pytket._tket.unit_id.Qubit, qubit_1: pytket._tket.unit_id.Qubit, **kwargs: Any) -> Circuit: ...

    @overload
    def SWAP(self, qubit_0: int, qubit_1: int, **kwargs: Any) -> Circuit:
        """
        Appends a SWAP gate on the wires for the specified qubits.

        :return: the new :py:class:`Circuit`
        """

    @overload
    def SWAP(self, qubit_0: pytket._tket.unit_id.Qubit, qubit_1: pytket._tket.unit_id.Qubit, **kwargs: Any) -> Circuit: ...

    @overload
    def CSWAP(self, control: int, target_0: int, target_1: int, **kwargs: Any) -> Circuit:
        """
        Appends a CSWAP gate on the wires for the specified control and target qubits.

        :return: the new :py:class:`Circuit`
        """

    @overload
    def CSWAP(self, control: pytket._tket.unit_id.Qubit, target_0: pytket._tket.unit_id.Qubit, target_1: pytket._tket.unit_id.Qubit, **kwargs: Any) -> Circuit: ...

    @overload
    def ISWAP(self, angle: Union[sympy.Expr, float], qubit0: int, qubit1: int, **kwargs: Any) -> Circuit:
        """
        Appends an ISWAP gate with a possibly symbolic angle (specified in half-turns) on the wires for the specified qubits.

        :return: the new :py:class:`Circuit`
        """

    @overload
    def ISWAP(self, angle: Union[sympy.Expr, float], qubit0: pytket._tket.unit_id.Qubit, qubit1: pytket._tket.unit_id.Qubit, **kwargs: Any) -> Circuit: ...

    @overload
    def ISWAPMax(self, qubit0: int, qubit1: int, **kwargs: Any) -> Circuit:
        """
        Appends an ISWAPMax gate on the wires for the specified qubits.

        :return: the new :py:class:`Circuit`
        """

    @overload
    def ISWAPMax(self, qubit0: pytket._tket.unit_id.Qubit, qubit1: pytket._tket.unit_id.Qubit, **kwargs: Any) -> Circuit: ...

    @overload
    def PhasedISWAP(self, angle0: Union[sympy.Expr, float], angle1: Union[sympy.Expr, float], qubit0: int, qubit1: int, **kwargs: Any) -> Circuit:
        """
        Appends a PhasedISWAP gate with possibly symbolic angles (specified in half-turns) on the wires for the specified qubits.

        :return: the new :py:class:`Circuit`
        """

    @overload
    def PhasedISWAP(self, angle0: Union[sympy.Expr, float], angle1: Union[sympy.Expr, float], qubit0: pytket._tket.unit_id.Qubit, qubit1: pytket._tket.unit_id.Qubit, **kwargs: Any) -> Circuit:
        """
        Appends a PhasedISWAP gate with posisbly symbolic angles (specified in half-turns) on the wires for the specified qubits.

        :return: the new :py:class:`Circuit`
        """

    def measure_all(self) -> Circuit:
        """
        Appends a measure gate to all qubits, storing the results in the default classical register. Bits are added to the circuit if they do not already exist.

        :return: the new :py:class:`Circuit`
        """

    def measure_register(self, arg0: pytket._tket.unit_id.QubitRegister, arg1: str, /) -> Circuit:
        """
        Appends a measure gate to all qubits in the given register, storing the results in the given classical register with matching indices.The classical register will be created if it doesn't exist.

        :param qreg: the QubitRegister to be measured
        :param creg_name: the name of the BitRegister to store the results
        :return: the new :py:class:`Circuit`
        """
<<<<<<< HEAD

    def Phase(self, arg0: Union[sympy.Expr, float], /, **kwargs: Any) -> Circuit: ...

    @overload
    def add_c_transform(self, values: Sequence[int], args: Sequence[int], name: str = 'ClassicalTransform', **kwargs: Any) -> Circuit:
        """
        Appends a purely classical transformation, defined by a table of values, to the end of the circuit.

        :param values: table of values: bit :math:`j` (in little-endian order) of the term indexed by :math:`sum_i a_i 2^i` is output :math:`j` of the transform applied to inputs :math:`(a_i)`.
        :param args: bits to which the transform is applied
        :param name: operation name
        :param kwargs: additional arguments passed to `add_gate_method` . Allowed parameters are `opgroup`,  `condition` , `condition_bits`, `condition_value`
        :return: the new :py:class:`Circuit`
        """

    @overload
    def add_c_transform(self, values: Sequence[int], args: Sequence[pytket._tket.unit_id.Bit], name: str = 'ClassicalTransform', **kwargs: Any) -> Circuit:
        """See :py:meth:`add_c_transform`."""

    @overload
    def _add_wasm(self, funcname: str, wasm_uid: str, width_i_parameter: Sequence[int], width_o_parameter: Sequence[int], args: Sequence[int], wasm_wire_args: Sequence[int], **kwargs: Any) -> Circuit:
=======
    @typing.overload
    def _add_wasm(self, funcname: str, wasm_uid: str, width_i_parameter: typing.Sequence[int], width_o_parameter: typing.Sequence[int], args: typing.Sequence[int] | typing.Sequence[pytket._tket.unit_id.Bit], wasm_wire_args: typing.Sequence[int], **kwargs: Any) -> Circuit:
>>>>>>> d1916f2e
        """
        Add a classical function call from a wasm file to the circuit. 

        :param funcname: name of the function that is called
        :param wasm_uid: unit id to identify the wasm file
        :param width_i_parameter: list of the number of bits in the input variables
        :param width_o_parameter: list of the number of bits in the output variables
        :param args: vector of circuit bits the wasm op should be added to
        :param wasm_wire_args: vector of circuit wasmwires the wasm op should be added to
        :param kwargs: additional arguments passed to `add_gate_method` . Allowed parameters are `opgroup`,  `condition` , `condition_bits`, `condition_value`
        :return: the new :py:class:`Circuit`
        """
<<<<<<< HEAD

    @overload
    def _add_wasm(self, funcname: str, wasm_uid: str, width_i_parameter: Sequence[int], width_o_parameter: Sequence[int], args: Sequence[pytket._tket.unit_id.Bit], wasm_wire_args: Sequence[int], **kwargs: Any) -> Circuit:
        """
        Add a classical function call from a wasm file to the circuit. 

        :param funcname: name of the function that is called
        :param wasm_uid: unit id to identify the wasm file
        :param width_i_parameter: list of the number of bits in the input variables
        :param width_o_parameter: list of the number of bits in the output variables
        :param args: vector of circuit bits the wasm op should be added to
        :param kwargs: additional arguments passed to `add_gate_method` . Allowed parameters are `opgroup`,  `condition` , `condition_bits`, `condition_value`
        :return: the new :py:class:`Circuit`
        """

    @overload
    def _add_wasm(self, funcname: str, wasm_uid: str, list_reg_in: Sequence[pytket._tket.unit_id.BitRegister], list_reg_out: Sequence[pytket._tket.unit_id.BitRegister], wasm_wire_args: Sequence[int], **kwargs: Any) -> Circuit:
=======
    @typing.overload
    def _add_wasm(self, funcname: str, wasm_uid: str, list_reg_in: typing.Sequence[pytket._tket.unit_id.BitRegister], list_reg_out: typing.Sequence[pytket._tket.unit_id.BitRegister], wasm_wire_args: typing.Sequence[int], **kwargs: Any) -> Circuit:
>>>>>>> d1916f2e
        """
        Add a classical function call from a wasm file to the circuit. 

        :param funcname: name of the function that is called
        :param wasm_uid: unit id to identify the wasm file
        :param list_reg_in: list of the classical registers in the circuit used as inputs
        :param list_reg_out: list of the classical registers in the circuit used as outputs
        :param kwargs: additional arguments passed to `add_gate_method` . Allowed parameters are `opgroup`,  `condition` , `condition_bits`, `condition_value`
        :return: the new :py:class:`Circuit`
        """

    @overload
    def add_c_setbits(self, values: Sequence[bool], args: Sequence[int], **kwargs: Any) -> Circuit:
        """
        Appends an operation to set some bit values.

        :param values: values to set
        :param args: bits to set
        :param kwargs: additional arguments passed to `add_gate_method` . Allowed parameters are `opgroup`,  `condition` , `condition_bits`, `condition_value`
        :return: the new :py:class:`Circuit`
        """

    @overload
    def add_c_setbits(self, values: Sequence[bool], args: Sequence[pytket._tket.unit_id.Bit], **kwargs: Any) -> Circuit:
        """See :py:meth:`add_c_setbits`."""

    def add_c_setreg(self, value: int, arg: pytket._tket.unit_id.BitRegister, **kwargs: Any) -> Circuit:
        """
        Set a classical register to an unsigned integer value. The little-endian bitwise representation of the integer is truncated to the register size, up to _TKET_REG_WIDTH bit width. It is zero-padded if the width of the register is greater than _TKET_REG_WIDTH.
        """
<<<<<<< HEAD

    @overload
    def add_c_copybits(self, args_in: Sequence[int], args_out: Sequence[int], **kwargs: Any) -> Circuit:
        """
        Appends a classical copy operation

        :param args_in: source bits
        :param args_out: destination bits
        :param kwargs: additional arguments passed to `add_gate_method` . Allowed parameters are `opgroup`,  `condition` , `condition_bits`, `condition_value`
        :return: the new :py:class:`Circuit`
        """

    @overload
    def add_c_copybits(self, args_in: Sequence[pytket._tket.unit_id.Bit], args_out: Sequence[pytket._tket.unit_id.Bit], **kwargs: Any) -> Circuit:
        """See :py:meth:`add_c_copybits`."""

    def add_c_copyreg(self, input_reg: pytket._tket.unit_id.BitRegister, output_reg: pytket._tket.unit_id.BitRegister, **kwargs: Any) -> Circuit:
=======
    @typing.overload
    def add_assertion(self, box: ProjectorAssertionBox, qubits: typing.Sequence[int] | typing.Sequence[pytket._tket.unit_id.Qubit], ancilla: int | pytket._tket.unit_id.Qubit | None = None, name: str | None = None) -> Circuit:
>>>>>>> d1916f2e
        """
        Copy a classical register to another. Copying is truncated to the size of the smaller of the two registers.
        """
<<<<<<< HEAD

    @overload
    def add_c_predicate(self, values: Sequence[bool], args_in: Sequence[int], arg_out: int, name: str = 'ExplicitPredicate', **kwargs: Any) -> Circuit:
        """
        :param name: operation name
        :param kwargs: additional arguments passed to `add_gate_method` . Allowed parameters are `opgroup`,  `condition` , `condition_bits`, `condition_value`
        :return: the new :py:class:`Circuit`
        """

    @overload
    def add_c_predicate(self, values: Sequence[bool], args_in: Sequence[pytket._tket.unit_id.Bit], arg_out: pytket._tket.unit_id.Bit, name: str = 'ExplicitPredicate', **kwargs: Any) -> Circuit:
        """See :py:meth:`add_c_predicate`."""

    @overload
    def add_c_modifier(self, values: Sequence[bool], args_in: Sequence[int], arg_inout: int, name: str = 'ExplicitModifier', **kwargs: Any) -> Circuit:
=======
    @typing.overload
    def add_assertion(self, box: StabiliserAssertionBox, qubits: typing.Sequence[int] | typing.Sequence[pytket._tket.unit_id.Qubit], ancilla: int | pytket._tket.unit_id.Qubit, name: str | None = None) -> Circuit:
>>>>>>> d1916f2e
        """
        :param name: operation name
        :param kwargs: additional arguments passed to `add_gate_method` . Allowed parameters are `opgroup`,  `condition` , `condition_bits`, `condition_value`
        :return: the new :py:class:`Circuit`
        """
<<<<<<< HEAD

    @overload
    def add_c_modifier(self, values: Sequence[bool], args_in: Sequence[pytket._tket.unit_id.Bit], arg_inout: pytket._tket.unit_id.Bit, name: str = 'ExplicitModifier', **kwargs: Any) -> Circuit:
        """See :py:meth:`add_c_modifier`."""

    @overload
    def add_c_and(self, arg0_in: int, arg1_in: int, arg_out: int, **kwargs: Any) -> Circuit:
=======
    @typing.overload
    def add_barrier(self, qubits: typing.Sequence[int], bits: typing.Sequence[int] = [], data: str = '') -> Circuit:
        """
        Append a Barrier on the given units
        
        :param data: additional data stored in the barrier
        :return: the new :py:class:`Circuit`
        """
    @typing.overload
    def add_barrier(self, units: typing.Sequence[pytket._tket.unit_id.UnitID], data: str = '') -> Circuit:
        """
        Append a Barrier on the given units
        
        :param data: additional data stored in the barrier
        :return: the new :py:class:`Circuit`
        """
    def add_bit(self, id: pytket._tket.unit_id.Bit, reject_dups: bool = True) -> None:
        """
        Constructs a single bit with the given id.
        
        :param id: Unique id for the bit
        :param reject_dups: Fail if there is already a bit in this circuit with the id. Default to True
        """
    def add_blank_wires(self, number: int) -> None:
        """
        Adds a number of new qubits to the circuit. These will be added to the default register ('q') if possible, filling out the unused indices from 0.
        
        :param number: Number of qubits to add
        """
    def add_c_and(self, arg0_in: int | pytket._tket.unit_id.Bit, arg1_in: int | pytket._tket.unit_id.Bit, arg_out: int | pytket._tket.unit_id.Bit, **kwargs: Any) -> Circuit:
>>>>>>> d1916f2e
        """
        Appends a binary AND operation to the end of the circuit.

        :param arg0_in: first input bit
        :param arg1_in: second input bit
        :param arg_out: output bit
        :param kwargs: additional arguments passed to `add_gate_method` . Allowed parameters are `opgroup`,  `condition` , `condition_bits`, `condition_value`
        :return: the new :py:class:`Circuit`
        """
<<<<<<< HEAD

    @overload
    def add_c_and(self, arg0_in: pytket._tket.unit_id.Bit, arg1_in: pytket._tket.unit_id.Bit, arg_out: pytket._tket.unit_id.Bit, **kwargs: Any) -> Circuit:
        """See :py:meth:`add_c_and`."""

    @overload
    def add_c_or(self, arg0_in: int, arg1_in: int, arg_out: int, **kwargs: Any) -> Circuit:
        """
        Appends a binary OR operation to the end of the circuit.

        :param arg0_in: first input bit
        :param arg1_in: second input bit
        :param arg_out: output bit
        :param kwargs: additional arguments passed to `add_gate_method` . Allowed parameters are `opgroup`,  `condition` , `condition_bits`, `condition_value`
        :return: the new :py:class:`Circuit`
        """

    @overload
    def add_c_or(self, arg0_in: pytket._tket.unit_id.Bit, arg1_in: pytket._tket.unit_id.Bit, arg_out: pytket._tket.unit_id.Bit, **kwargs: Any) -> Circuit:
        """See :py:meth:`add_c_or`."""

    @overload
    def add_c_xor(self, arg0_in: int, arg1_in: int, arg_out: int, **kwargs: Any) -> Circuit:
        """
        Appends a binary XOR operation to the end of the circuit.

        :param arg0_in: first input bit
        :param arg1_in: second input bit
        :param arg_out: output bit
        :param kwargs: additional arguments passed to `add_gate_method` . Allowed parameters are `opgroup`,  `condition` , `condition_bits`, `condition_value`
        :return: the new :py:class:`Circuit`
        """

    @overload
    def add_c_xor(self, arg0_in: pytket._tket.unit_id.Bit, arg1_in: pytket._tket.unit_id.Bit, arg_out: pytket._tket.unit_id.Bit, **kwargs: Any) -> Circuit:
        """See :py:meth:`add_c_xor`."""

    @overload
    def add_c_not(self, arg_in: int, arg_out: int, **kwargs: Any) -> Circuit:
=======
    def add_c_and_to_registers(self, reg0_in: pytket._tket.unit_id.BitRegister, reg1_in: pytket._tket.unit_id.BitRegister, reg_out: pytket._tket.unit_id.BitRegister, **kwargs: Any) -> Circuit:
        """
        Applies bitwise AND to linear registers.
        
        The operation is applied to the bits with indices 0, 1, 2, ... in each register, up to the size of the smallest register.
        
        :param reg0_in: first input register
        :param reg1_in: second input register
        :param reg_out: output register
        :param kwargs: additional arguments passed to `add_gate_method` . Allowed parameters are `opgroup`,  `condition` , `condition_bits`, `condition_value`
        :return: the new :py:class:`Circuit`
        """
    def add_c_copybits(self, args_in: typing.Sequence[int] | typing.Sequence[pytket._tket.unit_id.Bit], args_out: typing.Sequence[int] | typing.Sequence[pytket._tket.unit_id.Bit], **kwargs: Any) -> Circuit:
        """
        Appends a classical copy operation
        
        :param args_in: source bits
        :param args_out: destination bits
        :param kwargs: additional arguments passed to `add_gate_method` . Allowed parameters are `opgroup`,  `condition` , `condition_bits`, `condition_value`
        :return: the new :py:class:`Circuit`
        """
    def add_c_copyreg(self, input_reg: pytket._tket.unit_id.BitRegister, output_reg: pytket._tket.unit_id.BitRegister, **kwargs: Any) -> Circuit:
        """
        Copy a classical register to another. Copying is truncated to the size of the smaller of the two registers.
        """
    def add_c_modifier(self, values: typing.Sequence[bool], args_in: typing.Sequence[int] | typing.Sequence[pytket._tket.unit_id.Bit], arg_inout: int | pytket._tket.unit_id.Bit, name: str = 'ExplicitModifier', **kwargs: Any) -> Circuit:
        """
        :param name: operation name
        :param kwargs: additional arguments passed to `add_gate_method` . Allowed parameters are `opgroup`,  `condition` , `condition_bits`, `condition_value`
        :return: the new :py:class:`Circuit`
        """
    def add_c_not(self, arg_in: int | pytket._tket.unit_id.Bit, arg_out: int | pytket._tket.unit_id.Bit, **kwargs: Any) -> Circuit:
>>>>>>> d1916f2e
        """
        Appends a NOT operation to the end of the circuit.

        :param arg_in: input bit
        :param arg_out: output bit
        :param kwargs: additional arguments passed to `add_gate_method` . Allowed parameters are `opgroup`,  `condition` , `condition_bits`, `condition_value`
        :return: the new :py:class:`Circuit`
        """
<<<<<<< HEAD

    @overload
    def add_c_not(self, arg_in: pytket._tket.unit_id.Bit, arg_out: pytket._tket.unit_id.Bit, **kwargs: Any) -> Circuit:
        """See :py:meth:`add_c_not`."""

    @overload
    def add_c_range_predicate(self, minval: int, maxval: int, args_in: Sequence[int], arg_out: int, **kwargs: Any) -> Circuit:
        """
        Appends a range-predicate operation to the end of the circuit.

        :param minval: lower bound of input in little-endian encoding
        :param maxval: upper bound of input in little-endian encoding
        :param args_in: input bits
        :param arg_out: output bit (distinct from input bits)
        :param kwargs: additional arguments passed to `add_gate_method` . Allowed parameters are `opgroup`,  `condition` , `condition_bits`, `condition_value`
        :return: the new :py:class:`Circuit`
        """

    @overload
    def add_c_range_predicate(self, minval: int, maxval: int, args_in: Sequence[pytket._tket.unit_id.Bit], arg_out: pytket._tket.unit_id.Bit, **kwargs: Any) -> Circuit: ...

    def add_c_and_to_registers(self, reg0_in: pytket._tket.unit_id.BitRegister, reg1_in: pytket._tket.unit_id.BitRegister, reg_out: pytket._tket.unit_id.BitRegister, **kwargs: Any) -> Circuit:
=======
    def add_c_not_to_registers(self, reg_in: pytket._tket.unit_id.BitRegister, reg_out: pytket._tket.unit_id.BitRegister, **kwargs: Any) -> Circuit:
>>>>>>> d1916f2e
        """
        Applies bitwise AND to linear registers.

        The operation is applied to the bits with indices 0, 1, 2, ... in each register, up to the size of the smallest register.

        :param reg0_in: first input register
        :param reg1_in: second input register
        :param reg_out: output register
        :param kwargs: additional arguments passed to `add_gate_method` . Allowed parameters are `opgroup`,  `condition` , `condition_bits`, `condition_value`
        :return: the new :py:class:`Circuit`
        """
<<<<<<< HEAD

    def add_c_or_to_registers(self, reg0_in: pytket._tket.unit_id.BitRegister, reg1_in: pytket._tket.unit_id.BitRegister, reg_out: pytket._tket.unit_id.BitRegister, **kwargs: Any) -> Circuit:
=======
    def add_c_or(self, arg0_in: int | pytket._tket.unit_id.Bit, arg1_in: int | pytket._tket.unit_id.Bit, arg_out: int | pytket._tket.unit_id.Bit, **kwargs: Any) -> Circuit:
>>>>>>> d1916f2e
        """
        Applies bitwise OR to linear registers.

        The operation is applied to the bits with indices 0, 1, 2, ... in each register, up to the size of the smallest register.

        :param reg0_in: first input register
        :param reg1_in: second input register
        :param reg_out: output register
        :param kwargs: additional arguments passed to `add_gate_method` . Allowed parameters are `opgroup`,  `condition` , `condition_bits`, `condition_value`
        :return: the new :py:class:`Circuit`
        """
<<<<<<< HEAD

    def add_c_xor_to_registers(self, reg0_in: pytket._tket.unit_id.BitRegister, reg1_in: pytket._tket.unit_id.BitRegister, reg_out: pytket._tket.unit_id.BitRegister, **kwargs: Any) -> Circuit:
=======
    def add_c_or_to_registers(self, reg0_in: pytket._tket.unit_id.BitRegister, reg1_in: pytket._tket.unit_id.BitRegister, reg_out: pytket._tket.unit_id.BitRegister, **kwargs: Any) -> Circuit:
>>>>>>> d1916f2e
        """
        Applies bitwise XOR to linear registers.

        The operation is applied to the bits with indices 0, 1, 2, ... in each register, up to the size of the smallest register.

        :param reg0_in: first input register
        :param reg1_in: second input register
        :param reg_out: output register
        :param kwargs: additional arguments passed to `add_gate_method` . Allowed parameters are `opgroup`,  `condition` , `condition_bits`, `condition_value`
        :return: the new :py:class:`Circuit`
        """
<<<<<<< HEAD

    def add_c_not_to_registers(self, reg_in: pytket._tket.unit_id.BitRegister, reg_out: pytket._tket.unit_id.BitRegister, **kwargs: Any) -> Circuit:
=======
    def add_c_predicate(self, values: typing.Sequence[bool], args_in: typing.Sequence[int] | typing.Sequence[pytket._tket.unit_id.Bit], arg_out: int | pytket._tket.unit_id.Bit, name: str = 'ExplicitPredicate', **kwargs: Any) -> Circuit:
>>>>>>> d1916f2e
        """
        Applies bitwise NOT to linear registers.

        The operation is applied to the bits with indices 0, 1, 2, ... in each register, up to the size of the smallest register.

        :param reg_in: input register
        :param reg_out: name of output register
        :param kwargs: additional arguments passed to `add_gate_method` . Allowed parameters are `opgroup`,  `condition` , `condition_bits`, `condition_value`
        :return: the new :py:class:`Circuit`
        """
<<<<<<< HEAD

    def __eq__(self, arg: object, /) -> bool: ...

    def __hash__(self) -> int:
        """
        Hashing is not implemented for this class, attempting to hash an object will raise a type error
        """

    def __str__(self) -> str: ...

    def __repr__(self) -> str: ...

    def __iter__(self) -> Iterator[Command]:
        """Iterate through the circuit, a Command at a time."""

    def get_commands(self) -> list[Command]:
        """:return: a list of all the Commands in the circuit"""

    def get_unitary(self) -> Annotated[NDArray, dict(dtype='complex128', shape=(None, None), order='F')]:
        """
        :return: The numerical unitary matrix of the circuit, using ILO-BE convention.
        """

    def get_unitary_times_other(self, matr: Annotated[NDArray, dict(dtype='complex128', shape=(None, None), order='F')]) -> Annotated[NDArray, dict(dtype='complex128', shape=(None, None), order='F')]:
=======
    def add_c_range_predicate(self, minval: int, maxval: int, args_in: typing.Sequence[int] | typing.Sequence[pytket._tket.unit_id.Bit], arg_out: int | pytket._tket.unit_id.Bit, **kwargs: Any) -> Circuit:
>>>>>>> d1916f2e
        """
        Calculate UM, where U is the numerical unitary matrix of the circuit, with ILO-BE convention, and M is another matrix. This is more efficient than calculating U separately, if M has fewer columns than U.

        :param matr: The matrix to be multiplied.
        :return: The product of the circuit unitary and the given matrix.
        """

    def get_statevector(self) -> Annotated[NDArray, dict(dtype='complex128', shape=(None), order='C')]:
        """
        Calculate the unitary matrix of the circuit, using ILO-BE convention, applied to the column vector (1,0,0...), which is thus another column vector. Due to nanobind and numpy peculiarities, to treat the result as a genuine column vector and perform further matrix multiplication, you need to call .reshape(rows,1) to get a 2D matrix with the correct dimensions.

        :return: The calculated vector.
        """

    @overload
    def add_q_register(self, name: str, size: int) -> pytket._tket.unit_id.QubitRegister:
        """
        Constructs a new quantum register with a given name and number of qubits.

        :param name: Unique readable name for the register
        :param size: Number of qubits required
        :return: a map from index to the corresponding UnitIDs
        """

    @overload
    def add_q_register(self, register: pytket._tket.unit_id.QubitRegister) -> pytket._tket.unit_id.QubitRegister:
        """
        Adds QubitRegister to Circuit

        :param register: QubitRegister
        """

    def _add_w_register(self, size: int) -> None:
        """
        Creates given number of wasm bits in the circuit. If there are already wasm bits in circuit only the additional wasm bits will be added. 

        :param size: Number of wasm bits that should be added to the circuit
        """

    @overload
    def add_c_register(self, name: str, size: int) -> pytket._tket.unit_id.BitRegister:
        """
        Constructs a new classical register with a given name and number of bits.

        :param name: Unique readable name for the register
        :param size: Number of bits required
        :return: a map from index to the corresponding UnitIDs
        """

    @overload
    def add_c_register(self, register: pytket._tket.unit_id.BitRegister) -> pytket._tket.unit_id.BitRegister:
        """
        Adds BitRegister to Circuit
<<<<<<< HEAD

        :param register: BitRegister
        """

    def get_c_register(self, name: str) -> pytket._tket.unit_id.BitRegister:
=======
        
        :param register: BitRegister 
        """
    def add_c_setbits(self, values: typing.Sequence[bool], args: typing.Sequence[int] | typing.Sequence[pytket._tket.unit_id.Bit], **kwargs: Any) -> Circuit:
        """
        Appends an operation to set some bit values.
        
        :param values: values to set
        :param args: bits to set
        :param kwargs: additional arguments passed to `add_gate_method` . Allowed parameters are `opgroup`,  `condition` , `condition_bits`, `condition_value`
        :return: the new :py:class:`Circuit`
        """
    def add_c_setreg(self, value: int, arg: pytket._tket.unit_id.BitRegister, **kwargs: Any) -> Circuit:
>>>>>>> d1916f2e
        """
        Get the classical register with the given name.

        :param name: name for the register
        :return: the retrieved :py:class:`BitRegister`
        """
<<<<<<< HEAD

    @property
    def c_registers(self) -> list[pytket._tket.unit_id.BitRegister]:
=======
    def add_c_transform(self, values: typing.Sequence[int], args: typing.Sequence[int] | typing.Sequence[pytket._tket.unit_id.Bit], name: str = 'ClassicalTransform', **kwargs: Any) -> Circuit:
>>>>>>> d1916f2e
        """
        Get all classical registers.

        The list only includes registers that are singly-indexed contiguously from zero.

        :return: List of :py:class:`BitRegister`
        """
<<<<<<< HEAD

    def get_q_register(self, name: str) -> pytket._tket.unit_id.QubitRegister:
        """
        Get the quantum register with the given name.

        :param name: name for the register
        :return: the retrieved :py:class:`QubitRegister`
        """

    @property
    def q_registers(self) -> list[pytket._tket.unit_id.QubitRegister]:
=======
    def add_c_xor(self, arg0_in: int | pytket._tket.unit_id.Bit, arg1_in: int | pytket._tket.unit_id.Bit, arg_out: int | pytket._tket.unit_id.Bit, **kwargs: Any) -> Circuit:
>>>>>>> d1916f2e
        """
        Get all quantum registers.

        The list only includes registers that are singly-indexed contiguously from zero.

        :return: List of :py:class:`QubitRegister`
        """
<<<<<<< HEAD

    def add_qubit(self, id: pytket._tket.unit_id.Qubit, reject_dups: bool = True) -> None:
        """
        Constructs a single qubit with the given id.

        :param id: Unique id for the qubit
        :param reject_dups: Fail if there is already a qubit in this circuit with the id. Default to True
        """

    def add_bit(self, id: pytket._tket.unit_id.Bit, reject_dups: bool = True) -> None:
=======
    def add_c_xor_to_registers(self, reg0_in: pytket._tket.unit_id.BitRegister, reg1_in: pytket._tket.unit_id.BitRegister, reg_out: pytket._tket.unit_id.BitRegister, **kwargs: Any) -> Circuit:
>>>>>>> d1916f2e
        """
        Constructs a single bit with the given id.

        :param id: Unique id for the bit
        :param reject_dups: Fail if there is already a bit in this circuit with the id. Default to True
        """
<<<<<<< HEAD

    @property
    def qubits(self) -> list[pytket._tket.unit_id.Qubit]:
        """A list of all qubit ids in the circuit"""

    @property
    def created_qubits(self) -> list[pytket._tket.unit_id.Qubit]:
        """A list of qubits whose input is a Create operation"""

    @property
    def discarded_qubits(self) -> list[pytket._tket.unit_id.Qubit]:
        """A list of qubits whose output is a Discard operation"""

    @property
    def bits(self) -> list[pytket._tket.unit_id.Bit]:
        """A list of all classical bit ids in the circuit"""

    @property
    def bit_readout(self) -> dict[pytket._tket.unit_id.Bit, int]:
        """
        A map from bit to its (left-to-right) index in readouts from backends (following the increasing lexicographic order convention)
        """

    @property
    def qubit_readout(self) -> dict[pytket._tket.unit_id.Qubit, int]:
=======
    def add_circbox(self, circbox: CircBox, args: typing.Sequence[int] | typing.Sequence[pytket._tket.unit_id.UnitID], **kwargs: Any) -> Circuit:
>>>>>>> d1916f2e
        """
        A map from qubit to its (left-to-right) index in readouts from backends. A qubit will feature in this map if it is measured and neither it nor the bit containing the measurement result is subsequently acted on
        """

    @property
    def qubit_to_bit_map(self) -> dict[pytket._tket.unit_id.Qubit, pytket._tket.unit_id.Bit]:
        """
        A map from qubit to the bit it is measured to. A qubit will feature in this map if it is measured and neither it nor the bit containing the measurement result is subsequently acted on
        """

    @property
    def opgroups(self) -> set[str]:
        """A set of all opgroup names in the circuit"""

    def flatten_registers(self) -> dict[pytket._tket.unit_id.UnitID, pytket._tket.unit_id.UnitID]:
        """
        Combines all qubits into a single register namespace with the default name, and likewise for bits
        """

    @overload
    def add_circuit(self, circuit: Circuit, qubits: Sequence[pytket._tket.unit_id.Qubit], bits: Sequence[pytket._tket.unit_id.Bit] = []) -> Circuit:
        """
        In-place sequential composition of circuits, appending a copy of the argument onto the end of the circuit. Connects qubits and bits with the same behaviour as :py:meth:`add_gate`.

        :param circuit: The circuit to be appended to the end of `self`
        :param qubits: List mapping the (default register) qubits of `circuit` to the qubits of `self`
        :param bits: List mapping the (default register) bits of `circuit` to the bits of `self`
        :return: the new :py:class:`Circuit`
        """

    @overload
    def add_circuit(self, circuit: Circuit, qubits: Sequence[int], bits: Sequence[int] = []) -> Circuit:
        """
        In-place sequential composition of circuits, appending a copy of the argument onto the end of the circuit. Connects qubits and bits with the same behaviour as :py:meth:`add_gate`.

        :param circuit: The circuit to be appended to the end of `self`
        :param qubits: List mapping the (default register) qubits of `circuit` to the (default register) qubits of `self`
        :param bits: List mapping the (default register) bits of `circuit` to the (default register) bits of `self`
        :return: the new :py:class:`Circuit`
        """

    def add_circuit_with_map(self, circuit: Circuit, unit_map: Mapping[pytket._tket.unit_id.UnitID, pytket._tket.unit_id.UnitID]) -> Circuit:
        """
        In-place sequential composition of circuits, appending a copy of the argument onto the end of the circuit.

        :param circuit: circuit to be appended
        :param unit_map: map from qubits and bits in the appended circuit to corresponding qubits and bits in `self`
        """

    def append(self, circuit: Circuit) -> None:
        """
        In-place sequential composition of circuits, appending a copy of the argument onto the end of the circuit. Inputs and Outputs are unified if they share the same id, defaulting to parallel composition if there is no match.

        :param circuit: The circuit to be appended to the end of `self`
        """

    def add_phase(self, a: Union[sympy.Expr, float]) -> Circuit:
        """
<<<<<<< HEAD
        Add a global phase to the circuit.

        :param a: Phase to add, in halfturns

        :return: circuit with added phase
=======
        Append a :py:class:`ClExprOp` defined in terms of a logical expression.
        
        Example:
        >>> c = Circuit()
        >>> x_reg = c.add_c_register('x', 3)
        >>> y_reg = c.add_c_register('y', 3)
        >>> z_reg = c.add_c_register('z', 3)
        >>> c.add_clexpr_from_logicexp(x_reg | y_reg, z_reg.to_list())
        >>> [ClExpr x[0], x[1], x[2], y[0], y[1], y[2], z[0], z[1], z[2]; ]
        
        :param exp: logical expression
        :param output_bits: list of bits in output
        :return: the updated circuit
        """
    @typing.overload
    def add_conditional_barrier(self, barrier_qubits: typing.Sequence[int], barrier_bits: typing.Sequence[int], condition_bits: typing.Sequence[int], value: int, data: str = '') -> Circuit:
        """
        Append a Conditional Barrier on the given barrier qubits and barrier bits, conditioned on the given condition bits.
        
        :param barrier_qubits: Qubit in Barrier operation.
        :param barrier_bits: Bit in Barrier operation.
        :param condition_bits: Bit covering classical control condition of barrier operation.
        :param value: Value that classical condition must have to hold (little-endian).
        :param data: Additional data stored in Barrier operation.
        :return: the new :py:class:`Circuit`
        """
    @typing.overload
    def add_conditional_barrier(self, barrier_args: typing.Sequence[pytket._tket.unit_id.UnitID], condition_bits: typing.Sequence[pytket._tket.unit_id.Bit], value: int, data: str = '') -> Circuit:
        """
        Append a Conditional Barrier on the given barrier qubits and barrier bits, conditioned on the given condition bits.
        
        :param barrier_args: Qubit and Bit in Barrier operation.
        :param condition_bits: Bit covering classical control  condition of barrier operation.
        :param value: Value that classical condition must have to hold (little-endian).
        :param data: Additional data stored in Barrier operation.
        :return: the new :py:class:`Circuit`
        """
    def add_conjugation_box(self, box: ConjugationBox, args: typing.Sequence[int] | typing.Sequence[pytket._tket.unit_id.Qubit], **kwargs: Any) -> Circuit:
        """
        Append a :py:class:`ConjugationBox` to the circuit.
        
        :param box: The box to append
        :param args: The qubits to append the box to
        :return: the new :py:class:`Circuit`
        """
    def add_custom_gate(self, definition: CustomGateDef, params: typing.Sequence[sympy.Expr | float], qubits: typing.Sequence[int] | typing.Sequence[pytket._tket.unit_id.Qubit], **kwargs: Any) -> Circuit:
        """
        Append an instance of a :py:class:`CustomGateDef` to the circuit.
        
        :param def: The custom gate definition
        :param params: List of parameters to instantiate the gate with, in halfturns
        :param qubits: The qubits to append the box to
        :return: the new :py:class:`Circuit`
        """
    def add_diagonal_box(self, box: DiagonalBox, args: typing.Sequence[int] | typing.Sequence[pytket._tket.unit_id.Qubit], **kwargs: Any) -> Circuit:
        """
        Append a :py:class:`DiagonalBox` to the circuit.
        
        :param box: The box to append
        :param args: The qubits to append the box to
        :return: the new :py:class:`Circuit`
        """
    def add_dummybox(self, dummybox: DummyBox, qubits: typing.Sequence[int] | typing.Sequence[pytket._tket.unit_id.Qubit], bits: typing.Sequence[int] | typing.Sequence[pytket._tket.unit_id.Bit], **kwargs: Any) -> Circuit:
        """
        Append a :py:class:`DummyBox` to the circuit.
        
        :param dummybox: The box to append
        :param qubits: Qubits to append the box to
        :param bits: Bits to append the box to
        :return: the new :py:class:`Circuit`
        """
    def add_expbox(self, expbox: ExpBox, qubit_0: int | pytket._tket.unit_id.Qubit, qubit_1: int | pytket._tket.unit_id.Qubit, **kwargs: Any) -> Circuit:
        """
        Append an :py:class:`ExpBox` to the circuit.
        
        The matrix representation is ILO-BE.
        
        :param expbox: The box to append
        :param qubit_0: The first target qubit
        :param qubit_1: The second target qubit
        :return: the new :py:class:`Circuit`
        """
    @typing.overload
    def add_gate(self, Op: Op, args: typing.Sequence[int] | typing.Sequence[pytket._tket.unit_id.UnitID], **kwargs: Any) -> Circuit:
        """
        Appends a single operation to the end of the circuit on some particular qubits/bits. The number of qubits/bits specified must match the arity of the gate.
        """
    @typing.overload
    def add_gate(self, type: OpType, args: typing.Sequence[int] | typing.Sequence[pytket._tket.unit_id.UnitID], **kwargs: Any) -> Circuit:
        """
        Appends a single (non-parameterised) gate to the end of the circuit on some particular qubits from the default register ('q'). The number of qubits specified must match the arity of the gate. For `OpType.Measure` operations the bit from the default register should follow the qubit.
        
        >>> c.add_gate(OpType.H, [0]) # equivalent to c.H(0)
        >>> c.add_gate(OpType.CX, [0,1]) # equivalent to c.CX(0,1)
        
        :param type: The type of operation to add
        :param args: The qubits/bits to apply the gate to
        :param kwargs: Additional properties for classical conditions
        :return: the new :py:class:`Circuit`
        """
    @typing.overload
    def add_gate(self, type: OpType, angle: sympy.Expr | float, args: typing.Sequence[int] | typing.Sequence[pytket._tket.unit_id.UnitID], **kwargs: Any) -> Circuit:
        """
        Appends a single gate, parameterised by an expression, to the end of circuit on some particular qubits from the default register ('q').
        
        :param type: The type of gate to add
        :param angle: The parameter for the gate in halfturns
        :param args: The qubits/bits to apply the gate to
        :param kwargs: Additional properties for classical conditions
        :return: the new :py:class:`Circuit`
        """
    @typing.overload
    def add_gate(self, type: OpType, angles: typing.Sequence[sympy.Expr | float], args: typing.Sequence[int] | typing.Sequence[pytket._tket.unit_id.UnitID], **kwargs: Any) -> Circuit:
        """
        Appends a single gate to the end of the circuit
        
        :param type: The type of gate to add
        :param params: The parameters for the gate in halfturns
        :param args: The qubits/bits to apply the gate to
        :param kwargs: Additional properties for classical conditions
        :return: the new :py:class:`Circuit`
        """
    def add_multiplexed_tensored_u2(self, box: MultiplexedTensoredU2Box, args: typing.Sequence[int] | typing.Sequence[pytket._tket.unit_id.Qubit], **kwargs: Any) -> Circuit:
        """
        Append a :py:class:`MultiplexedTensoredU2Box` to the circuit.
        
        :param box: The box to append
        :param args: The qubits to append the box to
        :return: the new :py:class:`Circuit`
        """
    def add_multiplexedrotation(self, box: MultiplexedRotationBox, args: typing.Sequence[int] | typing.Sequence[pytket._tket.unit_id.Qubit], **kwargs: Any) -> Circuit:
        """
        Append a :py:class:`MultiplexedRotationBox` to the circuit.
        
        :param box: The box to append
        :param args: The qubits to append the box to
        :return: the new :py:class:`Circuit`
        """
    def add_multiplexedu2(self, box: MultiplexedU2Box, args: typing.Sequence[int] | typing.Sequence[pytket._tket.unit_id.Qubit], **kwargs: Any) -> Circuit:
        """
        Append a :py:class:`MultiplexedU2Box` to the circuit.
        
        :param box: The box to append
        :param args: The qubits to append the box to
        :return: the new :py:class:`Circuit`
        """
    def add_multiplexor(self, box: MultiplexorBox, args: typing.Sequence[int] | typing.Sequence[pytket._tket.unit_id.Qubit], **kwargs: Any) -> Circuit:
        """
        Append a :py:class:`MultiplexorBox` to the circuit.
        
        :param box: The box to append
        :param args: The qubits to append the box to
        :return: the new :py:class:`Circuit`
        """
    def add_pauliexpbox(self, pauliexpbox: PauliExpBox, qubits: typing.Sequence[int] | typing.Sequence[pytket._tket.unit_id.Qubit], **kwargs: Any) -> Circuit:
        """
        Append a :py:class:`PauliExpBox` to the circuit.
        
        :param pauliexpbox: The box to append
        :param qubits: The qubits to append the box to
        :return: the new :py:class:`Circuit`
        """
    def add_pauliexpcommutingsetbox(self, pauliexpcommutingsetbox: PauliExpCommutingSetBox, qubits: typing.Sequence[int] | typing.Sequence[pytket._tket.unit_id.Qubit], **kwargs: Any) -> Circuit:
        """
        Append a :py:class:`PauliExpCommutingSetBox` to the circuit.
        
        :param pauliexpcommutingsetbox: The box to append
        :param qubits: The qubits to append the box to
        :return: the new :py:class:`Circuit`
        """
    def add_pauliexppairbox(self, pauliexppairbox: PauliExpPairBox, qubits: typing.Sequence[int] | typing.Sequence[pytket._tket.unit_id.Qubit], **kwargs: Any) -> Circuit:
        """
        Append a :py:class:`PauliExpPairBox` to the circuit.
        
        :param pauliexppairbox: The box to append
        :param qubits: The qubits to append the box to
        :return: the new :py:class:`Circuit`
        """
    def add_phase(self, a: sympy.Expr | float) -> Circuit:
        """
        Add a global phase to the circuit.
        
        :param a: Phase to add, in halfturns
        
        :return: circuit with added phase
        """
    def add_phasepolybox(self, phasepolybox: PhasePolyBox, qubits: typing.Sequence[int] | typing.Sequence[pytket._tket.unit_id.Qubit], **kwargs: Any) -> Circuit:
        """
        Append a :py:class:`PhasePolyBox` to the circuit.
        
        :param phasepolybox: The box to append
        :param qubits: The qubits to append the box to
        :return: the new :py:class:`Circuit`
        """
    @typing.overload
    def add_q_register(self, name: str, size: int) -> pytket._tket.unit_id.QubitRegister:
        """
        Constructs a new quantum register with a given name and number of qubits.
        
        :param name: Unique readable name for the register
        :param size: Number of qubits required
        :return: a map from index to the corresponding UnitIDs
        """
    @typing.overload
    def add_q_register(self, register: pytket._tket.unit_id.QubitRegister) -> pytket._tket.unit_id.QubitRegister:
        """
        Adds QubitRegister to Circuit
        
        :param register: QubitRegister 
        """
    def add_qcontrolbox(self, qcontrolbox: QControlBox, qubits: typing.Sequence[int] | typing.Sequence[pytket._tket.unit_id.Qubit], **kwargs: Any) -> Circuit:
        """
        Append a :py:class:`QControlBox` to the circuit.
        
        :param qcontrolbox: The box to append
        :param qubits: The qubits to append the box to
        :return: the new :py:class:`Circuit`
        """
    def add_qubit(self, id: pytket._tket.unit_id.Qubit, reject_dups: bool = True) -> None:
        """
        Constructs a single qubit with the given id.
        
        :param id: Unique id for the qubit
        :param reject_dups: Fail if there is already a qubit in this circuit with the id. Default to True
        """
    def add_state_preparation_box(self, box: StatePreparationBox, args: typing.Sequence[int] | typing.Sequence[pytket._tket.unit_id.Qubit], **kwargs: Any) -> Circuit:
        """
        Append a :py:class:`StatePreparationBox` to the circuit.
        
        :param box: The box to append
        :param args: The qubits to append the box to
        :return: the new :py:class:`Circuit`
        """
    def add_termsequencebox(self, termsequencebox: TermSequenceBox, qubits: typing.Sequence[int] | typing.Sequence[pytket._tket.unit_id.Qubit], **kwargs: Any) -> Circuit:
        """
        Append a :py:class:`TermSequenceBox` to the circuit.
        
        :param termsequencebox: The box to append
        :param qubits: The qubits to append the box to
        :return: the new :py:class:`Circuit`
        """
    def add_toffolibox(self, toffolibox: ToffoliBox, qubits: typing.Sequence[int] | typing.Sequence[pytket._tket.unit_id.Qubit], **kwargs: Any) -> Circuit:
        """
        Append a :py:class:`ToffoliBox` to the circuit.
        
        :param toffolibox: The box to append
        :param qubits: Indices of the qubits to append the box to
        :return: the new :py:class:`Circuit`
        """
    def add_unitary1qbox(self, unitarybox: Unitary1qBox, qubit_0: int | pytket._tket.unit_id.Qubit, **kwargs: Any) -> Circuit:
        """
        Append a :py:class:`Unitary1qBox` to the circuit.
        
        :param unitarybox: The box to append
        :param qubit_0: The qubit to append the box to
        :return: the new :py:class:`Circuit`
        """
    def add_unitary2qbox(self, unitarybox: Unitary2qBox, qubit_0: int | pytket._tket.unit_id.Qubit, qubit_1: int | pytket._tket.unit_id.Qubit, **kwargs: Any) -> Circuit:
        """
        Append a :py:class:`Unitary2qBox` to the circuit.
        
        The matrix representation is ILO-BE.
        
        :param unitarybox: The box to append
        :param qubit_0: The first target qubit
        :param qubit_1: The second target qubit
        :return: the new :py:class:`Circuit`
        """
    def add_unitary3qbox(self, unitarybox: Unitary3qBox, qubit_0: int | pytket._tket.unit_id.Qubit, qubit_1: int | pytket._tket.unit_id.Qubit, qubit_2: int | pytket._tket.unit_id.Qubit, **kwargs: Any) -> Circuit:
        """
        Append a :py:class:`Unitary3qBox` to the circuit.
        
        :param unitarybox: box to append
        :param qubit_0: index of target qubit 0
        :param qubit_1: index of target qubit 1
        :param qubit_2: index of target qubit 2
        :return: the new :py:class:`Circuit`
        """
    def add_wasm(self, funcname: str, filehandler: pytket.wasm.wasm.WasmModuleHandler, list_i: typing.Sequence[int], list_o: typing.Sequence[int], args: typing.Union[typing.Sequence[int], typing.Sequence[pytket._tket.unit_id.Bit]], args_wasm: typing.Optional[typing.Sequence[int]] = None, **kwargs: typing.Any) -> Circuit:
        """
        Add a classical function call from a wasm file to the circuit.
            
        
        :param funcname: name of the function that is called
            
        :param filehandler: wasm file or module handler to identify the wasm module
            
        :param list_i: list of the number of bits in the input variables
            
        :param list_o: list of the number of bits in the output variables
            
        :param args: vector of circuit bits the wasm op should be added to
            
        :param args_wasm: vector of wasmstates the wasm op should be added to
            
        :param kwargs: additional arguments passed to `add_gate_method` .
             Allowed parameters are `opgroup`,  `condition` , `condition_bits`,
             `condition_value`
            
        :return: the new :py:class:`Circuit`
        """
    def add_wasm_to_reg(self, funcname: str, filehandler: pytket.wasm.wasm.WasmModuleHandler, list_i: typing.Sequence[pytket._tket.unit_id.BitRegister], list_o: typing.Sequence[pytket._tket.unit_id.BitRegister], args_wasm: typing.Optional[typing.Sequence[int]] = None, **kwargs: typing.Any) -> Circuit:
        """
        Add a classical function call from a wasm file to the circuit.
            
        
        :param funcname: name of the function that is called
            
        :param filehandler: wasm file or module handler to identify the wasm module
            
        :param list_i: list of the classical registers assigned to
             the input variables of the function call
            
        :param list_o: list of the classical registers assigned to
             the output variables of the function call
            
        :param args_wasm: vector of wasmstates the wasm op should be added to
            
        :param kwargs: additional arguments passed to `add_gate_method` .
             Allowed parameters are `opgroup`,  `condition` , `condition_bits`,
             `condition_value`
            
        :return: the new :py:class:`Circuit`
        """
    def append(self, circuit: Circuit) -> None:
        """
        In-place sequential composition of circuits, appending a copy of the argument onto the end of the circuit. Inputs and Outputs are unified if they share the same id, defaulting to parallel composition if there is no match.
        
        :param circuit: The circuit to be appended to the end of `self`
        """
    def commands_of_type(self, optype: OpType) -> list[Command]:
        """
        Get all commands in a circuit of a given type.
        
        The order is consistent with the causal order of the operations in the circuit.
        
        :param optype: operation type
        
        :return: list of :py:class:`Command`
        """
    def copy(self) -> Circuit:
        """
        :return: an identical copy of the circuit
        """
    def dagger(self) -> Circuit:
        """
        Given a pure circuit (i.e. without any measurements or conditional gates), produces a new circuit for the inverse/adjoint operation.
        
        :return: a new :py:class:`Circuit` corresponding to the inverse operation
        """
    def depth(self) -> int:
        """
        Returns the number of interior vertices on the longest path through the DAG, excluding vertices representing barrier operations.
        
        >>> c = Circuit(3)
        >>> c.depth()
        0
        >>> c.CX(0,1)
        >>> c.CX(1,2)
        >>> c.CX(2,0)
        >>> c.depth()
        3
        
        :return: the circuit depth
        """
    def depth_2q(self) -> int:
        """
        Returns the number of vertices in the longest path through the sub-DAG consisting of vertices with 2 quantum wires,excluding vertices representing barrier operations.
        
        >>> c = Circuit(3)
        >>> c.CZ(0,1)
        >>> c.Z(0)
        >>> c.Z(1)
        >>> c.ZZMax(1,2)
        >>> c.CX(1,2)
        >>> c.depth_2q()
        3
        :return: the circuit depth with respect to 2-qubit operations.
        """
    @typing.overload
    def depth_by_type(self, type: OpType) -> int:
        """
        Returns the number of vertices in the longest path through the sub-DAG consisting of vertices representing operations of the given type.
        
        >>> c = Circuit(3)
        >>> c.CX(0,1)
        >>> c.Z(1)
        >>> c.CX(1,2)
        >>> c.depth_by_type(OpType.CX)
        2
        
        :param type: the operation type of interest
        :return: the circuit depth with respect to operations matching `type`
        """
    @typing.overload
    def depth_by_type(self, types: set[OpType]) -> int:
        """
        Returns the number of vertices in the longest path through the sub-DAG consisting of vertices representing operations of the given types.
        
        >>> c = Circuit(3)
        >>> c.CZ(0,1)
        >>> c.Z(1)
        >>> c.CX(1,2)
        >>> c.depth_by_type({OpType.CZ, OpType.CX})
        2
        
        :param types: the set of operation types of interest
        :return: the circuit depth with respect to operations matching an element of `types`
        """
    def flatten_registers(self) -> dict[pytket._tket.unit_id.UnitID, pytket._tket.unit_id.UnitID]:
        """
        Combines all qubits into a single register namespace with the default name, and likewise for bits
        """
    def free_symbols(self) -> set[sympy.Symbol]:
        """
        :return: set of symbolic parameters in the circuit
        """
    def get_c_register(self, name: str) -> pytket._tket.unit_id.BitRegister:
        """
        Get the classical register with the given name.
        
        :param name: name for the register
        :return: the retrieved :py:class:`BitRegister`
        """
    def get_commands(self) -> list[Command]:
        """
        :return: a list of all the Commands in the circuit
        """
    def get_q_register(self, name: str) -> pytket._tket.unit_id.QubitRegister:
        """
        Get the quantum register with the given name.
        
        :param name: name for the register
        :return: the retrieved :py:class:`QubitRegister`
        """
    def get_resources(self) -> ResourceData:
        """
        Calculate the overall resources of the circuit.
        
        This takes account of the data stored in each py:class:`DummyBox` within the circuit, as well as other gates, to compute upper and lower bounds.
        
        :return: bounds on resources of the circuit
        
        >>> resource_data0 = ResourceData(
        ...     op_type_count={
        ...         OpType.T: ResourceBounds(1, 2),
        ...         OpType.H: ResourceBounds(0, 1),
        ...         OpType.CX: ResourceBounds(1, 2),
        ...         OpType.CZ: ResourceBounds(3, 3),
        ...     },
        ...     gate_depth=ResourceBounds(5, 8),
        ...     op_type_depth={
        ...         OpType.T: ResourceBounds(0, 10),
        ...         OpType.H: ResourceBounds(0, 10),
        ...         OpType.CX: ResourceBounds(1, 2),
        ...         OpType.CZ: ResourceBounds(3, 3),
        ...     },
        ...     two_qubit_gate_depth=ResourceBounds(4, 5),
        ... )
        >>> dbox0 = DummyBox(n_qubits=2, n_bits=0, resource_data=resource_data0)
        >>> resource_data1 = ResourceData(
        ...     op_type_count={
        ...         OpType.T: ResourceBounds(2, 2),
        ...         OpType.H: ResourceBounds(1, 1),
        ...         OpType.CX: ResourceBounds(2, 3),
        ...         OpType.CZ: ResourceBounds(3, 5),
        ...     },
        ...     gate_depth=ResourceBounds(5, 10),
        ...     op_type_depth={
        ...         OpType.T: ResourceBounds(1, 2),
        ...         OpType.H: ResourceBounds(2, 4),
        ...         OpType.CX: ResourceBounds(1, 1),
        ...         OpType.CZ: ResourceBounds(3, 4),
        ...     },
        ...     two_qubit_gate_depth=ResourceBounds(3, 5),
        ... )
        >>> dbox1 = DummyBox(n_qubits=3, n_bits=0, resource_data=resource_data1)
        >>> c = (
        ...     Circuit(3)
        ...     .H(0)
        ...     .CX(1, 2)
        ...     .CX(0, 1)
        ...     .T(2)
        ...     .H(1)
        ...     .add_dummybox(dbox0, , [])
        ...     .CZ(1, 2)
        ...     .add_dummybox(dbox1, [0, 1, 2], [])
        ...     .H(2)
        ... )
        >>> resource_data = c.get_resources()
        >>> print(resource_data)
        ResourceData(op_type_count={OpType.T: ResourceBounds(4, 5), OpType.H: ResourceBounds(4, 5), OpType.CX: ResourceBounds(5, 7), OpType.CZ: ResourceBounds(7, 9), }, gate_depth=ResourceBounds(15, 23), op_type_depth={OpType.T: ResourceBounds(2, 12), OpType.H: ResourceBounds(5, 17), OpType.CX: ResourceBounds(4, 5), OpType.CZ: ResourceBounds(7, 8), }, two_qubit_gate_depth=ResourceBounds(10, 13))
        """
    def get_statevector(self) -> NDArray[numpy.complex128]:
        """
        Calculate the unitary matrix of the circuit, using ILO-BE convention, applied to the column vector (1,0,0...), which is thus another column vector. Due to pybind11 and numpy peculiarities, to treat the result as a genuine column vector and perform further matrix multiplication, you need to call .reshape(rows,1) to get a 2D matrix with the correct dimensions.
        
        :return: The calculated vector.
        """
    def get_unitary(self) -> NDArray[numpy.complex128]:
        """
        :return: The numerical unitary matrix of the circuit, using ILO-BE convention.
        """
    def get_unitary_times_other(self, matr: NDArray[numpy.complex128]) -> NDArray[numpy.complex128]:
        """
        Calculate UM, where U is the numerical unitary matrix of the circuit, with ILO-BE convention, and M is another matrix. This is more efficient than calculating U separately, if M has fewer columns than U.
        
        :param matr: The matrix to be multiplied.
        :return: The product of the circuit unitary and the given matrix.
        """
    def implicit_qubit_permutation(self) -> dict[pytket._tket.unit_id.Qubit, pytket._tket.unit_id.Qubit]:
        """
        :return: dictionary mapping input qubit to output qubit on the same path
        """
    def is_symbolic(self) -> bool:
        """
        :return: True if the circuit contains any free symbols, False otherwise.
        """
    def measure_all(self) -> Circuit:
        """
        Appends a measure gate to all qubits, storing the results in the default classical register. Bits are added to the circuit if they do not already exist.
        
        :return: the new :py:class:`Circuit`
        """
    def measure_register(self, arg0: pytket._tket.unit_id.QubitRegister, arg1: str) -> Circuit:
        """
        Appends a measure gate to all qubits in the given register, storing the results in the given classical register with matching indices.The classical register will be created if it doesn't exist.
        
        :param qreg: the QubitRegister to be measured
        :param creg_name: the name of the BitRegister to store the results
        :return: the new :py:class:`Circuit`
        """
    def n_1qb_gates(self) -> int:
        """
        Returns the number of vertices in the dag with one quantum edge.Ignores Input, Create, Output, Discard, Reset, Measure and Barrier vertices.
        """
    def n_2qb_gates(self) -> int:
        """
        Returns the number of vertices in the dag with two quantum edges.Ignores Input, Create, Output, Discard, Reset, Measure and Barrier vertices.
        """
    def n_gates_of_type(self, type: OpType, include_conditional: bool = False) -> int:
        """
        Returns the number of vertices in the dag of a given operation type.
        
        >>> c.CX(0,1)
        >>> c.H(0)
        >>> c.CX(0,1)
        >>> c.n_gates_of_type(OpType.CX)
        2
        
        :param type: The operation type to search for
        
        :param include_conditional: if set to true, conditional gates will be counted, too
        
        :return: the number of operations matching `type`
        """
    def n_nqb_gates(self, size: int) -> int:
        """
        Returns the number of vertices in the dag with given number of  quantum edges.Ignores Input, Create, Output, Discard, Reset, Measure and Barrier vertices.
        """
    def ops_of_type(self, optype: OpType) -> list[Op]:
        """
        Get all operations in the circuit of a given type.
        
        The order is not guaranteed.
        
        :param optype: operation type
        
        :return: list of :py:class:`Op`
        """
    def qubit_create(self, arg0: pytket._tket.unit_id.Qubit) -> None:
        """
        Make a quantum input a Create operation (initialized to 0
        """
    def qubit_create_all(self) -> None:
        """
        Make all quantum inputs Create operations (initialized to 0)
        """
    def qubit_discard(self, arg0: pytket._tket.unit_id.Qubit) -> None:
        """
        Make a quantum output a Discard operation
        """
    def qubit_discard_all(self) -> None:
        """
        Make all quantum outputs Discard operations
        """
    def qubit_is_created(self, arg0: pytket._tket.unit_id.Qubit) -> bool:
        """
        Query whether a qubit has its initial state set to zero
        """
    def qubit_is_discarded(self, arg0: pytket._tket.unit_id.Qubit) -> bool:
        """
        Query whether a qubit has its final state discarded
        """
    def remove_blank_wires(self, keep_blank_classical_wires: bool = False) -> None:
        """
        Removes any Input-Output pairs in the DAG with no intervening operations, i.e. removes untouched qubits/bits from the circuit. This may occur when optimisations recognise that the operations on a qubit reduce to the identity, or when routing adds wires to "fill out" the architecture. This operation will only remove empty classical wires if there are no used bits with a higher index in the same register. 
        
        :param keep_blank_classical_wires: select if empty classical wires should not be removed
        """
    def rename_units(self, map: dict[pytket._tket.unit_id.UnitID | pytket._tket.unit_id.Qubit | pytket._tket.unit_id.Bit, pytket._tket.unit_id.UnitID | pytket._tket.unit_id.Qubit | pytket._tket.unit_id.Bit]) -> bool:
        """
        Rename qubits and bits simultaneously according to the map of ids provided
        
        :param map: Dictionary from current ids to new ids
        """
    def replace_SWAPs(self) -> None:
        """
        Replace all SWAP gates with implicit wire swaps.
        """
    def replace_implicit_wire_swaps(self) -> None:
        """
        Replace all implicit wire swaps with SWAP gates.
        """
    @typing.overload
    def substitute_named(self, op: Op, opgroup: str) -> bool:
        """
        Substitute all ops with the given name for the given op.The replacement operations retain the same name.
        
        :param op: the replacement operation
        :param opgroup: the name of the operations group to replace
        :return: whether any replacements were made
        """
    @typing.overload
    def substitute_named(self, repl: Circuit, opgroup: str) -> bool:
        """
        Substitute all ops with the given name for the given circuit.Named operations in the replacement circuit must not match any named operations in the circuit being modified.
        
        :param repl: the replacement circuit
        :param opgroup: the name of the operations group to replace
        :return: whether any replacements were made
        """
    @typing.overload
    def substitute_named(self, box: CircBox, opgroup: str) -> bool:
        """
        Substitute all ops with the given name for the given box.The replacement boxes retain the same name.
        
        :param box: the replacement CircBox
        :param opgroup: the name of the operations group to replace
        :return: whether any replacements were made
        """
    @typing.overload
    def substitute_named(self, box: Unitary1qBox, opgroup: str) -> bool:
        """
        Substitute all ops with the given name for the given box.The replacement boxes retain the same name.
        
        :param box: the replacement Unitary1qBox
        :param opgroup: the name of the operations group to replace
        :return: whether any replacements were made
        """
    @typing.overload
    def substitute_named(self, box: Unitary2qBox, opgroup: str) -> bool:
        """
        Substitute all ops with the given name for the given box.The replacement boxes retain the same name.
        
        :param box: the replacement Unitary2qBox
        :param opgroup: the name of the operations group to replace
        :return: whether any replacements were made
        """
    @typing.overload
    def substitute_named(self, box: Unitary3qBox, opgroup: str) -> bool:
        """
        Substitute all ops with the given name for the given box.The replacement boxes retain the same name.
        
        :param box: the replacement Unitary3qBox
        :param opgroup: the name of the operations group to replace
        :return: whether any replacements were made
        """
    @typing.overload
    def substitute_named(self, box: ExpBox, opgroup: str) -> bool:
        """
        Substitute all ops with the given name for the given box.The replacement boxes retain the same name.
        
        :param box: the replacement ExpBox
        :param opgroup: the name of the operations group to replace
        :return: whether any replacements were made
        """
    @typing.overload
    def substitute_named(self, box: PauliExpBox, opgroup: str) -> bool:
        """
        Substitute all ops with the given name for the given box.The replacement boxes retain the same name.
        
        :param box: the replacement PauliExpBox
        :param opgroup: the name of the operations group to replace
        :return: whether any replacements were made
        """
    @typing.overload
    def substitute_named(self, box: ToffoliBox, opgroup: str) -> bool:
        """
        Substitute all ops with the given name for the given box.The replacement boxes retain the same name.
        
        :param box: the replacement ToffoliBox
        :param opgroup: the name of the operations group to replace
        :return: whether any replacements were made
        """
    @typing.overload
    def substitute_named(self, box: DummyBox, opgroup: str) -> bool:
        """
        Substitute all ops with the given name for the given box.The replacement boxes retain the same name.
        
        :param box: the replacement DummyBox
        :param opgroup: the name of the operations group to replace
        :return: whether any replacements were made
        """
    @typing.overload
    def substitute_named(self, box: QControlBox, opgroup: str) -> bool:
        """
        Substitute all ops with the given name for the given box.The replacement boxes retain the same name.
        
        :param box: the replacement QControlBox
        :param opgroup: the name of the operations group to replace
        :return: whether any replacements were made
        """
    @typing.overload
    def substitute_named(self, box: CustomGate, opgroup: str) -> bool:
        """
        Substitute all ops with the given name for the given box.The replacement boxes retain the same name.
        
        :param box: the replacement CustomGate
        :param opgroup: the name of the operations group to replace
        :return: whether any replacements were made
        """
    @typing.overload
    def symbol_substitution(self, symbol_map: dict[sympy.Symbol, sympy.Expr | float]) -> None:
        """
        In-place substitution for symbolic expressions; iterates through each parameterised gate/box and performs the substitution. 
        
        :param symbol_map: A map from SymPy symbols to SymPy expressions
        """
    @typing.overload
    def symbol_substitution(self, symbol_map: dict[sympy.Symbol, float]) -> None:
        """
        In-place substitution for symbolic expressions; iterates through each gate/box and performs the substitution. 
        
        :param symbol_map: A map from SymPy symbols to floating-point values
        """
    def to_dict(self) -> dict:
        """
        :return: a JSON serializable dictionary representation of the Circuit
        """
    def to_latex_file(self, filename: str) -> None:
        """
        Produces a latex file with a visualisation of the circuit using the Quantikz package.
        
        :param filename: Name of file to write output to (must end in ".tex")
        """
    def transpose(self) -> Circuit:
        """
        Given a pure circuit (i.e. without any measurements or conditional gates), produces a new circuit for the transpose operation.
        
        :return: a new :py:class:`Circuit` corresponding to the transpose operation
        """
    def valid_connectivity(self, arch: pytket._tket.architecture.Architecture, directed: bool, allow_bridge: bool = False) -> bool:
        """
        Confirms whether all two qubit gates in given circuit are along some edge of the architecture.
        
        :param arch: The architecture capturing the desired connectivity
        :param directed: If true, also checks that CX or ECR gates are in the same direction as the edges of the architecture
        :param allow_bridge: Accept BRIDGEs as valid, assuming the middle qubit neighbours the others
        
        :return: True or False
        """
    @property
    def _dag_data(self) -> tuple[set[int], set[int], set[int], set[int], set[int], set[int], dict[int, str], dict[int, str], dict[int, str], set[tuple[int, int, int, int, str]]]:
        """
        DAG data for circuit
        """
    @property
    def bit_readout(self) -> dict[pytket._tket.unit_id.Bit, int]:
        """
        A map from bit to its (left-to-right) index in readouts from backends (following the increasing lexicographic order convention)
        """
    @property
    def bits(self) -> list[pytket._tket.unit_id.Bit]:
        """
        A list of all classical bit ids in the circuit
        """
    @property
    def c_registers(self) -> list[pytket._tket.unit_id.BitRegister]:
        """
        Get all classical registers.
        
        The list only includes registers that are singly-indexed contiguously from zero.
        
        :return: List of :py:class:`BitRegister`
        """
    @property
    def created_qubits(self) -> list[pytket._tket.unit_id.Qubit]:
        """
        A list of qubits whose input is a Create operation
        """
    @property
    def discarded_qubits(self) -> list[pytket._tket.unit_id.Qubit]:
        """
        A list of qubits whose output is a Discard operation
        """
    @property
    def has_implicit_wireswaps(self) -> bool:
        """
        Indicates whether the circuit has a non-trivial qubit permutation (i.e., whether there are any implicit wire swaps).
        """
    @property
    def is_simple(self) -> bool:
        """
        Checks that the circuit has only 1 quantum and 1 classic register using the default names ('q' and 'c'). This means it is suitable to refer to qubits simply by their integer indices.
        """
    @property
    def n_bits(self) -> int:
        """
        :return: the number of classiclal bits in the circuit
        """
    @property
    def n_gates(self) -> int:
        """
        :return: the number of gates in the Circuit
        """
    @property
    def n_qubits(self) -> int:
        """
        :return: the number of qubits in the circuit
        """
    @property
    def name(self) -> str | None:
        ...
    @name.setter
    def name(self, arg1: str) -> None:
        ...
    @property
    def opgroups(self) -> set[str]:
        """
        A set of all opgroup names in the circuit
        """
    @property
    def phase(self) -> sympy.Expr | float:
        """
        :return: the global phase applied to the circuit, in halfturns (not meaningful for circuits with classical interactions)
        """
    @property
    def q_registers(self) -> list[pytket._tket.unit_id.QubitRegister]:
        """
        Get all quantum registers.
        
        The list only includes registers that are singly-indexed contiguously from zero.
        
        :return: List of :py:class:`QubitRegister`
        """
    @property
    def qubit_readout(self) -> dict[pytket._tket.unit_id.Qubit, int]:
        """
        A map from qubit to its (left-to-right) index in readouts from backends. A qubit will feature in this map if it is measured and neither it nor the bit containing the measurement result is subsequently acted on
        """
    @property
    def qubit_to_bit_map(self) -> dict[pytket._tket.unit_id.Qubit, pytket._tket.unit_id.Bit]:
        """
        A map from qubit to the bit it is measured to. A qubit will feature in this map if it is measured and neither it nor the bit containing the measurement result is subsequently acted on
        """
    @property
    def qubits(self) -> list[pytket._tket.unit_id.Qubit]:
        """
        A list of all qubit ids in the circuit
        """
    @property
    def wasm_uid(self) -> str | None:
        """
        :return: the unique WASM UID of the circuit, or `None` if the circuit has none
        """
class ClBitVar:
    """
    A bit variable within an expression
    """
    def __eq__(self, arg0: typing.Any) -> bool:
        ...
    def __hash__(self) -> int:
        ...
    def __init__(self, i: int) -> None:
        """
        Construct from an integer identifier.
        
        :param i: integer identifier for the variable
        """
    def __repr__(self) -> str:
        ...
    def __str__(self) -> str:
        ...
    @property
    def index(self) -> int:
        """
        integer identifier for the variable
        """
class ClExpr:
    """
    A classical expression
    """
    def __eq__(self, arg0: typing.Any) -> bool:
        ...
    def __hash__(self) -> int:
        """
        Hashing is not implemented for this class, attempting to hash an object will raise a type error
        """
    def __init__(self, op: ClOp, args: list[int | ClBitVar | ClRegVar | ClExpr]) -> None:
        """
        Construct from an operation type and a list of arguments.
        
        :param op: the operation type
        :param args: list of arguments to the expression (which may be integers, :py:class:`ClBitVar` variables, :py:class:`ClRegVar` variables, or other :py:class:`ClExpr`)
        """
    def __str__(self) -> str:
        ...
    def as_qasm(self, input_bits: dict[int, pytket._tket.unit_id.Bit], input_regs: dict[int, pytket._tket.unit_id.BitRegister]) -> str:
        """
        QASM-style string representation given corresponding bits and registers
        """
    @property
    def args(self) -> list[int | ClBitVar | ClRegVar | ClExpr]:
        """
        arguments
        """
    @property
    def op(self) -> ClOp:
        """
        main operation
        """
class ClExprOp(Op):
    """
    An operation defined by a classical expression
    """
    def __init__(self, arg0: WiredClExpr) -> None:
        """
        Construct from a wired classical expression
        """
    @property
    def expr(self) -> WiredClExpr:
        """
        wired expression
        """
    @property
    def type(self) -> OpType:
        """
        operation type
        """
class ClOp:
    """
    A classical operation
    
    Members:
    
      INVALID : Invalid
    
      BitAnd : Bitwise AND
    
      BitOr : Bitwise OR
    
      BitXor : Bitwise XOR
    
      BitEq : Bitwise equality
    
      BitNeq : Bitwise inequality
    
      BitNot : Bitwise NOT
    
      BitZero : Constant zero bit
    
      BitOne : Constant one bit
    
      RegAnd : Registerwise AND
    
      RegOr : Registerwise OR
    
      RegXor : Registerwise XOR
    
      RegEq : Registerwise equality
    
      RegNeq : Registerwise inequality
    
      RegNot : Registerwise NOT
    
      RegZero : Constant all-zeros register
    
      RegOne : Constant all-ones register
    
      RegLt : Integer less-than comparison
    
      RegGt : Integer greater-than comparison
    
      RegLeq : Integer less-than-or-equal comparison
    
      RegGeq : Integer greater-than-or-equal comparison
    
      RegAdd : Integer addition
    
      RegSub : Integer subtraction
    
      RegMul : Integer multiplication
    
      RegDiv : Integer division
    
      RegPow : Integer exponentiation
    
      RegLsh : Left shift
    
      RegRsh : Right shift
    
      RegNeg : Integer negation
    """
    BitAnd: typing.ClassVar[ClOp]  # value = <ClOp.BitAnd: 1>
    BitEq: typing.ClassVar[ClOp]  # value = <ClOp.BitEq: 4>
    BitNeq: typing.ClassVar[ClOp]  # value = <ClOp.BitNeq: 5>
    BitNot: typing.ClassVar[ClOp]  # value = <ClOp.BitNot: 6>
    BitOne: typing.ClassVar[ClOp]  # value = <ClOp.BitOne: 8>
    BitOr: typing.ClassVar[ClOp]  # value = <ClOp.BitOr: 2>
    BitXor: typing.ClassVar[ClOp]  # value = <ClOp.BitXor: 3>
    BitZero: typing.ClassVar[ClOp]  # value = <ClOp.BitZero: 7>
    INVALID: typing.ClassVar[ClOp]  # value = <ClOp.INVALID: 0>
    RegAdd: typing.ClassVar[ClOp]  # value = <ClOp.RegAdd: 21>
    RegAnd: typing.ClassVar[ClOp]  # value = <ClOp.RegAnd: 9>
    RegDiv: typing.ClassVar[ClOp]  # value = <ClOp.RegDiv: 24>
    RegEq: typing.ClassVar[ClOp]  # value = <ClOp.RegEq: 12>
    RegGeq: typing.ClassVar[ClOp]  # value = <ClOp.RegGeq: 20>
    RegGt: typing.ClassVar[ClOp]  # value = <ClOp.RegGt: 18>
    RegLeq: typing.ClassVar[ClOp]  # value = <ClOp.RegLeq: 19>
    RegLsh: typing.ClassVar[ClOp]  # value = <ClOp.RegLsh: 26>
    RegLt: typing.ClassVar[ClOp]  # value = <ClOp.RegLt: 17>
    RegMul: typing.ClassVar[ClOp]  # value = <ClOp.RegMul: 23>
    RegNeg: typing.ClassVar[ClOp]  # value = <ClOp.RegNeg: 28>
    RegNeq: typing.ClassVar[ClOp]  # value = <ClOp.RegNeq: 13>
    RegNot: typing.ClassVar[ClOp]  # value = <ClOp.RegNot: 14>
    RegOne: typing.ClassVar[ClOp]  # value = <ClOp.RegOne: 16>
    RegOr: typing.ClassVar[ClOp]  # value = <ClOp.RegOr: 10>
    RegPow: typing.ClassVar[ClOp]  # value = <ClOp.RegPow: 25>
    RegRsh: typing.ClassVar[ClOp]  # value = <ClOp.RegRsh: 27>
    RegSub: typing.ClassVar[ClOp]  # value = <ClOp.RegSub: 22>
    RegXor: typing.ClassVar[ClOp]  # value = <ClOp.RegXor: 11>
    RegZero: typing.ClassVar[ClOp]  # value = <ClOp.RegZero: 15>
    __members__: typing.ClassVar[dict[str, ClOp]]  # value = {'INVALID': <ClOp.INVALID: 0>, 'BitAnd': <ClOp.BitAnd: 1>, 'BitOr': <ClOp.BitOr: 2>, 'BitXor': <ClOp.BitXor: 3>, 'BitEq': <ClOp.BitEq: 4>, 'BitNeq': <ClOp.BitNeq: 5>, 'BitNot': <ClOp.BitNot: 6>, 'BitZero': <ClOp.BitZero: 7>, 'BitOne': <ClOp.BitOne: 8>, 'RegAnd': <ClOp.RegAnd: 9>, 'RegOr': <ClOp.RegOr: 10>, 'RegXor': <ClOp.RegXor: 11>, 'RegEq': <ClOp.RegEq: 12>, 'RegNeq': <ClOp.RegNeq: 13>, 'RegNot': <ClOp.RegNot: 14>, 'RegZero': <ClOp.RegZero: 15>, 'RegOne': <ClOp.RegOne: 16>, 'RegLt': <ClOp.RegLt: 17>, 'RegGt': <ClOp.RegGt: 18>, 'RegLeq': <ClOp.RegLeq: 19>, 'RegGeq': <ClOp.RegGeq: 20>, 'RegAdd': <ClOp.RegAdd: 21>, 'RegSub': <ClOp.RegSub: 22>, 'RegMul': <ClOp.RegMul: 23>, 'RegDiv': <ClOp.RegDiv: 24>, 'RegPow': <ClOp.RegPow: 25>, 'RegLsh': <ClOp.RegLsh: 26>, 'RegRsh': <ClOp.RegRsh: 27>, 'RegNeg': <ClOp.RegNeg: 28>}
    def __eq__(self, other: typing.Any) -> bool:
        ...
    def __ge__(self, other: typing.Any) -> bool:
        ...
    def __getstate__(self) -> int:
        ...
    def __gt__(self, other: typing.Any) -> bool:
        ...
    def __hash__(self) -> int:
        ...
    def __index__(self) -> int:
        ...
    def __init__(self, value: int) -> None:
        ...
    def __int__(self) -> int:
        ...
    def __le__(self, other: typing.Any) -> bool:
        ...
    def __lt__(self, other: typing.Any) -> bool:
        ...
    def __ne__(self, other: typing.Any) -> bool:
        ...
    def __repr__(self) -> str:
        ...
    def __setstate__(self, state: int) -> None:
        ...
    def __str__(self) -> str:
        ...
    @property
    def name(self) -> str:
        ...
    @property
    def value(self) -> int:
        ...
class ClRegVar:
    """
    A register variable within an expression
    """
    def __eq__(self, arg0: typing.Any) -> bool:
        ...
    def __hash__(self) -> int:
        ...
    def __init__(self, i: int) -> None:
        """
        Construct from an integer identifier.
        
        :param i: integer identifier for the variable
        """
    def __repr__(self) -> str:
        ...
    def __str__(self) -> str:
        ...
    @property
    def index(self) -> int:
        """
        integer identifier for the variable
        """
class ClassicalEvalOp(ClassicalOp):
    """
    Evaluatable classical operation.
    """
class ClassicalOp(Op):
    """
    Classical operation.
    """
    @property
    def n_input_outputs(self) -> int:
        """
        Number of pure input/output arguments.
        """
    @property
    def n_inputs(self) -> int:
        """
        Number of pure inputs.
        """
    @property
    def n_outputs(self) -> int:
        """
        Number of pure outputs.
        """
class Command:
    """
    A single quantum command in the circuit, defined by the Op, the qubits it acts on, and the op group name if any.
    """
    def __eq__(self, arg0: typing.Any) -> bool:
        ...
    def __hash__(self) -> int:
        """
        Hashing is not implemented for this class, attempting to hash an object will raise a type error
        """
    def __init__(self, op: Op, args: typing.Sequence[pytket._tket.unit_id.UnitID]) -> None:
        """
        Construct from an operation and a vector of unit IDs
        """
    def __repr__(self) -> str:
        ...
    def free_symbols(self) -> set[sympy.Symbol]:
        """
        :return: set of symbolic parameters for the command
        """
    @property
    def args(self) -> list[pytket._tket.unit_id.UnitID]:
        """
        The qubits/bits the command acts on.
        """
    @property
    def bits(self) -> list[pytket._tket.unit_id.Bit]:
        """
        The bits the command could write to (does not include read-only bits).
        """
    @property
    def op(self) -> Op:
        """
        Operation for this command.
        """
    @property
    def opgroup(self) -> str | None:
        """
        The op group name assigned to the command (or `None` if no name is defined).
        """
    @property
    def qubits(self) -> list[pytket._tket.unit_id.Qubit]:
        """
        The qubits the command acts on.
        """
class Conditional(Op):
    """
    A wrapper for an operation to be applied conditionally on the value of some classical bits (following the nature of conditional operations in the OpenQASM specification).
    """
    def __init__(self, op: Op, width: int, value: int) -> None:
        """
        Construct from operation, bit width and (little-endian) value
        """
    @property
    def op(self) -> Op:
        """
        The operation to be applied conditionally
        """
    @property
    def value(self) -> int:
        """
        The little-endian value the classical register must read in order to apply the operation (e.g. value 2 (10b) means bits[0] must be 0 and bits[1] must be 1)
        """
    @property
    def width(self) -> int:
        """
        The number of bits in the condition register
        """
class ConjugationBox(Op):
    """
    A box to express computations that follow the compute-action-uncompute pattern.
    """
    def __init__(self, compute: Op, action: Op, uncompute: Op | None = None) -> None:
        """
        Construct from operations that perform compute, action, and uncompute. All three operations need to be quantum and have the same size.
        
        :param compute: the compute operation
        :param action: the action operation
        :param uncompute: optional uncompute operation, default to compute.dagger(). If provided, the user needs to make sure that uncompute.dagger() and compute have the same unitary.
        """
    def get_action(self) -> Op:
        """
        :return: the action operation
        """
    def get_circuit(self) -> Circuit:
        """
        :return: the :py:class:`Circuit` described by the box
        """
    def get_compute(self) -> Op:
        """
        :return: the compute operation
        """
    def get_uncompute(self) -> Op | None:
        """
        :return: the uncompute operation. Returns None if the default compute.dagger() is used
        """
class CopyBitsOp(ClassicalEvalOp):
    """
    An operation to copy the values of Bits to other Bits.
    """
class CustomGate(Op):
    """
    A user-defined gate defined by a parametrised :py:class:`Circuit`.
    """
    def __init__(self, gatedef: CustomGateDef, params: typing.Sequence[sympy.Expr | float]) -> None:
        """
        Instantiate a custom gate.
        """
    def get_circuit(self) -> Circuit:
        """
        :return: the :py:class:`Circuit` described by the gate.
        """
    @property
    def gate(self) -> CustomGateDef:
        """
        Underlying gate object.
        """
    @property
    def name(self) -> str:
        """
        The readable name of the gate.
        """
    @property
    def params(self) -> list[sympy.Expr | float]:
        """
        The parameters of the gate.
        """
class CustomGateDef:
    """
    A custom unitary gate definition, given as a composition of other gates
    """
    @staticmethod
    def define(name: str, circ: Circuit, args: typing.Sequence[sympy.Symbol]) -> CustomGateDef:
        """
        Define a new custom gate as a composite of other gates
        
        :param name: Readable name for the new gate
        :param circ: The definition of the gate as a Circuit
        :param args: Symbols to be encapsulated as arguments of the custom gate
        """
    @staticmethod
    def from_dict(arg0: dict) -> CustomGateDef:
        """
        Construct Circuit instance from JSON serializable dictionary representation of the Circuit.
>>>>>>> d1916f2e
        """

    def _n_vertices(self) -> int:
        """
        :return: the number of vertices in the DAG, i.e. the sum of the number of operations, inputs, and outputs
        """

    @property
    def is_simple(self) -> bool:
        """
        Checks that the circuit has only 1 quantum and 1 classic register using the default names ('q' and 'c'). This means it is suitable to refer to qubits simply by their integer indices.
        """

    @property
    def n_gates(self) -> int:
        """:return: the number of gates in the Circuit"""

    @property
    def wasm_uid(self) -> str | None:
        """
        :return: the unique WASM UID of the circuit, or `None` if the circuit has none
        """

    @property
    def n_qubits(self) -> int:
        """:return: the number of qubits in the circuit"""

    @property
    def n_bits(self) -> int:
        """:return: the number of classiclal bits in the circuit"""

    @property
    def phase(self) -> Union[sympy.Expr, float]:
        """
        :return: the global phase applied to the circuit, in halfturns (not meaningful for circuits with classical interactions)
        """

    @property
    def name(self) -> str | None: ...

    @name.setter
    def name(self, arg: str, /) -> None: ...

    def remove_blank_wires(self, keep_blank_classical_wires: bool = False) -> None:
        """
        Removes any Input-Output pairs in the DAG with no intervening operations, i.e. removes untouched qubits/bits from the circuit. This may occur when optimisations recognise that the operations on a qubit reduce to the identity, or when routing adds wires to "fill out" the architecture. This operation will only remove empty classical wires if there are no used bits with a higher index in the same register. 

        :param keep_blank_classical_wires: select if empty classical wires should not be removed
        """

    def add_blank_wires(self, number: int) -> None:
        """
        Adds a number of new qubits to the circuit. These will be added to the default register ('q') if possible, filling out the unused indices from 0.

        :param number: Number of qubits to add
        """

    def rename_units(self, map: Mapping[pytket._tket.unit_id.UnitID | pytket._tket.unit_id.Qubit | pytket._tket.unit_id.Bit, pytket._tket.unit_id.UnitID | pytket._tket.unit_id.Qubit | pytket._tket.unit_id.Bit]) -> bool:
        """
        Rename qubits and bits simultaneously according to the map of ids provided

        :param map: Dictionary from current ids to new ids
        """

    def depth(self) -> int:
        """
        Returns the number of interior vertices on the longest path through the DAG, excluding vertices representing barrier operations.

        >>> c = Circuit(3)
        >>> c.depth()
        0
        >>> c.CX(0,1)
        >>> c.CX(1,2)
        >>> c.CX(2,0)
        >>> c.depth()
        3

        :return: the circuit depth
        """

    def n_gates_of_type(self, type: OpType, include_conditional: bool = False) -> int:
        """
        Returns the number of vertices in the dag of a given operation type.

        >>> c.CX(0,1)
        >>> c.H(0)
        >>> c.CX(0,1)
        >>> c.n_gates_of_type(OpType.CX)
        2

        :param type: The operation type to search for

        :param include_conditional: if set to true, conditional gates will be counted, too

        :return: the number of operations matching `type`
        """

    def n_1qb_gates(self) -> int:
        """
        Returns the number of vertices in the dag with one quantum edge.Ignores Input, Create, Output, Discard, Reset, Measure and Barrier vertices.
        """

    def n_2qb_gates(self) -> int:
        """
        Returns the number of vertices in the dag with two quantum edges.Ignores Input, Create, Output, Discard, Reset, Measure and Barrier vertices.
        """

    def n_nqb_gates(self, size: int) -> int:
        """
        Returns the number of vertices in the dag with given number of  quantum edges.Ignores Input, Create, Output, Discard, Reset, Measure and Barrier vertices.
        """

    @overload
    def depth_by_type(self, type: OpType) -> int:
        """
        Returns the number of vertices in the longest path through the sub-DAG consisting of vertices representing operations of the given type.

        >>> c = Circuit(3)
        >>> c.CX(0,1)
        >>> c.Z(1)
        >>> c.CX(1,2)
        >>> c.depth_by_type(OpType.CX)
        2

        :param type: the operation type of interest
        :return: the circuit depth with respect to operations matching `type`
        """

    @overload
    def depth_by_type(self, types: Set[OpType]) -> int:
        """
        Returns the number of vertices in the longest path through the sub-DAG consisting of vertices representing operations of the given types.

        >>> c = Circuit(3)
        >>> c.CZ(0,1)
        >>> c.Z(1)
        >>> c.CX(1,2)
        >>> c.depth_by_type({OpType.CZ, OpType.CX})
        2

        :param types: the set of operation types of interest
        :return: the circuit depth with respect to operations matching an element of `types`
        """

    def depth_2q(self) -> int:
        """
        Returns the number of vertices in the longest path through the sub-DAG consisting of vertices with 2 quantum wires,excluding vertices representing barrier operations.

        >>> c = Circuit(3)
        >>> c.CZ(0,1)
        >>> c.Z(0)
        >>> c.Z(1)
        >>> c.ZZMax(1,2)
        >>> c.CX(1,2)
        >>> c.depth_2q()
        3
        :return: the circuit depth with respect to 2-qubit operations.
        """

    def to_dict(self) -> dict:
        """:return: a JSON serializable dictionary representation of the Circuit"""

    @staticmethod
    def from_dict(arg: dict, /) -> Circuit:
        """
        Construct Circuit instance from JSON serializable dictionary representation of the Circuit.
        """

    def __getstate__(self) -> dict: ...

    def __setstate__(self, arg: dict, /) -> None: ...

    def to_latex_file(self, filename: str) -> None:
        """
        Produces a latex file with a visualisation of the circuit using the Quantikz package.

        :param filename: Name of file to write output to (must end in ".tex")
        """

    def __rshift__(self, arg: Circuit, /) -> Circuit:
        """
        Creates a new Circuit, corresponding to the sequential composition of the given Circuits. Any qubits/bits with the same ids will be unified. Any ids without a match will be added in parallel.
        """

    def __mul__(self, arg: Circuit, /) -> Circuit:
        """
        Creates a new Circuit, corresponding to the parallel composition of the given Circuits. This will fail if the circuits share qubits/bits with the same ids.
        """

    def dagger(self) -> Circuit:
        """
        Given a pure circuit (i.e. without any measurements or conditional gates), produces a new circuit for the inverse/adjoint operation.

        :return: a new :py:class:`Circuit` corresponding to the inverse operation
        """

    def transpose(self) -> Circuit:
        """
        Given a pure circuit (i.e. without any measurements or conditional gates), produces a new circuit for the transpose operation.

        :return: a new :py:class:`Circuit` corresponding to the transpose operation
        """

    def copy(self) -> Circuit:
        """:return: an identical copy of the circuit"""

    def symbol_substitution(self, symbol_map: Mapping[sympy.Symbol, Union[sympy.Expr, float]]) -> None:
        """
        In-place substitution for symbolic expressions; iterates through each parameterised gate/box and performs the substitution. 

        :param symbol_map: A map from SymPy symbols to SymPy expressions or floats
        """

    def free_symbols(self) -> set[sympy.Symbol]:
        """:return: set of symbolic parameters in the circuit"""

    def is_symbolic(self) -> bool:
        """
        :return: True if the circuit contains any free symbols, False otherwise.
        """

    @overload
    def substitute_named(self, op: Op, opgroup: str) -> bool:
        """
        Substitute all ops with the given name for the given op.The replacement operations retain the same name.

        :param op: the replacement operation
        :param opgroup: the name of the operations group to replace
        :return: whether any replacements were made
        """

    @overload
    def substitute_named(self, repl: Circuit, opgroup: str) -> bool:
        """
        Substitute all ops with the given name for the given circuit.Named operations in the replacement circuit must not match any named operations in the circuit being modified.

        :param repl: the replacement circuit
        :param opgroup: the name of the operations group to replace
        :return: whether any replacements were made
        """

    @overload
    def substitute_named(self, box: CircBox, opgroup: str) -> bool:
        """
        Substitute all ops with the given name for the given box.The replacement boxes retain the same name.

        :param box: the replacement CircBox
        :param opgroup: the name of the operations group to replace
        :return: whether any replacements were made
        """

    @overload
    def substitute_named(self, box: Unitary1qBox, opgroup: str) -> bool:
        """
        Substitute all ops with the given name for the given box.The replacement boxes retain the same name.

        :param box: the replacement Unitary1qBox
        :param opgroup: the name of the operations group to replace
        :return: whether any replacements were made
        """

    @overload
    def substitute_named(self, box: Unitary2qBox, opgroup: str) -> bool:
        """
        Substitute all ops with the given name for the given box.The replacement boxes retain the same name.

        :param box: the replacement Unitary2qBox
        :param opgroup: the name of the operations group to replace
        :return: whether any replacements were made
        """

    @overload
    def substitute_named(self, box: Unitary3qBox, opgroup: str) -> bool:
        """
        Substitute all ops with the given name for the given box.The replacement boxes retain the same name.

        :param box: the replacement Unitary3qBox
        :param opgroup: the name of the operations group to replace
        :return: whether any replacements were made
        """

    @overload
    def substitute_named(self, box: ExpBox, opgroup: str) -> bool:
        """
        Substitute all ops with the given name for the given box.The replacement boxes retain the same name.

        :param box: the replacement ExpBox
        :param opgroup: the name of the operations group to replace
        :return: whether any replacements were made
        """

    @overload
    def substitute_named(self, box: PauliExpBox, opgroup: str) -> bool:
        """
        Substitute all ops with the given name for the given box.The replacement boxes retain the same name.

        :param box: the replacement PauliExpBox
        :param opgroup: the name of the operations group to replace
        :return: whether any replacements were made
        """

    @overload
    def substitute_named(self, box: ToffoliBox, opgroup: str) -> bool:
        """
        Substitute all ops with the given name for the given box.The replacement boxes retain the same name.

        :param box: the replacement ToffoliBox
        :param opgroup: the name of the operations group to replace
        :return: whether any replacements were made
        """

    @overload
    def substitute_named(self, box: DummyBox, opgroup: str) -> bool:
        """
        Substitute all ops with the given name for the given box.The replacement boxes retain the same name.

        :param box: the replacement DummyBox
        :param opgroup: the name of the operations group to replace
        :return: whether any replacements were made
        """

    @overload
    def substitute_named(self, box: QControlBox, opgroup: str) -> bool:
        """
        Substitute all ops with the given name for the given box.The replacement boxes retain the same name.

        :param box: the replacement QControlBox
        :param opgroup: the name of the operations group to replace
        :return: whether any replacements were made
        """

    @overload
    def substitute_named(self, box: CustomGate, opgroup: str) -> bool:
        """
        Substitute all ops with the given name for the given box.The replacement boxes retain the same name.

        :param box: the replacement CustomGate
        :param opgroup: the name of the operations group to replace
        :return: whether any replacements were made
        """

    def qubit_create(self, arg: pytket._tket.unit_id.Qubit, /) -> None:
        """Make a quantum input a Create operation (initialized to 0"""

    def qubit_discard(self, arg: pytket._tket.unit_id.Qubit, /) -> None:
        """Make a quantum output a Discard operation"""

    def qubit_create_all(self) -> None:
        """Make all quantum inputs Create operations (initialized to 0)"""

    def qubit_discard_all(self) -> None:
        """Make all quantum outputs Discard operations"""

    def qubit_is_created(self, arg: pytket._tket.unit_id.Qubit, /) -> bool:
        """Query whether a qubit has its initial state set to zero"""

    def qubit_is_discarded(self, arg: pytket._tket.unit_id.Qubit, /) -> bool:
        """Query whether a qubit has its final state discarded"""

    def _classical_eval(self, arg: Mapping[pytket._tket.unit_id.Bit, bool], /) -> dict[pytket._tket.unit_id.Bit, bool]: ...

    def valid_connectivity(self, arch: pytket._tket.architecture.Architecture, directed: bool, allow_bridge: bool = False) -> bool:
        """
        Confirms whether all two qubit gates in given circuit are along some edge of the architecture.

        :param arch: The architecture capturing the desired connectivity
        :param directed: If true, also checks that CX or ECR gates are in the same direction as the edges of the architecture
        :param allow_bridge: Accept BRIDGEs as valid, assuming the middle qubit neighbours the others

        :return: True or False
        """

    def implicit_qubit_permutation(self) -> dict[pytket._tket.unit_id.Qubit, pytket._tket.unit_id.Qubit]:
        """
        :return: dictionary mapping input qubit to output qubit on the same path
        """

    @property
    def has_implicit_wireswaps(self) -> bool:
        """
        Indicates whether the circuit has a non-trivial qubit permutation (i.e., whether there are any implicit wire swaps).
        """

    def replace_SWAPs(self) -> None:
        """Replace all SWAP gates with implicit wire swaps."""

    def replace_implicit_wire_swaps(self) -> None:
        """Replace all implicit wire swaps with SWAP gates."""

    def ops_of_type(self, optype: OpType) -> list[Op]:
        """
        Get all operations in the circuit of a given type.

        The order is not guaranteed.

        :param optype: operation type

        :return: list of :py:class:`Op`
        """

    def commands_of_type(self, optype: OpType) -> list[Command]:
        """
        Get all commands in a circuit of a given type.

        The order is consistent with the causal order of the operations in the circuit.

        :param optype: operation type

        :return: list of :py:class:`Command`
        """

    def get_resources(self) -> ResourceData:
        """
        Calculate the overall resources of the circuit.

        This takes account of the data stored in each py:class:`DummyBox` within the circuit, as well as other gates, to compute upper and lower bounds.

        :return: bounds on resources of the circuit

        >>> resource_data0 = ResourceData(
        ...     op_type_count={
        ...         OpType.T: ResourceBounds(1, 2),
        ...         OpType.H: ResourceBounds(0, 1),
        ...         OpType.CX: ResourceBounds(1, 2),
        ...         OpType.CZ: ResourceBounds(3, 3),
        ...     },
        ...     gate_depth=ResourceBounds(5, 8),
        ...     op_type_depth={
        ...         OpType.T: ResourceBounds(0, 10),
        ...         OpType.H: ResourceBounds(0, 10),
        ...         OpType.CX: ResourceBounds(1, 2),
        ...         OpType.CZ: ResourceBounds(3, 3),
        ...     },
        ...     two_qubit_gate_depth=ResourceBounds(4, 5),
        ... )
        >>> dbox0 = DummyBox(n_qubits=2, n_bits=0, resource_data=resource_data0)
        >>> resource_data1 = ResourceData(
        ...     op_type_count={
        ...         OpType.T: ResourceBounds(2, 2),
        ...         OpType.H: ResourceBounds(1, 1),
        ...         OpType.CX: ResourceBounds(2, 3),
        ...         OpType.CZ: ResourceBounds(3, 5),
        ...     },
        ...     gate_depth=ResourceBounds(5, 10),
        ...     op_type_depth={
        ...         OpType.T: ResourceBounds(1, 2),
        ...         OpType.H: ResourceBounds(2, 4),
        ...         OpType.CX: ResourceBounds(1, 1),
        ...         OpType.CZ: ResourceBounds(3, 4),
        ...     },
        ...     two_qubit_gate_depth=ResourceBounds(3, 5),
        ... )
        >>> dbox1 = DummyBox(n_qubits=3, n_bits=0, resource_data=resource_data1)
        >>> c = (
        ...     Circuit(3)
        ...     .H(0)
        ...     .CX(1, 2)
        ...     .CX(0, 1)
        ...     .T(2)
        ...     .H(1)
        ...     .add_dummybox(dbox0, [0, 1], [])
        ...     .CZ(1, 2)
        ...     .add_dummybox(dbox1, [0, 1, 2], [])
        ...     .H(2)
        ... )
        >>> resource_data = c.get_resources()
        >>> print(resource_data)
        ResourceData(op_type_count={OpType.T: ResourceBounds(4, 5), OpType.H: ResourceBounds(4, 5), OpType.CX: ResourceBounds(5, 7), OpType.CZ: ResourceBounds(7, 9), }, gate_depth=ResourceBounds(15, 23), op_type_depth={OpType.T: ResourceBounds(2, 12), OpType.H: ResourceBounds(5, 17), OpType.CX: ResourceBounds(4, 5), OpType.CZ: ResourceBounds(7, 8), }, two_qubit_gate_depth=ResourceBounds(10, 13))
        """

    @property
    def _dag_data(self) -> tuple[set[int], set[int], set[int], set[int], set[int], set[int], dict[int, str], dict[int, str], dict[int, str], set[tuple[int, int, int, int, str]]]:
        """DAG data for circuit"""

    def add_wasm(self: Circuit, funcname: str, filehandler: pytket.wasm.wasm.WasmModuleHandler, list_i: Sequence[int], list_o: Sequence[int], args: Union[Sequence[int], Sequence[pytket._tket.unit_id.Bit]], args_wasm: Union[Sequence[int], None] = None, **kwargs: Any) -> Circuit:
        """
        Add a classical function call from a wasm file to the circuit.


        :param funcname: name of the function that is called

        :param filehandler: wasm file or module handler to identify the wasm module

        :param list_i: list of the number of bits in the input variables

        :param list_o: list of the number of bits in the output variables

        :param args: vector of circuit bits the wasm op should be added to

        :param args_wasm: vector of wasmstates the wasm op should be added to

        :param kwargs: additional arguments passed to `add_gate_method` .
             Allowed parameters are `opgroup`,  `condition` , `condition_bits`,
             `condition_value`

        :return: the new :py:class:`Circuit`
        """

    def add_wasm_to_reg(self: Circuit, funcname: str, filehandler: pytket.wasm.wasm.WasmModuleHandler, list_i: Sequence[pytket._tket.unit_id.BitRegister], list_o: Sequence[pytket._tket.unit_id.BitRegister], args_wasm: Union[Sequence[int], None] = None, **kwargs: Any) -> Circuit:
        """
        Add a classical function call from a wasm file to the circuit.


        :param funcname: name of the function that is called

        :param filehandler: wasm file or module handler to identify the wasm module

        :param list_i: list of the classical registers assigned to
             the input variables of the function call

        :param list_o: list of the classical registers assigned to
             the output variables of the function call

        :param args_wasm: vector of wasmstates the wasm op should be added to

        :param kwargs: additional arguments passed to `add_gate_method` .
             Allowed parameters are `opgroup`,  `condition` , `condition_bits`,
             `condition_value`

        :return: the new :py:class:`Circuit`
        """

class CircBox(Op):
    """A user-defined operation specified by a :py:class:`Circuit`."""

    def __init__(self, circ: Circuit) -> None:
        """Construct from a :py:class:`Circuit`."""

    def get_circuit(self) -> Circuit:
        """:return: the :py:class:`Circuit` described by the box"""

    def symbol_substitution(self, symbol_map: Mapping[sympy.Symbol, Union[sympy.Expr, float]]) -> None:
        """
        In-place substitution of symbolic expressions within underlying circuit; iterates through each parameterised gate/box within the circuit and performs the substitution. 

         WARNING: This method potentially mutates the CircBox and any changes are propagated to any Circuit that the CircBox has been added to (via Circuit.add_circbox). 

        :param symbol_map: A map from SymPy symbols to SymPy expressions
        """

    @property
    def circuit_name(self) -> str | None:
        """
        :return: the name of the contained circuit. 

         WARNING: Setting this property mutates the CircBox and any changes are propagated to any Circuit that the CircBox has been added to (via Circuit.add_circbox).
        """

    @circuit_name.setter
    def circuit_name(self, arg: str, /) -> None: ...

class Unitary1qBox(Op):
    """A user-defined one-qubit operation specified by a unitary matrix."""

    def __init__(self, m: Annotated[NDArray, dict(dtype='complex128', shape=(2, 2), order='F')]) -> None:
        """Construct from a unitary matrix."""

    def get_circuit(self) -> Circuit:
        """:return: the :py:class:`Circuit` described by the box"""

    def get_matrix(self) -> Annotated[NDArray, dict(dtype='complex128', shape=(2, 2), order='F')]:
        """:return: the unitary matrix as a numpy array"""

class Unitary2qBox(Op):
    """A user-defined two-qubit operation specified by a unitary matrix."""

    def __init__(self, m: Annotated[NDArray, dict(dtype='complex128', shape=(4, 4), order='F')], basis: BasisOrder = BasisOrder.ilo) -> None:
        """
        Construct from a unitary matrix.

        :param m: The unitary matrix
        :param basis: Whether the provided unitary is in the ILO-BE (increasing lexicographic order of qubit ids, big-endian indexing) format, or DLO-BE (decreasing lexicographic order of ids)
        """

    def get_circuit(self) -> Circuit:
        """:return: the :py:class:`Circuit` described by the box"""

    def get_matrix(self) -> Annotated[NDArray, dict(dtype='complex128', shape=(4, 4), order='F')]:
        """:return: the unitary matrix (in ILO-BE format) as a numpy array"""

class Unitary3qBox(Op):
    """A user-defined three-qubit operation specified by a unitary matrix."""

    def __init__(self, m: Annotated[NDArray, dict(dtype='complex128', shape=(None, None), order='F')], basis: BasisOrder = BasisOrder.ilo) -> None:
        """
        Construct from a unitary matrix.

        :param m: The unitary matrix
        :param basis: Whether the provided unitary is in the ILO-BE (increasing lexicographic order of qubit ids, big-endian indexing) format, or DLO-BE (decreasing lexicographic order of ids)
        """

    def get_circuit(self) -> Circuit:
        """:return: the :py:class:`Circuit` described by the box"""

    def get_matrix(self) -> Annotated[NDArray, dict(dtype='complex128', shape=(8, 8), order='F')]:
        """:return: the unitary matrix (in ILO-BE format) as a numpy array"""

class ExpBox(Op):
    """
    A user-defined two-qubit operation whose corresponding unitary matrix is the exponential of a user-defined hermitian matrix.
    """

    def __init__(self, A: Annotated[NDArray, dict(dtype='complex128', shape=(4, 4), order='F')], t: float, basis: BasisOrder = BasisOrder.ilo) -> None:
        """
        Construct :math:`e^{itA}` from a hermitian matrix :math:`A` and a parameter :math:`t`.

        :param A: A hermitian matrix
        :param t: Exponentiation parameter
        :param basis: Whether the provided matrix is in the ILO-BE (increasing lexicographic order of qubit ids, big-endian indexing) format, or DLO-BE (decreasing lexicographic order of ids)
        """

    def get_circuit(self) -> Circuit:
        """:return: the :py:class:`Circuit` described by the box"""

class PauliExpBox(Op):
    """
    An operation defined as the exponential of a tensor of Pauli operations and a (possibly symbolic) phase parameter.
    """

    def __init__(self, paulis: Sequence[pytket._tket.pauli.Pauli], t: Union[sympy.Expr, float], cx_config_type: CXConfigType = CXConfigType.Tree) -> None:
        r"""
        Construct :math:`e^{-\frac12 i \pi t \sigma_0 \otimes \sigma_1 \otimes \cdots}` from Pauli operators :math:`\sigma_i \in \{I,X,Y,Z\}` and a parameter :math:`t`.
        """

    def get_circuit(self) -> Circuit:
        """:return: the :py:class:`Circuit` described by the box"""

    def get_paulis(self) -> list[pytket._tket.pauli.Pauli]:
        """:return: the corresponding list of :py:class:`Pauli` s"""

    def get_phase(self) -> Union[sympy.Expr, float]:
        """:return: the corresponding phase parameter"""

    def get_cx_config(self) -> CXConfigType:
        """:return: decomposition method"""

class PauliExpPairBox(Op):
    """
    A pair of (not necessarily commuting) Pauli exponentials performed in sequence.
    Pairing up exponentials for synthesis can reduce gate costs of synthesis compared to synthesising individually, with the best reductions found when the Pauli tensors act on a large number of the same qubits.
    Phase parameters may be symbolic.
    """

    def __init__(self, paulis0: Sequence[pytket._tket.pauli.Pauli], t0: Union[sympy.Expr, float], paulis1: Sequence[pytket._tket.pauli.Pauli], t1: Union[sympy.Expr, float], cx_config_type: CXConfigType = CXConfigType.Tree) -> None:
        r"""
        Construct a pair of Pauli exponentials of the form :math:`e^{-\frac12 i \pi t_j \sigma_0 \otimes \sigma_1 \otimes \cdots}` from Pauli operator strings :math:`\sigma_i \in \{I,X,Y,Z\}` and parameters :math:`t_j, j \in \{0,1\}`.
        """

    def get_circuit(self) -> Circuit:
        """:return: the :py:class:`Circuit` described by the box"""

    def get_paulis_pair(self) -> tuple[list[pytket._tket.pauli.Pauli], list[pytket._tket.pauli.Pauli]]:
        """
        :return: A tuple containing the two corresponding lists of :py:class:`Pauli` s
        """

    def get_phase_pair(self) -> tuple[Union[sympy.Expr, float], Union[sympy.Expr, float]]:
        """:return: A tuple containing the two phase parameters"""

    def get_cx_config(self) -> CXConfigType:
        """:return: decomposition method"""

class PauliExpCommutingSetBox(Op):
    """
    An operation defined as a set of commuting of exponentials of atensor of Pauli operations and their (possibly symbolic) phase parameters.
    """

    def __init__(self, pauli_gadgets: Sequence[tuple[Sequence[pytket._tket.pauli.Pauli], Union[sympy.Expr, float]]], cx_config_type: CXConfigType = CXConfigType.Tree) -> None:
        r"""
        Construct a set of necessarily commuting Pauli exponentials of the form :math:`e^{-\frac12 i \pi t_j \sigma_0 \otimes \sigma_1 \otimes \cdots}` from Pauli operator strings :math:`\sigma_i \in \{I,X,Y,Z\}` and parameters :math:`t_j, j \in \{0, 1, \cdots \}`.
        """

    def get_circuit(self) -> Circuit:
        """:return: the :py:class:`Circuit` described by the box"""

    def get_paulis(self) -> list[tuple[list[pytket._tket.pauli.Pauli], Union[sympy.Expr, float]]]:
        """:return: the corresponding list of Pauli gadgets"""

    def get_cx_config(self) -> CXConfigType:
        """:return: decomposition method"""

class TermSequenceBox(Op):
    """
    An unordered collection of Pauli exponentials that can be synthesised in any order, causing a change in the unitary operation. Synthesis order depends on the synthesis strategy chosen only.
    """

    def __init__(self, pauli_gadgets: Sequence[tuple[Sequence[pytket._tket.pauli.Pauli], Union[sympy.Expr, float]]], synthesis_strategy: pytket._tket.transform.PauliSynthStrat = pytket._tket.transform.PauliSynthStrat.Sets, partitioning_strategy: pytket._tket.partition.PauliPartitionStrat = pytket._tket.partition.PauliPartitionStrat.CommutingSets, graph_colouring: pytket._tket.partition.GraphColourMethod = pytket._tket.partition.GraphColourMethod.Lazy, cx_config_type: CXConfigType = CXConfigType.Tree, depth_weight: float = 0.3) -> None:
        r"""
        Construct a set of Pauli exponentials of the form :math:`e^{-\frac12 i \pi t_j \sigma_0 \otimes \sigma_1 \otimes \cdots}` from Pauli operator strings :math:`\sigma_i \in \{I,X,Y,Z\}` and parameters :math:`t_j, j \in \{0, 1, \cdots \}`.
        `depth_weight` controls the degree of depth optimisation and only applies to synthesis_strategy `PauliSynthStrat:Greedy`. `partitioning_strategy`, `graph_colouring`, and `cx_config_type` have no effect if `PauliSynthStrat:Greedy` is used.
        """

    def get_circuit(self) -> Circuit:
        """:return: the :py:class:`Circuit` described by the box"""

    def get_paulis(self) -> list[tuple[list[pytket._tket.pauli.Pauli], Union[sympy.Expr, float]]]:
        """:return: the corresponding list of Pauli gadgets"""

    def get_synthesis_strategy(self) -> pytket._tket.transform.PauliSynthStrat:
        """:return: synthesis strategy"""

    def get_partition_strategy(self) -> pytket._tket.partition.PauliPartitionStrat:
        """:return: partitioning strategy"""

    def get_graph_colouring_method(self) -> pytket._tket.partition.GraphColourMethod:
        """:return: graph colouring method"""

    def get_cx_config(self) -> CXConfigType:
        """:return: cx decomposition method"""

    def get_depth_weight(self) -> float:
        """:return: depth tuning parameter"""

class ToffoliBoxSynthStrat(enum.Enum):
    """Enum strategies for synthesising ToffoliBoxes"""

    Matching = 0
    """Use multiplexors to perform parallel swaps on hypercubes"""

    Cycle = 1
    """Use CnX gates to perform transpositions"""

class ToffoliBox(Op):
    """
    An operation that constructs a circuit to implement the specified permutation of classical basis states.
    """

    @overload
    def __init__(self, permutation: Sequence[tuple[Sequence[bool], Sequence[bool]]], strat: ToffoliBoxSynthStrat, rotation_axis: OpType = pytket._tket.circuit.OpType.Ry) -> None:
        """
        Construct from a permutation of basis states

        :param permutation: a list of bitstring pairs
        :param strat: synthesis strategy
        :param rotation_axis: the rotation axis of the multiplexors used in the decomposition. Can be either Rx or Ry. Only applicable to the Matching strategy. Default to Ry.
        """

    @overload
    def __init__(self, permutation: Sequence[tuple[Sequence[bool], Sequence[bool]]], rotation_axis: OpType = pytket._tket.circuit.OpType.Ry) -> None:
        """
        Construct from a permutation of basis states and perform synthesis using the Matching strategy

        :param permutation: a list of bitstring pairs
        :param rotation_axis: the rotation axis of the multiplexors used in the decomposition. Can be either Rx or Ry, default to Ry.
        """

    @overload
    def __init__(self, n_qubits: int, permutation: Sequence[tuple[Sequence[bool], Sequence[bool]]], rotation_axis: OpType = pytket._tket.circuit.OpType.Ry) -> None:
        """Constructor for backward compatibility. Subject to deprecation."""

    @overload
    def __init__(self, permutation: dict[tuple[bool, ...], Sequence[bool]], strat: ToffoliBoxSynthStrat, rotation_axis: OpType = pytket._tket.circuit.OpType.Ry) -> None:
        """
        Construct from a permutation of basis states

        :param permutation: a map between bitstrings
        :param strat: synthesis strategy
        :param rotation_axis: the rotation axis of the multiplexors used in the decomposition. Can be either Rx or Ry. Only applicable to the Matching strategy. Default to Ry.
        """

    @overload
    def __init__(self, permutation: dict[tuple[bool, ...], Sequence[bool]], rotation_axis: OpType = pytket._tket.circuit.OpType.Ry) -> None:
        """
        Construct from a permutation of basis states and perform synthesis using the Matching strategy

        :param permutation: a map between bitstrings
        :param rotation_axis: the rotation axis of the multiplexors used in the decomposition. Can be either Rx or Ry, default to Ry.
        """

    @overload
    def __init__(self, n_qubits: int, permutation: dict[tuple[bool, ...], Sequence[bool]], rotation_axis: OpType = pytket._tket.circuit.OpType.Ry) -> None:
        """Constructor for backward compatibility. Subject to deprecation."""

    def get_circuit(self) -> Circuit:
        """:return: the :py:class:`Circuit` described by the box"""

    def get_permutation(self) -> dict[tuple, tuple]:
        """:return: the permutation"""

    def get_strat(self) -> ToffoliBoxSynthStrat:
        """:return: the synthesis strategy"""

    def get_rotation_axis(self) -> OpType:
        """:return: the rotation axis"""

class ResourceBounds:
    """
    Structure holding a minimum and maximum value of some resource, where both values are unsigned integers.
    """

    def __init__(self, min: int, max: int) -> None:
        """
        Constructs a ResourceBounds object.

        :param min: minimum value
        :param max: maximum value
        """

    def get_min(self) -> int:
        """:return: the minimum value"""

    def get_max(self) -> int:
        """:return: the maximum value"""

class ResourceData:
    """
    An object holding resource data for use in a :py:class:`DummyBox`.

    The object holds several fields representing minimum and maximum values for certain resources. The absence of an :py:class:`OpType` in one of these fields is interpreted as the absence of gates of that type in the (imagined) circuit.

    See :py:meth:`Circuit.get_resources` for how to use this data.
    """

    def __init__(self, op_type_count: Mapping[OpType, ResourceBounds], gate_depth: ResourceBounds, op_type_depth: Mapping[OpType, ResourceBounds], two_qubit_gate_depth: ResourceBounds) -> None:
        """
        Constructs a ResourceData object.

        :param op_type_count: dictionary of counts of selected :py:class:`OpType`
        :param gate_depth: overall gate depth
        :param op_type_depth: dictionary of depths of selected :py:class:`OpType`
        :param two_qubit_gate_depth: overall two-qubit-gate depth
        """

    def get_op_type_count(self) -> dict[OpType, ResourceBounds]:
        """:return: bounds on the op type count"""

    def get_gate_depth(self) -> ResourceBounds:
        """:return: bounds on the gate depth"""

    def get_op_type_depth(self) -> dict[OpType, ResourceBounds]:
        """:return: bounds on the op type depth"""

    def get_two_qubit_gate_depth(self) -> ResourceBounds:
        """:return: bounds on the two-qubit-gate depth"""

    def __repr__(self) -> str: ...

class DummyBox(Op):
    """
    A placeholder operation that holds resource data. This box type cannot be decomposed into a circuit. It only serves to record resource data for a region of a circuit: for example, upper and lower bounds on gate counts and depth. A circuit containing such a box cannot be executed.
    """

    def __init__(self, n_qubits: int, n_bits: int, resource_data: ResourceData) -> None:
        """Construct a new instance from some resource data."""

    def get_n_qubits(self) -> int:
        """:return: the number of qubits covered by the box"""

    def get_n_bits(self) -> int:
        """:return: the number of bits covered by the box"""

    def get_resource_data(self) -> ResourceData:
        """:return: the associated resource data"""

class QControlBox(Op):
    """
    A user-defined controlled operation specified by an :py:class:`Op`, the number of quantum controls, and the control state expressed as an integer or a bit vector.
    """

    @overload
    def __init__(self, op: Op, n_controls: int = 1, control_state: Sequence[bool] = []) -> None:
        """
        Construct from an :py:class:`Op`, a number of quantum controls, and the control state expressed as a bit vector. The controls occupy the low-index ports of the resulting operation.

        :param op: the underlying operator
        :param n_controls: the number of control qubits. Default to 1
        :param control_state: the control state expressed as a bit vector. Default to all 1s
        """

    @overload
    def __init__(self, op: Op, n_controls: int, control_state: int) -> None:
        """
        Construct from an :py:class:`Op`, a number of quantum controls, and the control state expressed as an integer. The controls occupy the low-index ports of the resulting operation.

        :param op: the underlying operator
        :param n_controls: the number of control qubits
        :param control_state: the control state expressed as an integer. Big-endian
        """

    @overload
    def __init__(self, op: Op, n: int = 1) -> None:
        """
        Construct from an :py:class:`Op` and a number of quantum controls. The controls occupy the low-index ports of the resulting operation.
        """

    def get_circuit(self) -> Circuit:
        """:return: the :py:class:`Circuit` described by the box"""

    def get_op(self) -> Op:
        """:return: the underlying operator"""

    def get_n_controls(self) -> int:
        """:return: the number of control qubits"""

    def get_control_state(self) -> int:
        """
        :return: the control state as an integer (big-endian binary representation)
        """

    def get_control_state_bits(self) -> list[bool]:
        """:return: the control state as a bit vector"""

class CustomGateDef:
    """
    A custom unitary gate definition, given as a composition of other gates
    """

    def __init__(self, arg0: str, arg1: Circuit, arg2: Sequence[sympy.Symbol], /) -> None: ...

    @staticmethod
    def define(name: str, circ: Circuit, args: Sequence[sympy.Symbol]) -> CustomGateDef:
        """
        Define a new custom gate as a composite of other gates

        :param name: Readable name for the new gate
        :param circ: The definition of the gate as a Circuit
        :param args: Symbols to be encapsulated as arguments of the custom gate
        """

    @property
    def name(self) -> str:
        """The readable name of the gate"""

    @property
    def definition(self) -> Circuit:
        """Return definition as a circuit."""

    @property
    def args(self) -> list[sympy.Symbol]:
        """Return symbolic arguments of gate."""

    @property
    def arity(self) -> int:
        """The number of real parameters for the gate"""

    def to_dict(self) -> dict:
        """
        :return: a JSON serializable dictionary representation of the CustomGateDef
        """

    @staticmethod
    def from_dict(arg: dict, /) -> CustomGateDef:
        """
        Construct Circuit instance from JSON serializable dictionary representation of the Circuit.
        """

class CustomGate(Op):
    """A user-defined gate defined by a parametrised :py:class:`Circuit`."""

    def __init__(self, gatedef: CustomGateDef, params: Sequence[Union[sympy.Expr, float]]) -> None:
        """Instantiate a custom gate."""

    @property
    def name(self) -> str:
        """The readable name of the gate."""

    @property
    def params(self) -> list[Union[sympy.Expr, float]]:
        """The parameters of the gate."""

    @property
    def gate(self) -> CustomGateDef:
        """Underlying gate object."""

    def get_circuit(self) -> Circuit:
        """:return: the :py:class:`Circuit` described by the gate."""

class PhasePolyBox(Op):
    """
    Box encapsulating any Circuit made up of CNOT and RZ as a phase polynomial + linear transformation
    """

    @overload
    def __init__(self, n_qubits: int, qubit_indices: Mapping[pytket._tket.unit_id.Qubit, int], phase_polynomial: dict[tuple[bool, ...], Union[sympy.Expr, float]], linear_transformation: Annotated[NDArray, dict(dtype='bool', shape=(None, None), order='F')]) -> None:
        """
        Construct from the number of qubits, the mapping from Qubit to index, the phase polynomial (map from bitstring to phase) and the linear transformation (boolean matrix)
        """

    @overload
    def __init__(self, n_qubits: int, qubit_indices: Mapping[pytket._tket.unit_id.Qubit, int], phase_polynomial: Sequence[tuple[Sequence[bool], Union[sympy.Expr, float]]], linear_transformation: Annotated[NDArray, dict(dtype='bool', shape=(None, None), order='F')]) -> None:
        """
        Construct from the number of qubits, the mapping from Qubit to index, the phase polynomial (list of bitstring phase pairs) and the linear transformation (boolean matrix)

        If any bitstring is repeated in the phase polynomial list, the last given value for that bistring will be used
        """

    @overload
    def __init__(self, circuit: Circuit) -> None:
        """
        Construct a PhasePolyBox from a given circuit containing only Rz and CX gates.
        """

    @property
    def n_qubits(self) -> int:
        """Number of gates the polynomial acts on."""

    @property
    def phase_polynomial_as_list(self) -> list[tuple[list[bool], Union[sympy.Expr, float]]]:
        """List of bitstring(basis state)-phase pairs."""

    @property
    def phase_polynomial(self) -> dict[tuple, Union[sympy.Expr, float]]:
        """Map from bitstring (basis state) to phase."""

    @property
    def linear_transformation(self) -> Annotated[NDArray, dict(dtype='bool', shape=(None, None), order='F')]:
        """Boolean matrix corresponding to linear transformation."""

    def get_circuit(self) -> Circuit:
        """:return: the :py:class:`Circuit` described by the box."""

    @property
    def qubit_indices(self) -> dict[pytket._tket.unit_id.Qubit, int]:
        """Map from Qubit to index in polynomial."""

class ProjectorAssertionBox(Op):
    """
    A user-defined assertion specified by a 2x2, 4x4, or 8x8 projector matrix.
    """

    def __init__(self, m: Annotated[NDArray, dict(dtype='complex128', shape=(None, None), order='F')], basis: BasisOrder = BasisOrder.ilo) -> None:
        """
        Construct from a projector matrix.

        :param m: The projector matrix
        :param basis: Whether the provided unitary is in the ILO-BE (increasing lexicographic order of qubit ids, big-endian indexing) format, or DLO-BE (decreasing lexicographic order of ids)
        """

    def get_circuit(self) -> Circuit:
        """:return: the :py:class:`Circuit` described by the box"""

    def get_matrix(self) -> Annotated[NDArray, dict(dtype='complex128', shape=(None, None), order='F')]:
        """:return: the unitary matrix (in ILO-BE format) as a numpy array"""

class StabiliserAssertionBox(Op):
    """A user-defined assertion specified by a list of Pauli stabilisers."""

    @overload
    def __init__(self, stabilisers: Sequence[pytket._tket.pauli.PauliStabiliser]) -> None:
        """
        Construct from a list of Pauli stabilisers.

        :param stabilisers: The list of Pauli stabilisers
        """

    @overload
    def __init__(self, stabilisers: Sequence[str]) -> None:
        """
        Construct from a list of Pauli stabilisers.

        :param m: The list of Pauli stabilisers expressed as Python strings
        """

    def get_circuit(self) -> Circuit:
        """:return: the :py:class:`Circuit` described by the box"""

    def get_stabilisers(self) -> list[pytket._tket.pauli.PauliStabiliser]:
        """:return: the list of Pauli stabilisers"""

class MultiplexorBox(Op):
    """
    A user-defined multiplexor (i.e. uniformly controlled operations) specified by a map from bitstrings to :py:class:`Op` sor a list of bitstring-:py:class:`Op` s pairs
    """

    @overload
    def __init__(self, bistring_to_op_list: Sequence[tuple[Sequence[bool], Op]]) -> None:
        """
        Construct from a list of bitstring-:py:class:`Op` spairs

        :param bitstring_to_op_list: List of bitstring-:py:class:`Op` spairs
        """

    @overload
    def __init__(self, op_map: dict[tuple[bool, ...], Op]) -> None:
        """
        Construct from a map from bitstrings to :py:class:`Op` s

        :param op_map: Map from bitstrings to :py:class:`Op` s
        """

    def get_circuit(self) -> Circuit:
        """:return: the :py:class:`Circuit` described by the box"""

    def get_op_map(self) -> dict[tuple, Op]:
        """:return: the underlying op map"""

    def get_bitstring_op_pair_list(self) -> list[tuple[list[bool], Op]]:
        """:return: the underlying bistring-op pairs"""

class MultiplexedRotationBox(Op):
    """
    A user-defined multiplexed rotation gate (i.e. uniformly controlled single-axis rotations) specified by a map from bitstrings to :py:class:`Op` sor a list of bitstring-:py:class:`Op` s pairs. Implementation based on arxiv.org/abs/quant-ph/0410066. The decomposed circuit has at most 2^k single-qubit rotations, 2^k CX gates, and two additional H gates if the rotation axis is X. k is the number of control qubits.
    """

    @overload
    def __init__(self, bistring_to_op_list: Sequence[tuple[Sequence[bool], Op]]) -> None:
        """
        Construct from a list of bitstring-:py:class:`Op` spairs

        All :py:class:`Op` s  must share the same single-qubit rotation type: Rx, Ry, or Rz.

        :param bitstring_to_op_list: List of bitstring-:py:class:`Op` spairs
        """

    @overload
    def __init__(self, op_map: dict[tuple[bool, ...], Op]) -> None:
        """
        Construct from a map from bitstrings to :py:class:`Op` s.All :py:class:`Op` s  must share the same single-qubit rotation type: Rx, Ry, or Rz.

        :param op_map: Map from bitstrings to :py:class:`Op` s
        """

    @overload
    def __init__(self, angles: Sequence[float], axis: OpType) -> None:
        """
        Construct from a list of angles and the rotation axis.

        :param angles: List of rotation angles in half-turns. angles[i] is the angle activated by the binary representation of i
        :param axis: ``OpType.Rx``, ``OpType.Ry`` or ``OpType.Rz``
        """

    def get_circuit(self) -> Circuit:
        """:return: the :py:class:`Circuit` described by the box"""

    def get_bitstring_op_pair_list(self) -> list[tuple[list[bool], Op]]:
        """:return: the underlying bistring-op pairs"""

    def get_op_map(self) -> dict[tuple, Op]:
        """:return: the underlying op map"""

class MultiplexedU2Box(Op):
    """
    A user-defined multiplexed U2 gate (i.e. uniformly controlled U2 gate) specified by a map from bitstrings to :py:class:`Op` sor a list of bitstring-:py:class:`Op` s pairsImplementation based on arxiv.org/abs/quant-ph/0410066. The decomposed circuit has at most 2^k single-qubit gates, 2^k -1 CX gates, and a k+1 qubit DiagonalBox at the end. k is the number of control qubits.
    """

    @overload
    def __init__(self, bistring_to_op_list: Sequence[tuple[Sequence[bool], Op]], impl_diag: bool = True) -> None:
        """
        Construct from a list of bitstring-:py:class:`Op` spairs

        Only supports single qubit unitary gate types and :py:class:`Unitary1qBox`.

        :param op_map: List of bitstring-:py:class:`Op` spairs
        :param impl_diag: Whether to implement the final diagonal gate, default to True.
        """

    @overload
    def __init__(self, op_map: dict[tuple[bool, ...], Op], impl_diag: bool = True) -> None:
        """
        Construct from a map from bitstrings to :py:class:`Op` s.Only supports single qubit unitary gate types and :py:class:`Unitary1qBox`.

        :param op_map: Map from bitstrings to :py:class:`Op` s
        :param impl_diag: Whether to implement the final diagonal gate, default to True.
        """

    def get_circuit(self) -> Circuit:
        """:return: the :py:class:`Circuit` described by the box"""

    def get_bitstring_op_pair_list(self) -> list[tuple[list[bool], Op]]:
        """:return: the underlying bistring-op pairs"""

    def get_op_map(self) -> dict[tuple, Op]:
        """:return: the underlying op map"""

    def get_impl_diag(self) -> bool:
        """:return: flag indicating whether to implement the final diagonal gate."""

class MultiplexedTensoredU2Box(Op):
    """
    A user-defined multiplexed tensor product of U2 gates specified by a map from bitstrings to lists of :py:class:`Op` sor a list of bitstring-list(:py:class:`Op` s) pairs. A box with k control qubits and t target qubits is implemented as t k-controlled multiplexed-U2 gates with their diagonal components merged and commuted to the end. The resulting circuit contains t non-diagonal components of the multiplexed-U2 decomposition, t k-controlled multiplexed-Rz boxes, and a k-qubit DiagonalBox at the end. The total CX count is at most 2^k(2t+1)-t-2.
    """

    @overload
    def __init__(self, bistring_to_op_list: Sequence[tuple[Sequence[bool], Sequence[Op]]]) -> None:
        """
        Construct from a list of bitstring-:py:class:`Op` spairs

        Only supports single qubit unitary gate types and :py:class:`Unitary1qBox`.

        :param bitstring_to_op_list: List of bitstring-List of :py:class:`Op` s pairs
        """

    @overload
    def __init__(self, op_map: dict[tuple[bool, ...], Sequence[Op]]) -> None:
        """
        Construct from a map from bitstrings to equal-sized lists of :py:class:`Op` s. Only supports single qubit unitary gate types and :py:class:`Unitary1qBox`.

        :param op_map: Map from bitstrings to lists of :py:class:`Op` s
        """

    def get_circuit(self) -> Circuit:
        """:return: the :py:class:`Circuit` described by the box"""

    def get_bitstring_op_pair_list(self) -> list[tuple[list[bool], list[Op]]]:
        """:return: the underlying bistring-op pairs"""

    def get_op_map(self) -> dict[tuple, list[Op]]:
        """:return: the underlying op map"""

class StatePreparationBox(Op):
    """
    A box for preparing quantum states using multiplexed-Ry and multiplexed-Rz gates. Implementation based on Theorem 9 of arxiv.org/abs/quant-ph/0406176. The decomposed circuit has at most 2*(2^n-2) CX gates, and 2^n-2 CX gates if the coefficients are all real.
    """

    def __init__(self, statevector: Annotated[NDArray, dict(dtype='complex128', shape=(None), order='C')], is_inverse: bool = False, with_initial_reset: bool = False) -> None:
        """
        Construct from a statevector

        :param statevector: normalised statevector
        :param is_inverse: whether to implement the dagger of the state preparation circuit, default to false
        :param with_initial_reset: whether to explicitly set the state to zero initially (by default the initial zero state is assumed and no explicit reset is applied)
        """

    def get_circuit(self) -> Circuit:
        """:return: the :py:class:`Circuit` described by the box"""

    def get_statevector(self) -> Annotated[NDArray, dict(dtype='complex128', shape=(None), order='C')]:
        """:return: the statevector"""

    def is_inverse(self) -> bool:
        """
        :return: flag indicating whether to implement the dagger of the state preparation circuit
        """

    def with_initial_reset(self) -> bool:
        """
        :return: flag indicating whether the qubits are explicitly set to the zero state initially
        """

class DiagonalBox(Op):
    """
    A box for synthesising a diagonal unitary matrix into a sequence of multiplexed-Rz gates. Implementation based on Theorem 7 of arxiv.org/abs/quant-ph/0406176. The decomposed circuit has at most 2^n-2 CX gates.
    """

    def __init__(self, diagonal: Annotated[NDArray, dict(dtype='complex128', shape=(None), order='C')], upper_triangle: bool = True) -> None:
        """
        Construct from the diagonal entries of the unitary operator. The size of the vector must be 2^n where n is a positive integer.

        :param diagonal: diagonal entries
        :param upper_triangle: indicates whether the multiplexed-Rz gates take the shape of an upper triangle or a lower triangle. Default to true.
        """

    def get_circuit(self) -> Circuit:
        """:return: the :py:class:`Circuit` described by the box"""

    def get_diagonal(self) -> Annotated[NDArray, dict(dtype='complex128', shape=(None), order='C')]:
        """:return: the statevector"""

    def is_upper_triangle(self) -> bool:
        """:return: the upper_triangle flag"""

class ConjugationBox(Op):
    """
    A box to express computations that follow the compute-action-uncompute pattern.
    """

    def __init__(self, compute: Op, action: Op, uncompute: Op | None = None) -> None:
        """
        Construct from operations that perform compute, action, and uncompute. All three operations need to be quantum and have the same size.

        :param compute: the compute operation
        :param action: the action operation
        :param uncompute: optional uncompute operation, default to compute.dagger(). If provided, the user needs to make sure that uncompute.dagger() and compute have the same unitary.
        """

    def get_circuit(self) -> Circuit:
        """:return: the :py:class:`Circuit` described by the box"""

    def get_compute(self) -> Op:
        """:return: the compute operation"""

    def get_action(self) -> Op:
        """:return: the action operation"""

    def get_uncompute(self) -> Op | None:
        """
        :return: the uncompute operation. Returns None if the default compute.dagger() is used
        """

class Conditional(Op):
    """
    A wrapper for an operation to be applied conditionally on the value of some classical bits (following the nature of conditional operations in the OpenQASM specification).
    """

    def __init__(self, op: Op, width: int, value: int) -> None:
        """Construct from operation, bit width and (little-endian) value"""

    @property
    def op(self) -> Op:
        """The operation to be applied conditionally"""

    @property
    def width(self) -> int:
        """The number of bits in the condition register"""

    @property
    def value(self) -> int:
        """
        The little-endian value the classical register must read in order to apply the operation (e.g. value 2 (10b) means bits[0] must be 0 and bits[1] must be 1)
        """

class ClassicalOp(Op):
    """Classical operation."""

    @property
    def n_inputs(self) -> int:
        """Number of pure inputs."""

    @property
    def n_input_outputs(self) -> int:
        """Number of pure input/output arguments."""

    @property
    def n_outputs(self) -> int:
        """Number of pure outputs."""

class ClassicalEvalOp(ClassicalOp):
    """Evaluatable classical operation."""

class SetBitsOp(ClassicalEvalOp):
    """An operation to set the values of Bits to some constants."""

    def __init__(self, values: Sequence[bool]) -> None:
        """Construct from a table of values."""

    @property
    def values(self) -> list[bool]:
        """The values to set bits to."""

class CopyBitsOp(ClassicalEvalOp):
    """An operation to copy the values of Bits to other Bits."""

class MultiBitOp(ClassicalEvalOp):
    """An operation to apply a classical op multiple times in parallel."""

    def __init__(self, op: ClassicalEvalOp, multiplier: int) -> None:
        """Construct from a basic operation and a multiplier."""

    @property
    def basic_op(self) -> ClassicalEvalOp:
        """Underlying bitwise op."""

    @property
    def multiplier(self) -> int:
        """Multiplier."""

class RangePredicateOp(ClassicalEvalOp):
    """A predicate defined by a range of values in binary encoding."""

    def __init__(self, width: int, lower: int, upper: int) -> None:
        """Construct from a bit width, a lower bound and an upper bound."""

    @property
    def lower(self) -> int:
        """Inclusive lower bound."""

    @property
    def upper(self) -> int:
        """Inclusive upper bound."""

class WASMOp(ClassicalOp):
    """
    An op holding an external classical call, defined by the external module id, the name of the function and the arguments. External calls can only act on entire registers (which will be interpreted as fixed-width integers).
    """

    def __init__(self, num_bits: int, num_w: int, n_inputs: Sequence[int], n_outputs: Sequence[int], func_name: str, wasm_uid: str) -> None:
        """
        Construct from number of bits, bitwidths of inputs and outputs, function name and module id.
        """

    @property
    def wasm_uid(self) -> str:
        """Wasm module id."""

    @property
    def num_w(self) -> int:
        """Number of wasm wire in the op"""

    @property
    def func_name(self) -> str:
        """Name of function."""

    @property
    def num_bits(self) -> int:
        """Number of bits interacted with."""

    @property
    def n_i32(self) -> int:
        """Number of integers acted on."""

    @property
    def input_widths(self) -> list[int]:
        """Widths of input integers."""

    @property
    def output_widths(self) -> list[int]:
        """Widths of output integers."""

class ClOp(enum.Enum):
    """A classical operation"""

    INVALID = 0
    """Invalid"""

    BitAnd = 1
    """Bitwise AND"""

    BitOr = 2
    """Bitwise OR"""

    BitXor = 3
    """Bitwise XOR"""

    BitEq = 4
    """Bitwise equality"""

    BitNeq = 5
    """Bitwise inequality"""

    BitNot = 6
    """Bitwise NOT"""

    BitZero = 7
    """Constant zero bit"""

    BitOne = 8
    """Constant one bit"""

    RegAnd = 9
    """Registerwise AND"""

    RegOr = 10
    """Registerwise OR"""

    RegXor = 11
    """Registerwise XOR"""

    RegEq = 12
    """Registerwise equality"""

    RegNeq = 13
    """Registerwise inequality"""

    RegNot = 14
    """Registerwise NOT"""

    RegZero = 15
    """Constant all-zeros register"""

    RegOne = 16
    """Constant all-ones register"""

    RegLt = 17
    """Integer less-than comparison"""

    RegGt = 18
    """Integer greater-than comparison"""

    RegLeq = 19
    """Integer less-than-or-equal comparison"""

    RegGeq = 20
    """Integer greater-than-or-equal comparison"""

    RegAdd = 21
    """Integer addition"""

    RegSub = 22
    """Integer subtraction"""

    RegMul = 23
    """Integer multiplication"""

    RegDiv = 24
    """Integer division"""

    RegPow = 25
    """Integer exponentiation"""

    RegLsh = 26
    """Left shift"""

    RegRsh = 27
    """Right shift"""

    RegNeg = 28
    """Integer negation"""

class ClBitVar:
    """A bit variable within an expression"""

    def __init__(self, i: int) -> None:
        """
        Construct from an integer identifier.

        :param i: integer identifier for the variable
        """

    def __eq__(self, arg: object, /) -> bool: ...

    def __str__(self) -> str: ...

    def __repr__(self) -> str: ...

    def __hash__(self) -> int: ...

    @property
    def index(self) -> int:
        """integer identifier for the variable"""

class ClRegVar:
    """A register variable within an expression"""

    def __init__(self, i: int) -> None:
        """
        Construct from an integer identifier.

        :param i: integer identifier for the variable
        """

    def __eq__(self, arg: object, /) -> bool: ...

    def __str__(self) -> str: ...

    def __repr__(self) -> str: ...

    def __hash__(self) -> int: ...

    @property
    def index(self) -> int:
        """integer identifier for the variable"""

class ClExpr:
    """A classical expression"""

    def __init__(self, op: ClOp, args: Sequence[int | ClBitVar | ClRegVar | ClExpr]) -> None:
        """
        Construct from an operation type and a list of arguments.

        :param op: the operation type
        :param args: list of arguments to the expression (which may be integers, :py:class:`ClBitVar` variables, :py:class:`ClRegVar` variables, or other :py:class:`ClExpr`)
        """

    def __eq__(self, arg: object, /) -> bool: ...

    def __str__(self) -> str: ...

    def __hash__(self) -> int:
        """
        Hashing is not implemented for this class, attempting to hash an object will raise a type error
        """

    @property
    def op(self) -> ClOp:
        """main operation"""

    @property
    def args(self) -> list[int | ClBitVar | ClRegVar | ClExpr]:
        """arguments"""

    def as_qasm(self, input_bits: Mapping[int, pytket._tket.unit_id.Bit], input_regs: Mapping[int, pytket._tket.unit_id.BitRegister]) -> str:
        """
        QASM-style string representation given corresponding bits and registers
        """

class WiredClExpr:
    """An operation defined by a classical expression over a sequence of bits"""

    def __init__(self, expr: ClExpr, bit_posn: Mapping[int, int] = {}, reg_posn: Mapping[int, Sequence[int]] = {}, output_posn: Sequence[int] = []) -> None:
        """
        Construct from an expression with bit and register positions.

        :param expr: an abstract classical expression
        :param bit_posn: a map whose keys are the indices of the :py:class:`ClBitVar` occurring in the expression, and whose values are the positions of the corresponding bits in the arguments of the operation
        :param reg_posn: a map whose keys are the indices of the :py:class:`ClRegVar` occurring in the expression, and whose values are the sequences of positions of the corresponding bits in the arguments of the operation
        :param output_posn: a list giving the positions of the output bits in the arguments of the operation
        """

    def __eq__(self, arg: object, /) -> bool: ...

    def __str__(self) -> str: ...

    def __hash__(self) -> int:
        """
        Hashing is not implemented for this class, attempting to hash an object will raise a type error
        """

    @property
    def expr(self) -> ClExpr:
        """expression"""

    @property
    def bit_posn(self) -> dict[int, int]:
        """bit positions"""

    @property
    def reg_posn(self) -> dict[int, list[int]]:
        """register positions"""

    @property
    def output_posn(self) -> list[int]:
        """output positions"""

    def to_dict(self) -> dict:
        """:return: JSON-serializable dict representation"""

    @staticmethod
    def from_dict(arg: dict, /) -> WiredClExpr:
        """Construct from JSON-serializable dict representation"""

class ClExprOp(Op):
    """An operation defined by a classical expression"""

    def __init__(self, arg: WiredClExpr, /) -> None:
        """Construct from a wired classical expression"""

    @property
    def type(self) -> OpType:
        """operation type"""

    @property
    def expr(self) -> WiredClExpr:
        """wired expression"""

def fresh_symbol(preferred: str = 'a') -> sympy.Symbol:
    """
    Given some preferred symbol, this finds an appropriate suffix that will guarantee it has not yet been used in the current python session.

    :param preferred: The preferred readable symbol name as a string (default is 'a')

    :return: A new sympy symbol object
    """<|MERGE_RESOLUTION|>--- conflicted
+++ resolved
@@ -648,7 +648,6 @@
 
         :param name: name for the circuit
         """
-<<<<<<< HEAD
 
     @overload
     def __init__(self, n_qubits: int, name: str | None = None) -> None:
@@ -668,9 +667,6 @@
 
     @overload
     def __init__(self, n_qubits: int, n_bits: int, name: str | None = None) -> None:
-=======
-    def AAMS(self, angle0: sympy.Expr | float, angle1: sympy.Expr | float, angle2: sympy.Expr | float, qubit0: int | pytket._tket.unit_id.Qubit, qubit1: int | pytket._tket.unit_id.Qubit, **kwargs: Any) -> Circuit:
->>>>>>> d1916f2e
         """
         Constructs a circuit with a given number of quantum and classical bits
 
@@ -678,44 +674,15 @@
         :param n_bits: The number of classical bits in the circuit
         :param name: Optional name for the circuit.
         """
-<<<<<<< HEAD
-
-    @overload
-    def add_gate(self, Op: Op, args: Sequence[int], **kwargs: Any) -> Circuit:
-=======
-    def CCX(self, control_0: int | pytket._tket.unit_id.Qubit, control_1: int | pytket._tket.unit_id.Qubit, target: int | pytket._tket.unit_id.Qubit, **kwargs: Any) -> Circuit:
->>>>>>> d1916f2e
+
+    @overload
+    def add_gate(self, Op: Op, args: Sequence[int] | Sequence[pytket._tket.unit_id.UnitID], **kwargs: Any) -> Circuit:
         """
         Appends a single operation to the end of the circuit on some particular qubits/bits. The number of qubits/bits specified must match the arity of the gate.
         """
-<<<<<<< HEAD
-
-    @overload
-    def add_gate(self, Op: Op, args: Sequence[pytket._tket.unit_id.UnitID], **kwargs: Any) -> Circuit:
-        """
-        Appends a single operation to the end of the circuit on some particular qubits/bits. The number of qubits/bits specified must match the arity of the gate.
-        """
-
-    @overload
-    def add_gate(self, type: OpType, args: Sequence[int], **kwargs: Any) -> Circuit:
-=======
-    def CH(self, control_qubit: int | pytket._tket.unit_id.Qubit, target_qubit: int | pytket._tket.unit_id.Qubit, **kwargs: Any) -> Circuit:
->>>>>>> d1916f2e
-        """
-        Appends a single (non-parameterised) gate to the end of the circuit on some particular qubits from the default register ('q'). The number of qubits specified must match the arity of the gate. For `OpType.Measure` operations the bit from the default register should follow the qubit.
-
-        >>> c.add_gate(OpType.H, [0]) # equivalent to c.H(0)
-        >>> c.add_gate(OpType.CX, [0,1]) # equivalent to c.CX(0,1)
-
-        :param type: The type of operation to add
-        :param args: The list of indices for the qubits/bits to which the operation is applied
-        :param kwargs: Additional properties for classical conditions
-        :return: the new :py:class:`Circuit`
-        """
-<<<<<<< HEAD
-
-    @overload
-    def add_gate(self, type: OpType, args: Sequence[pytket._tket.unit_id.UnitID], **kwargs: Any) -> Circuit:
+
+    @overload
+    def add_gate(self, type: OpType, args: Sequence[int] | Sequence[pytket._tket.unit_id.UnitID], **kwargs: Any) -> Circuit:
         """
         Appends a single (non-parameterised) gate to the end of the circuit on some particular qubits from the default register ('q'). The number of qubits specified must match the arity of the gate. For `OpType.Measure` operations the bit from the default register should follow the qubit.
 
@@ -729,23 +696,7 @@
         """
 
     @overload
-    def add_gate(self, type: OpType, angle: Union[sympy.Expr, float], args: Sequence[int], **kwargs: Any) -> Circuit:
-=======
-    def CRx(self, angle: sympy.Expr | float, control_qubit: int | pytket._tket.unit_id.Qubit, target_qubit: int | pytket._tket.unit_id.Qubit, **kwargs: Any) -> Circuit:
->>>>>>> d1916f2e
-        """
-        Appends a single gate, parameterised by an expression, to the end of circuit on some particular qubits from the default register ('q').
-
-        :param type: The type of gate to add
-        :param angle: The parameter for the gate in halfturns
-        :param args: The list of indices for the qubits to which the operation is applied
-        :param kwargs: Additional properties for classical conditions
-        :return: the new :py:class:`Circuit`
-        """
-<<<<<<< HEAD
-
-    @overload
-    def add_gate(self, type: OpType, angle: Union[sympy.Expr, float], args: Sequence[pytket._tket.unit_id.UnitID], **kwargs: Any) -> Circuit:
+    def add_gate(self, type: OpType, angle: Union[sympy.Expr, float], args: Sequence[int] | Sequence[pytket._tket.unit_id.UnitID], **kwargs: Any) -> Circuit:
         """
         Appends a single gate, parameterised by an expression, to the end of circuit on some particular qubits from the default register ('q').
 
@@ -757,23 +708,7 @@
         """
 
     @overload
-    def add_gate(self, type: OpType, angles: Sequence[Union[sympy.Expr, float]], args: Sequence[int], **kwargs: Any) -> Circuit:
-=======
-    def CRy(self, angle: sympy.Expr | float, control_qubit: int | pytket._tket.unit_id.Qubit, target_qubit: int | pytket._tket.unit_id.Qubit, **kwargs: Any) -> Circuit:
->>>>>>> d1916f2e
-        """
-        Appends a single gate, parameterised with a vector of expressions corresponding to halfturns, to the end of circuit on some particular qubits from the default register ('q').
-
-        :param type: The type of gate to add
-        :param angles: The parameters for the gate in halfturns
-        :param args: The list of indices for the qubits to which the operation is applied
-        :param kwargs: Additional properties for classical conditions
-        :return: the new :py:class:`Circuit`
-        """
-<<<<<<< HEAD
-
-    @overload
-    def add_gate(self, type: OpType, angles: Sequence[Union[sympy.Expr, float]], args: Sequence[pytket._tket.unit_id.UnitID], **kwargs: Any) -> Circuit:
+    def add_gate(self, type: OpType, angles: Sequence[Union[sympy.Expr, float]], args: Sequence[int] | Sequence[pytket._tket.unit_id.UnitID], **kwargs: Any) -> Circuit:
         """
         Appends a single gate to the end of the circuit
 
@@ -786,16 +721,12 @@
 
     @overload
     def add_barrier(self, qubits: Sequence[int], bits: Sequence[int] = [], data: str = '') -> Circuit:
-=======
-    def CRz(self, angle: sympy.Expr | float, control_qubit: int | pytket._tket.unit_id.Qubit, target_qubit: int | pytket._tket.unit_id.Qubit, **kwargs: Any) -> Circuit:
->>>>>>> d1916f2e
         """
         Append a Barrier on the given units
 
         :param data: additional data stored in the barrier
         :return: the new :py:class:`Circuit`
         """
-<<<<<<< HEAD
 
     @overload
     def add_barrier(self, units: Sequence[pytket._tket.unit_id.UnitID], data: str = '') -> Circuit: ...
@@ -825,324 +756,6 @@
         :return: the new :py:class:`Circuit`
         """
 
-    @overload
-    def add_circbox(self, circbox: CircBox, args: Sequence[int], **kwargs: Any) -> Circuit:
-=======
-    def CS(self, control_qubit: int | pytket._tket.unit_id.Qubit, target_qubit: int | pytket._tket.unit_id.Qubit, **kwargs: Any) -> Circuit:
->>>>>>> d1916f2e
-        """
-        Append a :py:class:`CircBox` to the circuit.
-
-        The qubits and bits of the :py:class:`CircBox` are wired into the circuit in lexicographic order. Bits follow qubits in the order of arguments.
-
-        :param circbox: The box to append
-        :param args: Indices of the (default-register) qubits/bits to append the box to
-        :return: the new :py:class:`Circuit`
-        """
-<<<<<<< HEAD
-
-    @overload
-    def add_circbox(self, circbox: CircBox, args: Sequence[pytket._tket.unit_id.UnitID], **kwargs: Any) -> Circuit:
-=======
-    def CSWAP(self, control: int | pytket._tket.unit_id.Qubit, target_0: int | pytket._tket.unit_id.Qubit, target_1: int | pytket._tket.unit_id.Qubit, **kwargs: Any) -> Circuit:
->>>>>>> d1916f2e
-        """
-        Append a :py:class:`CircBox` to the circuit.
-
-        The qubits and bits of the :py:class:`CircBox` are wired into the circuit in lexicographic order. Bits follow qubits in the order of arguments.
-
-        :param circbox: The box to append
-        :param args: The qubits/bits to append the box to
-        :return: the new :py:class:`Circuit`
-        """
-<<<<<<< HEAD
-
-    @overload
-    def add_unitary1qbox(self, unitarybox: Unitary1qBox, qubit_0: int, **kwargs: Any) -> Circuit:
-        """
-        Append a :py:class:`Unitary1qBox` to the circuit.
-
-        :param unitarybox: The box to append
-        :param qubit_0: Index of the qubit to append the box to
-        :return: the new :py:class:`Circuit`
-        """
-
-    @overload
-    def add_unitary1qbox(self, unitarybox: Unitary1qBox, qubit_0: pytket._tket.unit_id.Qubit, **kwargs: Any) -> Circuit:
-        """
-        Append a :py:class:`Unitary1qBox` to the circuit.
-
-        :param unitarybox: The box to append
-        :param qubit_0: The qubit to append the box to
-        :return: the new :py:class:`Circuit`
-        """
-
-    @overload
-    def add_unitary2qbox(self, unitarybox: Unitary2qBox, qubit_0: int, qubit_1: int, **kwargs: Any) -> Circuit:
-=======
-    def CSX(self, control_qubit: int | pytket._tket.unit_id.Qubit, target_qubit: int | pytket._tket.unit_id.Qubit, **kwargs: Any) -> Circuit:
->>>>>>> d1916f2e
-        """
-        Append a :py:class:`Unitary2qBox` to the circuit.
-
-        The matrix representation is ILO-BE.
-
-        :param unitarybox: The box to append
-        :param qubit_0: Index of the first target qubit
-        :param qubit_1: Index of the second target qubit
-        :return: the new :py:class:`Circuit`
-        """
-<<<<<<< HEAD
-
-    @overload
-    def add_unitary2qbox(self, unitarybox: Unitary2qBox, qubit_0: pytket._tket.unit_id.Qubit, qubit_1: pytket._tket.unit_id.Qubit, **kwargs: Any) -> Circuit:
-        """
-        Append a :py:class:`Unitary2qBox` to the circuit.
-
-        The matrix representation is ILO-BE.
-
-        :param unitarybox: The box to append
-        :param qubit_0: The first target qubit
-        :param qubit_1: The second target qubit
-        :return: the new :py:class:`Circuit`
-        """
-
-    @overload
-    def add_unitary3qbox(self, unitarybox: Unitary3qBox, qubit_0: int, qubit_1: int, qubit_2: int, **kwargs: Any) -> Circuit:
-=======
-    def CSXdg(self, control_qubit: int | pytket._tket.unit_id.Qubit, target_qubit: int | pytket._tket.unit_id.Qubit, **kwargs: Any) -> Circuit:
->>>>>>> d1916f2e
-        """
-        Append a :py:class:`Unitary3qBox` to the circuit.
-
-        :param unitarybox: box to append
-        :param qubit_0: index of target qubit 0
-        :param qubit_1: index of target qubit 1
-        :param qubit_2: index of target qubit 2
-        :return: the new :py:class:`Circuit`
-        """
-<<<<<<< HEAD
-
-    @overload
-    def add_unitary3qbox(self, unitarybox: Unitary3qBox, qubit_0: pytket._tket.unit_id.Qubit, qubit_1: pytket._tket.unit_id.Qubit, qubit_2: pytket._tket.unit_id.Qubit, **kwargs: Any) -> Circuit: ...
-
-    @overload
-    def add_expbox(self, expbox: ExpBox, qubit_0: int, qubit_1: int, **kwargs: Any) -> Circuit:
-=======
-    def CSdg(self, control_qubit: int | pytket._tket.unit_id.Qubit, target_qubit: int | pytket._tket.unit_id.Qubit, **kwargs: Any) -> Circuit:
->>>>>>> d1916f2e
-        """
-        Append an :py:class:`ExpBox` to the circuit.
-
-        The matrix representation is ILO-BE.
-
-        :param expbox: The box to append
-        :param qubit_0: Index of the first target qubit
-        :param qubit_1: Index of the second target qubit
-        :return: the new :py:class:`Circuit`
-        """
-<<<<<<< HEAD
-
-    @overload
-    def add_expbox(self, expbox: ExpBox, qubit_0: pytket._tket.unit_id.Qubit, qubit_1: pytket._tket.unit_id.Qubit, **kwargs: Any) -> Circuit:
-        """
-        Append an :py:class:`ExpBox` to the circuit.
-
-        The matrix representation is ILO-BE.
-
-        :param expbox: The box to append
-        :param qubit_0: The first target qubit
-        :param qubit_1: The second target qubit
-        :return: the new :py:class:`Circuit`
-        """
-
-    @overload
-    def add_pauliexpbox(self, pauliexpbox: PauliExpBox, qubits: Sequence[int], **kwargs: Any) -> Circuit:
-        """
-        Append a :py:class:`PauliExpBox` to the circuit.
-
-        :param pauliexpbox: The box to append
-        :param qubits: Indices of the qubits to append the box to
-        :return: the new :py:class:`Circuit`
-        """
-
-    @overload
-    def add_pauliexpbox(self, pauliexpbox: PauliExpBox, qubits: Sequence[pytket._tket.unit_id.Qubit], **kwargs: Any) -> Circuit:
-=======
-    def CU1(self, angle: sympy.Expr | float, control_qubit: int | pytket._tket.unit_id.Qubit, target_qubit: int | pytket._tket.unit_id.Qubit, **kwargs: Any) -> Circuit:
->>>>>>> d1916f2e
-        """
-        Append a :py:class:`PauliExpBox` to the circuit.
-
-        :param pauliexpbox: The box to append
-        :param qubits: The qubits to append the box to
-        :return: the new :py:class:`Circuit`
-        """
-<<<<<<< HEAD
-
-    @overload
-    def add_pauliexppairbox(self, pauliexppairbox: PauliExpPairBox, qubits: Sequence[int], **kwargs: Any) -> Circuit:
-=======
-    def CU3(self, angle0: sympy.Expr | float, angle1: sympy.Expr | float, angle2: sympy.Expr | float, control_qubit: int | pytket._tket.unit_id.Qubit, target_qubit: int | pytket._tket.unit_id.Qubit, **kwargs: Any) -> Circuit:
->>>>>>> d1916f2e
-        """
-        Append a :py:class:`PauliExpPairBox` to the circuit.
-
-        :param pauliexppairbox: The box to append
-        :param qubits: Indices of the qubits to append the box to
-        :return: the new :py:class:`Circuit`
-        """
-<<<<<<< HEAD
-
-    @overload
-    def add_pauliexppairbox(self, pauliexppairbox: PauliExpPairBox, qubits: Sequence[pytket._tket.unit_id.Qubit], **kwargs: Any) -> Circuit:
-        """
-        Append a :py:class:`PauliExpPairBox` to the circuit.
-
-        :param pauliexppairbox: The box to append
-        :param qubits: The qubits to append the box to
-        :return: the new :py:class:`Circuit`
-        """
-
-    @overload
-    def add_pauliexpcommutingsetbox(self, pauliexpcommutingsetbox: PauliExpCommutingSetBox, qubits: Sequence[int], **kwargs: Any) -> Circuit:
-        """
-        Append a :py:class:`PauliExpCommutingSetBox` to the circuit.
-
-        :param pauliexpcommutingsetbox: The box to append
-        :param qubits: Indices of the qubits to append the box to
-        :return: the new :py:class:`Circuit`
-        """
-
-    @overload
-    def add_pauliexpcommutingsetbox(self, pauliexpcommutingsetbox: PauliExpCommutingSetBox, qubits: Sequence[pytket._tket.unit_id.Qubit], **kwargs: Any) -> Circuit:
-=======
-    def CV(self, control_qubit: int | pytket._tket.unit_id.Qubit, target_qubit: int | pytket._tket.unit_id.Qubit, **kwargs: Any) -> Circuit:
->>>>>>> d1916f2e
-        """
-        Append a :py:class:`PauliExpCommutingSetBox` to the circuit.
-
-        :param pauliexpcommutingsetbox: The box to append
-        :param qubits: The qubits to append the box to
-        :return: the new :py:class:`Circuit`
-        """
-<<<<<<< HEAD
-
-    @overload
-    def add_termsequencebox(self, termsequencebox: TermSequenceBox, qubits: Sequence[int], **kwargs: Any) -> Circuit:
-=======
-    def CVdg(self, control_qubit: int | pytket._tket.unit_id.Qubit, target_qubit: int | pytket._tket.unit_id.Qubit, **kwargs: Any) -> Circuit:
->>>>>>> d1916f2e
-        """
-        Append a :py:class:`TermSequenceBox` to the circuit.
-
-        :param termsequencebox: The box to append
-        :param qubits: Indices of the qubits to append the box to
-        :return: the new :py:class:`Circuit`
-        """
-<<<<<<< HEAD
-
-    @overload
-    def add_termsequencebox(self, termsequencebox: TermSequenceBox, qubits: Sequence[pytket._tket.unit_id.Qubit], **kwargs: Any) -> Circuit:
-        """
-        Append a :py:class:`TermSequenceBox` to the circuit.
-
-        :param termsequencebox: The box to append
-        :param qubits: The qubits to append the box to
-        :return: the new :py:class:`Circuit`
-        """
-
-    @overload
-    def add_toffolibox(self, toffolibox: ToffoliBox, qubits: Sequence[int], **kwargs: Any) -> Circuit:
-        """
-        Append a :py:class:`ToffoliBox` to the circuit.
-
-        :param toffolibox: The box to append
-        :param qubits: Indices of the qubits to append the box to
-        :return: the new :py:class:`Circuit`
-        """
-
-    @overload
-    def add_toffolibox(self, toffolibox: ToffoliBox, qubits: Sequence[pytket._tket.unit_id.Qubit], **kwargs: Any) -> Circuit: ...
-
-    @overload
-    def add_dummybox(self, dummybox: DummyBox, qubits: Sequence[int], bits: Sequence[int], **kwargs: Any) -> Circuit:
-=======
-    def CX(self, control_qubit: int | pytket._tket.unit_id.Qubit, target_qubit: int | pytket._tket.unit_id.Qubit, **kwargs: Any) -> Circuit:
->>>>>>> d1916f2e
-        """
-        Append a :py:class:`DummyBox` to the circuit.
-
-        :param dummybox: The box to append
-        :param qubits: Indices (in the default register) of the qubits to append the box to
-        :param bits: Indices of the bits (in the default register) to append the box to
-        :return: the new :py:class:`Circuit`
-        """
-<<<<<<< HEAD
-
-    @overload
-    def add_dummybox(self, dummybox: DummyBox, qubits: Sequence[pytket._tket.unit_id.Qubit], bits: Sequence[pytket._tket.unit_id.Bit], **kwargs: Any) -> Circuit:
-        """
-        Append a :py:class:`DummyBox` to the circuit.
-
-        :param dummybox: The box to append
-        :param qubits: Qubits to append the box to
-        :param bits: Bits to append the box to
-        :return: the new :py:class:`Circuit`
-        """
-
-    @overload
-    def add_qcontrolbox(self, qcontrolbox: QControlBox, args: Sequence[int], **kwargs: Any) -> Circuit:
-=======
-    def CY(self, control_qubit: int | pytket._tket.unit_id.Qubit, target_qubit: int | pytket._tket.unit_id.Qubit, **kwargs: Any) -> Circuit:
->>>>>>> d1916f2e
-        """
-        Append a :py:class:`QControlBox` to the circuit.
-
-        :param qcontrolbox: The box to append
-        :param args: Indices of the qubits to append the box to
-        :return: the new :py:class:`Circuit`
-        """
-<<<<<<< HEAD
-
-    @overload
-    def add_qcontrolbox(self, qcontrolbox: QControlBox, args: Sequence[pytket._tket.unit_id.UnitID], **kwargs: Any) -> Circuit:
-=======
-    def CZ(self, control_qubit: int | pytket._tket.unit_id.Qubit, target_qubit: int | pytket._tket.unit_id.Qubit, **kwargs: Any) -> Circuit:
->>>>>>> d1916f2e
-        """
-        Append a :py:class:`QControlBox` to the circuit.
-
-        :param qcontrolbox: The box to append
-        :param args: The qubits to append the box to
-        :return: the new :py:class:`Circuit`
-        """
-<<<<<<< HEAD
-
-    @overload
-    def add_phasepolybox(self, phasepolybox: PhasePolyBox, qubits: Sequence[int], **kwargs: Any) -> Circuit:
-        """
-        Append a :py:class:`PhasePolyBox` to the circuit.
-
-        :param phasepolybox: The box to append
-        :param qubits: Indices of the qubits to append the box to
-        :return: the new :py:class:`Circuit`
-        """
-
-    @overload
-    def add_phasepolybox(self, phasepolybox: PhasePolyBox, qubits: Sequence[pytket._tket.unit_id.Qubit], **kwargs: Any) -> Circuit:
-=======
-    def ECR(self, qubit_0: int | pytket._tket.unit_id.Qubit, qubit_1: int | pytket._tket.unit_id.Qubit, **kwargs: Any) -> Circuit:
->>>>>>> d1916f2e
-        """
-        Append a :py:class:`PhasePolyBox` to the circuit.
-
-        :param phasepolybox: The box to append
-        :param qubits: The qubits to append the box to
-        :return: the new :py:class:`Circuit`
-        """
-<<<<<<< HEAD
-
     def add_clexpr(self, expr: WiredClExpr, args: Sequence[pytket._tket.unit_id.Bit], **kwargs: Any) -> Circuit:
         """
         Append a :py:class:`WiredClExpr` to the circuit.
@@ -1153,9 +766,6 @@
         """
 
     def add_clexpr_from_logicexp(self, exp: pytket.circuit.logic_exp.LogicExp, output_bits: Sequence[pytket._tket.unit_id.Bit], **kwargs: Any) -> Circuit:
-=======
-    def ESWAP(self, angle: sympy.Expr | float, qubit0: int | pytket._tket.unit_id.Qubit, qubit1: int | pytket._tket.unit_id.Qubit, **kwargs: Any) -> Circuit:
->>>>>>> d1916f2e
         """
         Append a :py:class:`ClExprOp` defined in terms of a logical expression.
 
@@ -1171,24 +781,158 @@
         :param output_bits: list of bits in output
         :return: the updated circuit
         """
-<<<<<<< HEAD
-
-    @overload
-    def add_custom_gate(self, definition: CustomGateDef, params: Sequence[Union[sympy.Expr, float]], qubits: Sequence[int], **kwargs: Any) -> Circuit:
-        """
-        Append an instance of a :py:class:`CustomGateDef` to the circuit.
-
-        :param def: The custom gate definition
-        :param params: List of parameters to instantiate the gate with, in halfturns
+
+    def add_circbox(self, circbox: CircBox, args: Sequence[int] | Sequence[pytket._tket.unit_id.UnitID], **kwargs: Any) -> Circuit:
+        """
+        Append a :py:class:`CircBox` to the circuit.
+
+        The qubits and bits of the :py:class:`CircBox` are wired into the circuit in lexicographic order. Bits follow qubits in the order of arguments.
+
+        :param circbox: The box to append
+        :param args: The qubits/bits to append the box to
+        :return: the new :py:class:`Circuit`
+        """
+
+    def add_circbox_regwise(self, circbox: CircBox, qregs: Sequence[pytket._tket.unit_id.QubitRegister], cregs: Sequence[pytket._tket.unit_id.BitRegister], **kwargs: Any) -> Circuit:
+        """
+        Append a :py:class:`CircBox` to the circuit, wiring whole registers together.
+
+        :param circbox: The box to append
+        :param qregs: Sequence of :py:class:`QubitRegister` from the outer :py:class:`Circuit`, the order corresponding to the lexicographic order of corresponding registers in the :py:class:`CircBox`
+        :param cregs: Sequence of :py:class:`BitRegister` from the outer :py:class:`Circuit`, the order corresponding to the lexicographic order of corresponding registers in the :py:class:`CircBox`
+        :return: the new :py:class:`Circuit`
+        """
+
+    def add_circbox_with_regmap(self, circbox: CircBox, qregmap: Mapping[str, str], cregmap: Mapping[str, str], **kwargs: Any) -> Circuit:
+        """
+        Append a :py:class:`CircBox` to the circuit, wiring whole registers together.
+
+        This method expects two maps (one for qubit registers and one for bit registers), which must have keys corresponding to all register names in the box. The box may not contain any qubits or bits that do not belong to a register, i.e. all must be single-indexed contiguously from zero.
+
+        :param circbox: The box to append
+        :param qregmap: Map specifying which qubit register in the :py:class:`CircBox` (the map's keys) matches which register in the outer circuit (the map's values)
+        :param cregmap: Map specifying which bit register in the :py:class:`CircBox` (the map's keys) matches which register in the outer circuit (the map's values)
+        :return: the new :py:class:`Circuit`
+        """
+
+    def add_unitary1qbox(self, unitarybox: Unitary1qBox, qubit_0: int | pytket._tket.unit_id.Qubit, **kwargs: Any) -> Circuit:
+        """
+        Append a :py:class:`Unitary1qBox` to the circuit.
+
+        :param unitarybox: The box to append
+        :param qubit_0: The qubit to append the box to
+        :return: the new :py:class:`Circuit`
+        """
+
+    def add_unitary2qbox(self, unitarybox: Unitary2qBox, qubit_0: int | pytket._tket.unit_id.Qubit, qubit_1: int | pytket._tket.unit_id.Qubit, **kwargs: Any) -> Circuit:
+        """
+        Append a :py:class:`Unitary2qBox` to the circuit.
+
+        The matrix representation is ILO-BE.
+
+        :param unitarybox: The box to append
+        :param qubit_0: The first target qubit
+        :param qubit_1: The second target qubit
+        :return: the new :py:class:`Circuit`
+        """
+
+    def add_unitary3qbox(self, unitarybox: Unitary3qBox, qubit_0: int | pytket._tket.unit_id.Qubit, qubit_1: int | pytket._tket.unit_id.Qubit, qubit_2: int | pytket._tket.unit_id.Qubit, **kwargs: Any) -> Circuit:
+        """
+        Append a :py:class:`Unitary3qBox` to the circuit.
+
+        :param unitarybox: box to append
+        :param qubit_0: index of target qubit 0
+        :param qubit_1: index of target qubit 1
+        :param qubit_2: index of target qubit 2
+        :return: the new :py:class:`Circuit`
+        """
+
+    def add_expbox(self, expbox: ExpBox, qubit_0: int | pytket._tket.unit_id.Qubit, qubit_1: int | pytket._tket.unit_id.Qubit, **kwargs: Any) -> Circuit:
+        """
+        Append an :py:class:`ExpBox` to the circuit.
+
+        The matrix representation is ILO-BE.
+
+        :param expbox: The box to append
+        :param qubit_0: The first target qubit
+        :param qubit_1: The second target qubit
+        :return: the new :py:class:`Circuit`
+        """
+
+    def add_pauliexpbox(self, pauliexpbox: PauliExpBox, qubits: Sequence[int] | Sequence[pytket._tket.unit_id.Qubit], **kwargs: Any) -> Circuit:
+        """
+        Append a :py:class:`PauliExpBox` to the circuit.
+
+        :param pauliexpbox: The box to append
+        :param qubits: The qubits to append the box to
+        :return: the new :py:class:`Circuit`
+        """
+
+    def add_pauliexppairbox(self, pauliexppairbox: PauliExpPairBox, qubits: Sequence[int] | Sequence[pytket._tket.unit_id.Qubit], **kwargs: Any) -> Circuit:
+        """
+        Append a :py:class:`PauliExpPairBox` to the circuit.
+
+        :param pauliexppairbox: The box to append
+        :param qubits: The qubits to append the box to
+        :return: the new :py:class:`Circuit`
+        """
+
+    def add_pauliexpcommutingsetbox(self, pauliexpcommutingsetbox: PauliExpCommutingSetBox, qubits: Sequence[int] | Sequence[pytket._tket.unit_id.Qubit], **kwargs: Any) -> Circuit:
+        """
+        Append a :py:class:`PauliExpCommutingSetBox` to the circuit.
+
+        :param pauliexpcommutingsetbox: The box to append
+        :param qubits: The qubits to append the box to
+        :return: the new :py:class:`Circuit`
+        """
+
+    def add_termsequencebox(self, termsequencebox: TermSequenceBox, qubits: Sequence[int] | Sequence[pytket._tket.unit_id.Qubit], **kwargs: Any) -> Circuit:
+        """
+        Append a :py:class:`TermSequenceBox` to the circuit.
+
+        :param termsequencebox: The box to append
+        :param qubits: The qubits to append the box to
+        :return: the new :py:class:`Circuit`
+        """
+
+    def add_toffolibox(self, toffolibox: ToffoliBox, qubits: Sequence[int] | Sequence[pytket._tket.unit_id.Qubit], **kwargs: Any) -> Circuit:
+        """
+        Append a :py:class:`ToffoliBox` to the circuit.
+
+        :param toffolibox: The box to append
         :param qubits: Indices of the qubits to append the box to
         :return: the new :py:class:`Circuit`
         """
 
-    @overload
-    def add_custom_gate(self, definition: CustomGateDef, params: Sequence[Union[sympy.Expr, float]], qubits: Sequence[pytket._tket.unit_id.Qubit], **kwargs: Any) -> Circuit:
-=======
-    def FSim(self, angle0: sympy.Expr | float, angle1: sympy.Expr | float, qubit0: int | pytket._tket.unit_id.Qubit, qubit1: int | pytket._tket.unit_id.Qubit, **kwargs: Any) -> Circuit:
->>>>>>> d1916f2e
+    def add_dummybox(self, dummybox: DummyBox, qubits: Sequence[int] | Sequence[pytket._tket.unit_id.Qubit], bits: Sequence[int] | Sequence[pytket._tket.unit_id.Bit], **kwargs: Any) -> Circuit:
+        """
+        Append a :py:class:`DummyBox` to the circuit.
+
+        :param dummybox: The box to append
+        :param qubits: Qubits to append the box to
+        :param bits: Bits to append the box to
+        :return: the new :py:class:`Circuit`
+        """
+
+    def add_qcontrolbox(self, qcontrolbox: QControlBox, qubits: Sequence[int] | Sequence[pytket._tket.unit_id.Qubit], **kwargs: Any) -> Circuit:
+        """
+        Append a :py:class:`QControlBox` to the circuit.
+
+        :param qcontrolbox: The box to append
+        :param qubits: The qubits to append the box to
+        :return: the new :py:class:`Circuit`
+        """
+
+    def add_phasepolybox(self, phasepolybox: PhasePolyBox, qubits: Sequence[int] | Sequence[pytket._tket.unit_id.Qubit], **kwargs: Any) -> Circuit:
+        """
+        Append a :py:class:`PhasePolyBox` to the circuit.
+
+        :param phasepolybox: The box to append
+        :param qubits: The qubits to append the box to
+        :return: the new :py:class:`Circuit`
+        """
+
+    def add_custom_gate(self, definition: CustomGateDef, params: Sequence[Union[sympy.Expr, float]], qubits: Sequence[int] | Sequence[pytket._tket.unit_id.Qubit], **kwargs: Any) -> Circuit:
         """
         Append an instance of a :py:class:`CustomGateDef` to the circuit.
 
@@ -1197,51 +941,9 @@
         :param qubits: The qubits to append the box to
         :return: the new :py:class:`Circuit`
         """
-<<<<<<< HEAD
-
-    def add_circbox_regwise(self, circbox: CircBox, qregs: Sequence[pytket._tket.unit_id.QubitRegister], cregs: Sequence[pytket._tket.unit_id.BitRegister], **kwargs: Any) -> Circuit:
-        """
-        Append a :py:class:`CircBox` to the circuit, wiring whole registers together.
-
-        :param circbox: The box to append
-        :param qregs: Sequence of :py:class:`QubitRegister` from the outer :py:class:`Circuit`, the order corresponding to the lexicographic order of corresponding registers in the :py:class:`CircBox`
-        :param cregs: Sequence of :py:class:`BitRegister` from the outer :py:class:`Circuit`, the order corresponding to the lexicographic order of corresponding registers in the :py:class:`CircBox`
-        :return: the new :py:class:`Circuit`
-        """
-
-    def add_circbox_with_regmap(self, circbox: CircBox, qregmap: Mapping[str, str], cregmap: Mapping[str, str], **kwargs: Any) -> Circuit:
-        """
-        Append a :py:class:`CircBox` to the circuit, wiring whole registers together.
-
-        This method expects two maps (one for qubit registers and one for bit registers), which must have keys corresponding to all register names in the box. The box may not contain any qubits or bits that do not belong to a register, i.e. all must be single-indexed contiguously from zero.
-
-        :param circbox: The box to append
-        :param qregmap: Map specifying which qubit register in the :py:class:`CircBox` (the map's keys) matches which register in the outer circuit (the map's values)
-        :param cregmap: Map specifying which bit register in the :py:class:`CircBox` (the map's keys) matches which register in the outer circuit (the map's values)
-        :return: the new :py:class:`Circuit`
-        """
-
-    @overload
-    def add_assertion(self, box: ProjectorAssertionBox, qubits: Sequence[int], ancilla: int | None = None, name: str | None = None) -> Circuit:
-=======
-    def GPI(self, angle: sympy.Expr | float, qubit: int | pytket._tket.unit_id.Qubit, **kwargs: Any) -> Circuit:
->>>>>>> d1916f2e
-        """
-        Append a :py:class:`ProjectorAssertionBox` to the circuit.
-
-        :param box: ProjectorAssertionBox to append
-        :param qubits: indices of target qubits
-        :param ancilla: index of ancilla qubit
-        :param name: name used to identify this assertion
-        :return: the new :py:class:`Circuit`
-        """
-<<<<<<< HEAD
-
-    @overload
-    def add_assertion(self, box: ProjectorAssertionBox, qubits: Sequence[pytket._tket.unit_id.Qubit], ancilla: pytket._tket.unit_id.Qubit | None = None, name: str | None = None) -> Circuit:
-=======
-    def GPI2(self, angle: sympy.Expr | float, qubit: int | pytket._tket.unit_id.Qubit, **kwargs: Any) -> Circuit:
->>>>>>> d1916f2e
+
+    @overload
+    def add_assertion(self, box: ProjectorAssertionBox, qubits: Sequence[int] | Sequence[pytket._tket.unit_id.Qubit], ancilla: int | pytket._tket.unit_id.Qubit | None = None, name: str | None = None) -> Circuit:
         """
         Append a :py:class:`ProjectorAssertionBox` to the circuit.
 
@@ -1251,22 +953,9 @@
         :param name: name used to identify this assertion
         :return: the new :py:class:`Circuit`
         """
-<<<<<<< HEAD
-
-    @overload
-    def add_assertion(self, box: StabiliserAssertionBox, qubits: Sequence[int], ancilla: int, name: str | None = None) -> Circuit:
-        """
-        Append a :py:class:`StabiliserAssertionBox` to the circuit.
-
-        :param box: StabiliserAssertionBox to append
-        :param qubits: indices of target qubits
-        :param ancilla: index of ancilla qubit
-        :param name: name used to identify this assertion
-        :return: the new :py:class:`Circuit`
-        """
-
-    @overload
-    def add_assertion(self, box: StabiliserAssertionBox, qubits: Sequence[pytket._tket.unit_id.Qubit], ancilla: pytket._tket.unit_id.Qubit, name: str | None = None) -> Circuit:
+
+    @overload
+    def add_assertion(self, box: StabiliserAssertionBox, qubits: Sequence[int] | Sequence[pytket._tket.unit_id.Qubit], ancilla: int | pytket._tket.unit_id.Qubit, name: str | None = None) -> Circuit:
         """
         Append a :py:class:`StabiliserAssertionBox` to the circuit.
 
@@ -1277,11 +966,7 @@
         :return: the new :py:class:`Circuit`
         """
 
-    @overload
-    def add_multiplexor(self, box: MultiplexorBox, args: Sequence[pytket._tket.unit_id.UnitID], **kwargs: Any) -> Circuit:
-=======
-    def H(self, qubit: int | pytket._tket.unit_id.Qubit, **kwargs: Any) -> Circuit:
->>>>>>> d1916f2e
+    def add_multiplexor(self, box: MultiplexorBox, args: Sequence[int] | Sequence[pytket._tket.unit_id.Qubit], **kwargs: Any) -> Circuit:
         """
         Append a :py:class:`MultiplexorBox` to the circuit.
 
@@ -1289,23 +974,8 @@
         :param args: The qubits to append the box to
         :return: the new :py:class:`Circuit`
         """
-<<<<<<< HEAD
-
-    @overload
-    def add_multiplexor(self, box: MultiplexorBox, args: Sequence[int], **kwargs: Any) -> Circuit:
-        """
-        Append a :py:class:`MultiplexorBox` to the circuit.
-
-        :param box: The box to append
-        :param args: Indices of the qubits to append the box to
-        :return: the new :py:class:`Circuit`
-        """
-
-    @overload
-    def add_multiplexedrotation(self, box: MultiplexedRotationBox, args: Sequence[pytket._tket.unit_id.UnitID], **kwargs: Any) -> Circuit:
-=======
-    def ISWAP(self, angle: sympy.Expr | float, qubit0: int | pytket._tket.unit_id.Qubit, qubit1: int | pytket._tket.unit_id.Qubit, **kwargs: Any) -> Circuit:
->>>>>>> d1916f2e
+
+    def add_multiplexedrotation(self, box: MultiplexedRotationBox, args: Sequence[int] | Sequence[pytket._tket.unit_id.Qubit], **kwargs: Any) -> Circuit:
         """
         Append a :py:class:`MultiplexedRotationBox` to the circuit.
 
@@ -1313,24 +983,8 @@
         :param args: The qubits to append the box to
         :return: the new :py:class:`Circuit`
         """
-<<<<<<< HEAD
-
-    @overload
-    def add_multiplexedrotation(self, box: MultiplexedRotationBox, args: Sequence[int], **kwargs: Any) -> Circuit:
-=======
-    def ISWAPMax(self, qubit0: int | pytket._tket.unit_id.Qubit, qubit1: int | pytket._tket.unit_id.Qubit, **kwargs: Any) -> Circuit:
->>>>>>> d1916f2e
-        """
-        Append a :py:class:`MultiplexedRotationBox` to the circuit.
-
-        :param box: The box to append
-        :param args: Indices of the qubits to append the box to
-        :return: the new :py:class:`Circuit`
-        """
-<<<<<<< HEAD
-
-    @overload
-    def add_multiplexedu2(self, box: MultiplexedU2Box, args: Sequence[pytket._tket.unit_id.UnitID], **kwargs: Any) -> Circuit:
+
+    def add_multiplexedu2(self, box: MultiplexedU2Box, args: Sequence[int] | Sequence[pytket._tket.unit_id.Qubit], **kwargs: Any) -> Circuit:
         """
         Append a :py:class:`MultiplexedU2Box` to the circuit.
 
@@ -1339,21 +993,7 @@
         :return: the new :py:class:`Circuit`
         """
 
-    @overload
-    def add_multiplexedu2(self, box: MultiplexedU2Box, args: Sequence[int], **kwargs: Any) -> Circuit:
-        """
-        Append a :py:class:`MultiplexedU2Box` to the circuit.
-
-        :param box: The box to append
-        :param args: Indices of the qubits to append the box to
-        :return: the new :py:class:`Circuit`
-        """
-
-    @overload
-    def add_multiplexed_tensored_u2(self, box: MultiplexedTensoredU2Box, args: Sequence[pytket._tket.unit_id.UnitID], **kwargs: Any) -> Circuit:
-=======
-    def Measure(self, qubit: int | pytket._tket.unit_id.Qubit, bit: int | pytket._tket.unit_id.Bit, **kwargs: Any) -> Circuit:
->>>>>>> d1916f2e
+    def add_multiplexed_tensored_u2(self, box: MultiplexedTensoredU2Box, args: Sequence[int] | Sequence[pytket._tket.unit_id.Qubit], **kwargs: Any) -> Circuit:
         """
         Append a :py:class:`MultiplexedTensoredU2Box` to the circuit.
 
@@ -1361,26 +1001,8 @@
         :param args: The qubits to append the box to
         :return: the new :py:class:`Circuit`
         """
-<<<<<<< HEAD
-
-    @overload
-    def add_multiplexed_tensored_u2(self, box: MultiplexedTensoredU2Box, args: Sequence[int], **kwargs: Any) -> Circuit:
-=======
-    def Phase(self, arg0: sympy.Expr | float, **kwargs: Any) -> Circuit:
-        ...
-    def PhasedISWAP(self, angle0: sympy.Expr | float, angle1: sympy.Expr | float, qubit0: int | pytket._tket.unit_id.Qubit, qubit1: int | pytket._tket.unit_id.Qubit, **kwargs: Any) -> Circuit:
->>>>>>> d1916f2e
-        """
-        Append a :py:class:`MultiplexedTensoredU2Box` to the circuit.
-
-        :param box: The box to append
-        :param args: Indices of the qubits to append the box to
-        :return: the new :py:class:`Circuit`
-        """
-<<<<<<< HEAD
-
-    @overload
-    def add_state_preparation_box(self, box: StatePreparationBox, args: Sequence[pytket._tket.unit_id.UnitID], **kwargs: Any) -> Circuit:
+
+    def add_state_preparation_box(self, box: StatePreparationBox, args: Sequence[int] | Sequence[pytket._tket.unit_id.Qubit], **kwargs: Any) -> Circuit:
         """
         Append a :py:class:`StatePreparationBox` to the circuit.
 
@@ -1389,21 +1011,7 @@
         :return: the new :py:class:`Circuit`
         """
 
-    @overload
-    def add_state_preparation_box(self, box: StatePreparationBox, args: Sequence[int], **kwargs: Any) -> Circuit:
-        """
-        Append a :py:class:`StatePreparationBox` to the circuit.
-
-        :param box: The box to append
-        :param args: Indices of the qubits to append the box to
-        :return: the new :py:class:`Circuit`
-        """
-
-    @overload
-    def add_diagonal_box(self, box: DiagonalBox, args: Sequence[pytket._tket.unit_id.UnitID], **kwargs: Any) -> Circuit:
-=======
-    def PhasedX(self, angle0: sympy.Expr | float, angle1: sympy.Expr | float, qubit: int | pytket._tket.unit_id.Qubit, **kwargs: Any) -> Circuit:
->>>>>>> d1916f2e
+    def add_diagonal_box(self, box: DiagonalBox, args: Sequence[int] | Sequence[pytket._tket.unit_id.Qubit], **kwargs: Any) -> Circuit:
         """
         Append a :py:class:`DiagonalBox` to the circuit.
 
@@ -1411,24 +1019,8 @@
         :param args: The qubits to append the box to
         :return: the new :py:class:`Circuit`
         """
-<<<<<<< HEAD
-
-    @overload
-    def add_diagonal_box(self, box: DiagonalBox, args: Sequence[int], **kwargs: Any) -> Circuit:
-=======
-    def Reset(self, qubit: int | pytket._tket.unit_id.Qubit, **kwargs: Any) -> Circuit:
->>>>>>> d1916f2e
-        """
-        Append a :py:class:`DiagonalBox` to the circuit.
-
-        :param box: The box to append
-        :param args: Indices of the qubits to append the box to
-        :return: the new :py:class:`Circuit`
-        """
-<<<<<<< HEAD
-
-    @overload
-    def add_conjugation_box(self, box: ConjugationBox, args: Sequence[pytket._tket.unit_id.UnitID], **kwargs: Any) -> Circuit:
+
+    def add_conjugation_box(self, box: ConjugationBox, args: Sequence[int] | Sequence[pytket._tket.unit_id.Qubit], **kwargs: Any) -> Circuit:
         """
         Append a :py:class:`ConjugationBox` to the circuit.
 
@@ -1437,802 +1029,382 @@
         :return: the new :py:class:`Circuit`
         """
 
-    @overload
-    def add_conjugation_box(self, box: ConjugationBox, args: Sequence[int], **kwargs: Any) -> Circuit:
-=======
-    def Rx(self, angle: sympy.Expr | float, qubit: int | pytket._tket.unit_id.Qubit, **kwargs: Any) -> Circuit:
->>>>>>> d1916f2e
-        """
-        Append a :py:class:`ConjugationBox` to the circuit.
-
-        :param box: The box to append
-        :param args: Indices of the qubits to append the box to
-        :return: the new :py:class:`Circuit`
-        """
-<<<<<<< HEAD
-
-    @overload
-    def H(self, qubit: int, **kwargs: Any) -> Circuit:
+    def H(self, qubit: int | pytket._tket.unit_id.Qubit, **kwargs: Any) -> Circuit:
         """
         Appends a Hadamard gate.
 
         :return: the new :py:class:`Circuit`
         """
 
-    @overload
-    def H(self, qubit: pytket._tket.unit_id.Qubit, **kwargs: Any) -> Circuit: ...
-
-    @overload
-    def X(self, qubit: int, **kwargs: Any) -> Circuit:
+    def X(self, qubit: int | pytket._tket.unit_id.Qubit, **kwargs: Any) -> Circuit:
         """:return: the new :py:class:`Circuit`"""
 
-    @overload
-    def X(self, qubit: pytket._tket.unit_id.Qubit, **kwargs: Any) -> Circuit:
-        """
-        Appends an X gate.
-
-        :return: the new :py:class:`Circuit`
-        """
-
-    @overload
-    def Y(self, qubit: int, **kwargs: Any) -> Circuit:
+    def Y(self, qubit: int | pytket._tket.unit_id.Qubit, **kwargs: Any) -> Circuit:
         """:return: the new :py:class:`Circuit`"""
 
-    @overload
-    def Y(self, qubit: pytket._tket.unit_id.Qubit, **kwargs: Any) -> Circuit:
-=======
-    def Ry(self, angle: sympy.Expr | float, qubit: int | pytket._tket.unit_id.Qubit, **kwargs: Any) -> Circuit:
->>>>>>> d1916f2e
-        """
-        Appends a Y gate.
-
-        :return: the new :py:class:`Circuit`
-        """
-<<<<<<< HEAD
-
-    @overload
-    def Z(self, qubit: int, **kwargs: Any) -> Circuit:
+    def Z(self, qubit: int | pytket._tket.unit_id.Qubit, **kwargs: Any) -> Circuit:
         """:return: the new :py:class:`Circuit`"""
 
-    @overload
-    def Z(self, qubit: pytket._tket.unit_id.Qubit, **kwargs: Any) -> Circuit:
-=======
-    def Rz(self, angle: sympy.Expr | float, qubit: int | pytket._tket.unit_id.Qubit, **kwargs: Any) -> Circuit:
->>>>>>> d1916f2e
-        """
-        Appends a Z gate.
-
-        :return: the new :py:class:`Circuit`
-        """
-<<<<<<< HEAD
-
-    @overload
-    def T(self, qubit: int, **kwargs: Any) -> Circuit:
+    def T(self, qubit: int | pytket._tket.unit_id.Qubit, **kwargs: Any) -> Circuit:
         """
         Appends a T gate (equivalent to U1(0.25,-)).
 
         :return: the new :py:class:`Circuit`
         """
 
-    @overload
-    def T(self, qubit: pytket._tket.unit_id.Qubit, **kwargs: Any) -> Circuit:
-=======
+    def Tdg(self, qubit: int | pytket._tket.unit_id.Qubit, **kwargs: Any) -> Circuit:
+        """
+        Appends a T-dagger gate (equivalent to U1(-0.25,-)).
+
+        :return: the new :py:class:`Circuit`
+        """
+
     def S(self, qubit: int | pytket._tket.unit_id.Qubit, **kwargs: Any) -> Circuit:
->>>>>>> d1916f2e
-        """
-        Appends a T gate (equivalent to Rz(0.25,-)).
-
-        :return: the new :py:class:`Circuit`
-        """
-<<<<<<< HEAD
-
-    @overload
-    def Tdg(self, qubit: int, **kwargs: Any) -> Circuit:
-        """
-        Appends a T-dagger gate (equivalent to U1(-0.25,-)).
-
-        :return: the new :py:class:`Circuit`
-        """
-
-    @overload
-    def Tdg(self, qubit: pytket._tket.unit_id.Qubit, **kwargs: Any) -> Circuit:
-        """
-        Appends a T-dagger gate (equivalent to Rz(-0.25,-)).
-
-        :return: the new :py:class:`Circuit`
-        """
-
-    @overload
-    def S(self, qubit: int, **kwargs: Any) -> Circuit:
         """
         Appends an S gate (equivalent to U1(0.5,-)).
 
         :return: the new :py:class:`Circuit`
         """
 
-    @overload
-    def S(self, qubit: pytket._tket.unit_id.Qubit, **kwargs: Any) -> Circuit:
-        """
-        Appends an S gate (equivalent to Rz(0.5,-)).
-
-        :return: the new :py:class:`Circuit`
-        """
-
-    @overload
-    def Sdg(self, qubit: int, **kwargs: Any) -> Circuit:
-=======
+    def Sdg(self, qubit: int | pytket._tket.unit_id.Qubit, **kwargs: Any) -> Circuit:
+        """
+        Appends an S-dagger gate (equivalent to U1(-0.5,-)).
+
+        :return: the new :py:class:`Circuit`
+        """
+
+    def V(self, qubit: int | pytket._tket.unit_id.Qubit, **kwargs: Any) -> Circuit:
+        """
+        Appends a V gate (equivalent to Rx(0.5,-)).
+
+        :return: the new :py:class:`Circuit`
+        """
+
+    def Vdg(self, qubit: int | pytket._tket.unit_id.Qubit, **kwargs: Any) -> Circuit:
+        """
+        Appends a V-dagger gate (equivalent to Rx(-0.5,-)).
+
+        :return: the new :py:class:`Circuit`
+        """
+
+    def SX(self, qubit: int | pytket._tket.unit_id.Qubit, **kwargs: Any) -> Circuit:
+        """
+        Appends a SX gate (equivalent to Rx(0.5,-) up to a 0.25 global phase).
+
+        :return: the new :py:class:`Circuit`
+        """
+
+    def SXdg(self, qubit: int | pytket._tket.unit_id.Qubit, **kwargs: Any) -> Circuit:
+        """
+        Appends a SXdg gate (equivalent to Rx(-0.5,-) up to a -0.25 global phase).
+
+        :return: the new :py:class:`Circuit`
+        """
+
+    def Measure(self, qubit: int | pytket._tket.unit_id.Qubit, bit: int | pytket._tket.unit_id.Bit, **kwargs: Any) -> Circuit:
+        """
+        Appends a single-qubit measurement in the computational (Z) basis.
+
+        :return: the new :py:class:`Circuit`
+        """
+
+    def Reset(self, qubit: int | pytket._tket.unit_id.Qubit, **kwargs: Any) -> Circuit:
+        """
+        Appends a Reset operation. Sets a qubit to the Z-basis 0 state. Non-unitary operation.
+
+        :return: the new :py:class:`Circuit`
+        """
+
+    def Rz(self, angle: Union[sympy.Expr, float], qubit: int | pytket._tket.unit_id.Qubit, **kwargs: Any) -> Circuit:
+        """
+        Appends an Rz gate with a possibly symbolic angle (specified in half-turns).
+
+        :return: the new :py:class:`Circuit`
+        """
+
+    def Rx(self, angle: Union[sympy.Expr, float], qubit: int | pytket._tket.unit_id.Qubit, **kwargs: Any) -> Circuit:
+        """
+        Appends an Rx gate with a possibly symbolic angle (specified in half-turns).
+
+        :return: the new :py:class:`Circuit`
+        """
+
+    def Ry(self, angle: Union[sympy.Expr, float], qubit: int | pytket._tket.unit_id.Qubit, **kwargs: Any) -> Circuit:
+        """
+        Appends an Ry gate with a possibly symbolic angle (specified in half-turns).
+
+        :return: the new :py:class:`Circuit`
+        """
+
+    def U1(self, angle: Union[sympy.Expr, float], qubit: int | pytket._tket.unit_id.Qubit, **kwargs: Any) -> Circuit:
+        """
+        Appends a U1 gate with a possibly symbolic angle (specified in half-turns).
+
+        :return: the new :py:class:`Circuit`
+        """
+
+    def U2(self, angle0: Union[sympy.Expr, float], angle1: Union[sympy.Expr, float], qubit: int | pytket._tket.unit_id.Qubit, **kwargs: Any) -> Circuit:
+        """
+        Appends a U2 gate with possibly symbolic angles (specified in half-turns).
+
+        :return: the new :py:class:`Circuit`
+        """
+
+    def U3(self, angle0: Union[sympy.Expr, float], angle1: Union[sympy.Expr, float], angle2: Union[sympy.Expr, float], qubit: int | pytket._tket.unit_id.Qubit, **kwargs: Any) -> Circuit:
+        """
+        Appends a U3 gate with possibly symbolic angles (specified in half-turns).
+
+        :return: the new :py:class:`Circuit`
+        """
+
+    def GPI(self, angle: Union[sympy.Expr, float], qubit: int | pytket._tket.unit_id.Qubit, **kwargs: Any) -> Circuit:
+        """
+        Appends a GPI gate with a possibly symbolic angle (specified in half-turns).
+
+        :return: the new :py:class:`Circuit`
+        """
+
+    def GPI2(self, angle: Union[sympy.Expr, float], qubit: int | pytket._tket.unit_id.Qubit, **kwargs: Any) -> Circuit:
+        """
+        Appends a GPI2 gate with a possibly symbolic angle (specified in half-turns).
+
+        :return: the new :py:class:`Circuit`
+        """
+
+    def AAMS(self, angle0: Union[sympy.Expr, float], angle1: Union[sympy.Expr, float], angle2: Union[sympy.Expr, float], qubit0: int | pytket._tket.unit_id.Qubit, qubit1: int | pytket._tket.unit_id.Qubit, **kwargs: Any) -> Circuit:
+        """
+        Appends an AAMS gate with possibly symbolic angles (specified in half-turns).
+
+        :return: the new :py:class:`Circuit`
+        """
+
+    def TK1(self, angle0: Union[sympy.Expr, float], angle1: Union[sympy.Expr, float], angle2: Union[sympy.Expr, float], qubit: int | pytket._tket.unit_id.Qubit, **kwargs: Any) -> Circuit:
+        """
+        Appends a TK1 gate with possibly symbolic angles (specified in half-turns).
+
+        :return: the new :py:class:`Circuit`
+        """
+
+    def TK2(self, angle0: Union[sympy.Expr, float], angle1: Union[sympy.Expr, float], angle2: Union[sympy.Expr, float], qubit0: int | pytket._tket.unit_id.Qubit, qubit1: int | pytket._tket.unit_id.Qubit, **kwargs: Any) -> Circuit:
+        """
+        Appends a TK2 gate with possibly symbolic angles (specified in half-turns).
+
+        :return: the new :py:class:`Circuit`
+        """
+
+    def CX(self, control_qubit: int | pytket._tket.unit_id.Qubit, target_qubit: int | pytket._tket.unit_id.Qubit, **kwargs: Any) -> Circuit:
+        """
+        Appends a CX gate on the wires for the specified control and target qubits.
+
+        :return: the new :py:class:`Circuit`
+        """
+
+    def CY(self, control_qubit: int | pytket._tket.unit_id.Qubit, target_qubit: int | pytket._tket.unit_id.Qubit, **kwargs: Any) -> Circuit:
+        """
+        Appends a CY gate on the wires for the specified control and target qubits.
+
+        :return: the new :py:class:`Circuit`
+        """
+
+    def CZ(self, control_qubit: int | pytket._tket.unit_id.Qubit, target_qubit: int | pytket._tket.unit_id.Qubit, **kwargs: Any) -> Circuit:
+        """
+        Appends a CZ gate on the wires for the specified control and target qubits.
+
+        :return: the new :py:class:`Circuit`
+        """
+
+    def CH(self, control_qubit: int | pytket._tket.unit_id.Qubit, target_qubit: int | pytket._tket.unit_id.Qubit, **kwargs: Any) -> Circuit:
+        """
+        Appends a CH gate on the wires for the specified control and target qubits.
+
+        :return: the new :py:class:`Circuit`
+        """
+
+    def CV(self, control_qubit: int | pytket._tket.unit_id.Qubit, target_qubit: int | pytket._tket.unit_id.Qubit, **kwargs: Any) -> Circuit:
+        """
+        Appends a CV gate on the wires for the specified control and target qubits.
+
+        :return: the new :py:class:`Circuit`
+        """
+
+    def CVdg(self, control_qubit: int | pytket._tket.unit_id.Qubit, target_qubit: int | pytket._tket.unit_id.Qubit, **kwargs: Any) -> Circuit:
+        """
+        Appends a CVdg gate on the wires for the specified control and target qubits.
+
+        :return: the new :py:class:`Circuit`
+        """
+
+    def CSX(self, control_qubit: int | pytket._tket.unit_id.Qubit, target_qubit: int | pytket._tket.unit_id.Qubit, **kwargs: Any) -> Circuit:
+        """
+        Appends a CSX gate on the wires for the specified control and target qubits.
+
+        :return: the new :py:class:`Circuit`
+        """
+
+    def CSXdg(self, control_qubit: int | pytket._tket.unit_id.Qubit, target_qubit: int | pytket._tket.unit_id.Qubit, **kwargs: Any) -> Circuit:
+        """
+        Appends a CSXdg gate on the wires for the specified control and target qubits.
+
+        :return: the new :py:class:`Circuit`
+        """
+
+    def CS(self, control_qubit: int | pytket._tket.unit_id.Qubit, target_qubit: int | pytket._tket.unit_id.Qubit, **kwargs: Any) -> Circuit:
+        """
+        Appends a CS gate on the wires for the specified control and target qubits.
+
+        :return: the new :py:class:`Circuit`
+        """
+
+    def CSdg(self, control_qubit: int | pytket._tket.unit_id.Qubit, target_qubit: int | pytket._tket.unit_id.Qubit, **kwargs: Any) -> Circuit:
+        """
+        Appends a CSdg gate on the wires for the specified control and target qubits.
+
+        :return: the new :py:class:`Circuit`
+        """
+
+    def CRz(self, angle: Union[sympy.Expr, float], control_qubit: int | pytket._tket.unit_id.Qubit, target_qubit: int | pytket._tket.unit_id.Qubit, **kwargs: Any) -> Circuit:
+        """
+        Appends a CRz gate with a possibly symbolic angle (specified in half-turns) on the wires for the specified control and target qubits.
+
+        :return: the new :py:class:`Circuit`
+        """
+
+    def CRx(self, angle: Union[sympy.Expr, float], control_qubit: int | pytket._tket.unit_id.Qubit, target_qubit: int | pytket._tket.unit_id.Qubit, **kwargs: Any) -> Circuit:
+        """
+        Appends a CRx gate with a possibly symbolic angle (specified in half-turns) on the wires for the specified control and target qubits.
+
+        :return: the new :py:class:`Circuit`
+        """
+
+    def CRy(self, angle: Union[sympy.Expr, float], control_qubit: int | pytket._tket.unit_id.Qubit, target_qubit: int | pytket._tket.unit_id.Qubit, **kwargs: Any) -> Circuit:
+        """
+        Appends a CRy gate with a possibly symbolic angle (specified in half-turns) on the wires for the specified control and target qubits.
+
+        :return: the new :py:class:`Circuit`
+        """
+
+    def CU1(self, angle: Union[sympy.Expr, float], control_qubit: int | pytket._tket.unit_id.Qubit, target_qubit: int | pytket._tket.unit_id.Qubit, **kwargs: Any) -> Circuit:
+        """
+        Appends a CU1 gate with a possibly symbolic angle (specified in half-turns) on the wires for the specified control and target qubits.
+
+        :return: the new :py:class:`Circuit`
+        """
+
+    def CU3(self, angle0: Union[sympy.Expr, float], angle1: Union[sympy.Expr, float], angle2: Union[sympy.Expr, float], control_qubit: int | pytket._tket.unit_id.Qubit, target_qubit: int | pytket._tket.unit_id.Qubit, **kwargs: Any) -> Circuit:
+        """
+        Appends a CU3 gate with possibly symbolic angles (specified in half-turns) on the wires for the specified control and target qubits.
+
+        :return: the new :py:class:`Circuit`
+        """
+
+    def ZZPhase(self, angle: Union[sympy.Expr, float], qubit0: int | pytket._tket.unit_id.Qubit, qubit1: int | pytket._tket.unit_id.Qubit, **kwargs: Any) -> Circuit:
+        """
+        Appends a ZZ gate with a possibly symbolic angle (specified in half-turns) on the wires for the specified two qubits.
+
+        :return: the new :py:class:`Circuit`
+        """
+
+    def ZZMax(self, qubit0: int | pytket._tket.unit_id.Qubit, qubit1: int | pytket._tket.unit_id.Qubit, **kwargs: Any) -> Circuit:
+        """
+        Appends a ZZMax gate on the wires for the specified two qubits.
+
+        :return: the new :py:class:`Circuit`
+        """
+
+    def ESWAP(self, angle: Union[sympy.Expr, float], qubit0: int | pytket._tket.unit_id.Qubit, qubit1: int | pytket._tket.unit_id.Qubit, **kwargs: Any) -> Circuit:
+        """
+        Appends an ESWAP gate with a possibly symbolic angle (specified in half-turns) on the wires for the specified two qubits.
+
+        :return: the new :py:class:`Circuit`
+        """
+
+    def FSim(self, angle0: Union[sympy.Expr, float], angle1: Union[sympy.Expr, float], qubit0: int | pytket._tket.unit_id.Qubit, qubit1: int | pytket._tket.unit_id.Qubit, **kwargs: Any) -> Circuit:
+        """
+        Appends an FSim gate with possibly symbolic angles (specified in half-turns) on the wires for the specified qubits.
+
+        :return: the new :py:class:`Circuit`
+        """
+
+    def Sycamore(self, qubit0: int | pytket._tket.unit_id.Qubit, qubit1: int | pytket._tket.unit_id.Qubit, **kwargs: Any) -> Circuit:
+        """
+        Appends a Sycamore gate on the wires for the specified qubits.
+
+        :return: the new :py:class:`Circuit`
+        """
+
+    def XXPhase(self, angle: Union[sympy.Expr, float], qubit0: int | pytket._tket.unit_id.Qubit, qubit1: int | pytket._tket.unit_id.Qubit, **kwargs: Any) -> Circuit:
+        """
+        Appends a XX gate with a possibly symbolic angle (specified in half-turns) on the wires for the specified two qubits.
+
+        :return: the new :py:class:`Circuit`
+        """
+
+    def YYPhase(self, angle: Union[sympy.Expr, float], qubit0: int | pytket._tket.unit_id.Qubit, qubit1: int | pytket._tket.unit_id.Qubit, **kwargs: Any) -> Circuit:
+        """
+        Appends a YY gate with a possibly symbolic angle (specified in half-turns) on the wires for the specified two qubits.
+
+        :return: the new :py:class:`Circuit`
+        """
+
+    def XXPhase3(self, angle: Union[sympy.Expr, float], qubit0: int | pytket._tket.unit_id.Qubit, qubit1: int | pytket._tket.unit_id.Qubit, qubit2: int | pytket._tket.unit_id.Qubit, **kwargs: Any) -> Circuit:
+        """
+        Appends a 3-qubit XX gate with a possibly symbolic angle (specified in half-turns) on the wires for the specified three qubits.
+
+        :return: the new :py:class:`Circuit`
+        """
+
+    def PhasedX(self, angle0: Union[sympy.Expr, float], angle1: Union[sympy.Expr, float], qubit: int | pytket._tket.unit_id.Qubit, **kwargs: Any) -> Circuit:
+        """
+        Appends a PhasedX gate with possibly symbolic angles (specified in half-turns) on the wires for the specified qubits.
+
+        :return: the new :py:class:`Circuit`
+        """
+
+    def CCX(self, control_0: int | pytket._tket.unit_id.Qubit, control_1: int | pytket._tket.unit_id.Qubit, target: int | pytket._tket.unit_id.Qubit, **kwargs: Any) -> Circuit:
+        """
+        Appends a CCX gate on the wires for the specified control and target qubits.
+
+        :return: the new :py:class:`Circuit`
+        """
+
+    def ECR(self, qubit_0: int | pytket._tket.unit_id.Qubit, qubit_1: int | pytket._tket.unit_id.Qubit, **kwargs: Any) -> Circuit:
+        """
+        Appends an ECR gate on the wires for the specified qubits.
+
+        :return: the new :py:class:`Circuit`
+        """
+
     def SWAP(self, qubit_0: int | pytket._tket.unit_id.Qubit, qubit_1: int | pytket._tket.unit_id.Qubit, **kwargs: Any) -> Circuit:
->>>>>>> d1916f2e
-        """
-        Appends an S-dagger gate (equivalent to U1(-0.5,-)).
-
-        :return: the new :py:class:`Circuit`
-        """
-<<<<<<< HEAD
-
-    @overload
-    def Sdg(self, qubit: pytket._tket.unit_id.Qubit, **kwargs: Any) -> Circuit:
-        """
-        Appends an S-dagger gate (equivalent to Rz(-0.5,-)).
-
-        :return: the new :py:class:`Circuit`
-        """
-
-    @overload
-    def V(self, qubit: int, **kwargs: Any) -> Circuit:
-=======
-    def SX(self, qubit: int | pytket._tket.unit_id.Qubit, **kwargs: Any) -> Circuit:
->>>>>>> d1916f2e
-        """
-        Appends a V gate (equivalent to Rx(0.5,-)).
-
-        :return: the new :py:class:`Circuit`
-        """
-
-    @overload
-    def V(self, qubit: pytket._tket.unit_id.Qubit, **kwargs: Any) -> Circuit: ...
-
-    @overload
-    def Vdg(self, qubit: int, **kwargs: Any) -> Circuit:
-        """
-        Appends a V-dagger gate (equivalent to Rx(-0.5,-)).
-
-        :return: the new :py:class:`Circuit`
-        """
-<<<<<<< HEAD
-
-    @overload
-    def Vdg(self, qubit: pytket._tket.unit_id.Qubit, **kwargs: Any) -> Circuit: ...
-
-    @overload
-    def SX(self, qubit: int, **kwargs: Any) -> Circuit:
-        """
-        Appends a SX gate (equivalent to Rx(0.5,-) up to a 0.25 global phase).
-
-        :return: the new :py:class:`Circuit`
-        """
-
-    @overload
-    def SX(self, qubit: pytket._tket.unit_id.Qubit, **kwargs: Any) -> Circuit: ...
-
-    @overload
-    def SXdg(self, qubit: int, **kwargs: Any) -> Circuit:
-        """
-        Appends a SXdg gate (equivalent to Rx(-0.5,-) up to a -0.25 global phase).
-
-        :return: the new :py:class:`Circuit`
-        """
-
-    @overload
-    def SXdg(self, qubit: pytket._tket.unit_id.Qubit, **kwargs: Any) -> Circuit: ...
-
-    @overload
-    def Measure(self, qubit: int, bit_index: int, **kwargs: Any) -> Circuit:
-=======
-    def SXdg(self, qubit: int | pytket._tket.unit_id.Qubit, **kwargs: Any) -> Circuit:
->>>>>>> d1916f2e
-        """
-        Appends a single-qubit measurement in the computational (Z) basis.
-
-        :return: the new :py:class:`Circuit`
-        """
-<<<<<<< HEAD
-
-    @overload
-    def Measure(self, qubit: pytket._tket.unit_id.Qubit, bit: pytket._tket.unit_id.Bit, **kwargs: Any) -> Circuit: ...
-
-    @overload
-    def Reset(self, qubit: int, **kwargs: Any) -> Circuit:
-=======
-    def Sdg(self, qubit: int | pytket._tket.unit_id.Qubit, **kwargs: Any) -> Circuit:
->>>>>>> d1916f2e
-        """
-        Appends a Reset operation. Sets a qubit to the Z-basis 0 state. Non-unitary operation.
-
-        :return: the new :py:class:`Circuit`
-        """
-<<<<<<< HEAD
-
-    @overload
-    def Reset(self, qubit: pytket._tket.unit_id.Qubit, **kwargs: Any) -> Circuit: ...
-
-    @overload
-    def Rz(self, angle: Union[sympy.Expr, float], qubit: int, **kwargs: Any) -> Circuit:
-        """
-        Appends an Rz gate with a possibly symbolic angle (specified in half-turns).
-
-        :return: the new :py:class:`Circuit`
-        """
-
-    @overload
-    def Rz(self, angle: Union[sympy.Expr, float], qubit: pytket._tket.unit_id.Qubit, **kwargs: Any) -> Circuit: ...
-
-    @overload
-    def Rx(self, angle: Union[sympy.Expr, float], qubit: int, **kwargs: Any) -> Circuit:
-=======
-    def Sycamore(self, qubit0: int | pytket._tket.unit_id.Qubit, qubit1: int | pytket._tket.unit_id.Qubit, **kwargs: Any) -> Circuit:
->>>>>>> d1916f2e
-        """
-        Appends an Rx gate with a possibly symbolic angle (specified in half-turns).
-
-        :return: the new :py:class:`Circuit`
-        """
-<<<<<<< HEAD
-
-    @overload
-    def Rx(self, angle: Union[sympy.Expr, float], qubit: pytket._tket.unit_id.Qubit, **kwargs: Any) -> Circuit: ...
-
-    @overload
-    def Ry(self, angle: Union[sympy.Expr, float], qubit: int, **kwargs: Any) -> Circuit:
-        """
-        Appends an Ry gate with a possibly symbolic angle (specified in half-turns).
-
-        :return: the new :py:class:`Circuit`
-        """
-
-    @overload
-    def Ry(self, angle: Union[sympy.Expr, float], qubit: pytket._tket.unit_id.Qubit, **kwargs: Any) -> Circuit: ...
-
-    @overload
-    def U1(self, angle: Union[sympy.Expr, float], qubit: int, **kwargs: Any) -> Circuit:
-=======
-    def T(self, qubit: int | pytket._tket.unit_id.Qubit, **kwargs: Any) -> Circuit:
->>>>>>> d1916f2e
-        """
-        Appends a U1 gate with a possibly symbolic angle (specified in half-turns).
-
-        :return: the new :py:class:`Circuit`
-        """
-<<<<<<< HEAD
-
-    @overload
-    def U1(self, angle: Union[sympy.Expr, float], qubit: pytket._tket.unit_id.Qubit, **kwargs: Any) -> Circuit: ...
-
-    @overload
-    def U2(self, angle0: Union[sympy.Expr, float], angle1: Union[sympy.Expr, float], qubit: int, **kwargs: Any) -> Circuit:
-        """
-        Appends a U2 gate with possibly symbolic angles (specified in half-turns).
-
-        :return: the new :py:class:`Circuit`
-        """
-
-    @overload
-    def U2(self, angle0: Union[sympy.Expr, float], angle1: Union[sympy.Expr, float], qubit: pytket._tket.unit_id.Qubit, **kwargs: Any) -> Circuit: ...
-
-    @overload
-    def U3(self, angle0: Union[sympy.Expr, float], angle1: Union[sympy.Expr, float], angle2: Union[sympy.Expr, float], qubit: int, **kwargs: Any) -> Circuit:
-        """
-        Appends a U3 gate with possibly symbolic angles (specified in half-turns).
-
-        :return: the new :py:class:`Circuit`
-        """
-
-    @overload
-    def U3(self, angle0: Union[sympy.Expr, float], angle1: Union[sympy.Expr, float], angle2: Union[sympy.Expr, float], qubit: pytket._tket.unit_id.Qubit, **kwargs: Any) -> Circuit: ...
-
-    @overload
-    def GPI(self, angle: Union[sympy.Expr, float], qubit: int, **kwargs: Any) -> Circuit:
-        """
-        Appends a GPI gate with a possibly symbolic angle (specified in half-turns).
-
-        :return: the new :py:class:`Circuit`
-        """
-
-    @overload
-    def GPI(self, angle: Union[sympy.Expr, float], qubit: pytket._tket.unit_id.Qubit, **kwargs: Any) -> Circuit: ...
-
-    @overload
-    def GPI2(self, angle: Union[sympy.Expr, float], qubit: int, **kwargs: Any) -> Circuit:
-        """
-        Appends a GPI2 gate with a possibly symbolic angle (specified in half-turns).
-
-        :return: the new :py:class:`Circuit`
-        """
-
-    @overload
-    def GPI2(self, angle: Union[sympy.Expr, float], qubit: pytket._tket.unit_id.Qubit, **kwargs: Any) -> Circuit: ...
-
-    @overload
-    def AAMS(self, angle0: Union[sympy.Expr, float], angle1: Union[sympy.Expr, float], angle2: Union[sympy.Expr, float], qubit0: int, qubit1: int, **kwargs: Any) -> Circuit:
-        """
-        Appends an AAMS gate with possibly symbolic angles (specified in half-turns).
-
-        :return: the new :py:class:`Circuit`
-        """
-
-    @overload
-    def AAMS(self, angle0: Union[sympy.Expr, float], angle1: Union[sympy.Expr, float], angle2: Union[sympy.Expr, float], qubit0: pytket._tket.unit_id.Qubit, qubit1: pytket._tket.unit_id.Qubit, **kwargs: Any) -> Circuit: ...
-
-    @overload
-    def TK1(self, angle0: Union[sympy.Expr, float], angle1: Union[sympy.Expr, float], angle2: Union[sympy.Expr, float], qubit: int, **kwargs: Any) -> Circuit:
-=======
-    def TK1(self, angle0: sympy.Expr | float, angle1: sympy.Expr | float, angle2: sympy.Expr | float, qubit: int | pytket._tket.unit_id.Qubit, **kwargs: Any) -> Circuit:
->>>>>>> d1916f2e
-        """
-        Appends a TK1 gate with possibly symbolic angles (specified in half-turns).
-
-        :return: the new :py:class:`Circuit`
-        """
-<<<<<<< HEAD
-
-    @overload
-    def TK1(self, angle0: Union[sympy.Expr, float], angle1: Union[sympy.Expr, float], angle2: Union[sympy.Expr, float], qubit: pytket._tket.unit_id.Qubit, **kwargs: Any) -> Circuit: ...
-
-    @overload
-    def TK2(self, angle0: Union[sympy.Expr, float], angle1: Union[sympy.Expr, float], angle2: Union[sympy.Expr, float], qubit0: int, qubit1: int, **kwargs: Any) -> Circuit:
-=======
-    def TK2(self, angle0: sympy.Expr | float, angle1: sympy.Expr | float, angle2: sympy.Expr | float, qubit0: int | pytket._tket.unit_id.Qubit, qubit1: int | pytket._tket.unit_id.Qubit, **kwargs: Any) -> Circuit:
->>>>>>> d1916f2e
-        """
-        Appends a TK2 gate with possibly symbolic angles (specified in half-turns).
-
-        :return: the new :py:class:`Circuit`
-        """
-<<<<<<< HEAD
-
-    @overload
-    def TK2(self, angle0: Union[sympy.Expr, float], angle1: Union[sympy.Expr, float], angle2: Union[sympy.Expr, float], qubit0: pytket._tket.unit_id.Qubit, qubit1: pytket._tket.unit_id.Qubit, **kwargs: Any) -> Circuit: ...
-
-    @overload
-    def CX(self, control_qubit: int, target_qubit: int, **kwargs: Any) -> Circuit:
-        """
-        Appends a CX gate on the wires for the specified control and target qubits.
-
-        :return: the new :py:class:`Circuit`
-        """
-
-    @overload
-    def CX(self, control_qubit: pytket._tket.unit_id.Qubit, target_qubit: pytket._tket.unit_id.Qubit, **kwargs: Any) -> Circuit: ...
-
-    @overload
-    def CY(self, control_qubit: int, target_qubit: int, **kwargs: Any) -> Circuit:
-=======
-    def Tdg(self, qubit: int | pytket._tket.unit_id.Qubit, **kwargs: Any) -> Circuit:
->>>>>>> d1916f2e
-        """
-        Appends a CY gate on the wires for the specified control and target qubits.
-
-        :return: the new :py:class:`Circuit`
-        """
-<<<<<<< HEAD
-
-    @overload
-    def CY(self, control_qubit: pytket._tket.unit_id.Qubit, target_qubit: pytket._tket.unit_id.Qubit, **kwargs: Any) -> Circuit: ...
-
-    @overload
-    def CZ(self, control_qubit: int, target_qubit: int, **kwargs: Any) -> Circuit:
-        """
-        Appends a CZ gate on the wires for the specified control and target qubits.
-
-        :return: the new :py:class:`Circuit`
-        """
-
-    @overload
-    def CZ(self, control_qubit: pytket._tket.unit_id.Qubit, target_qubit: pytket._tket.unit_id.Qubit, **kwargs: Any) -> Circuit: ...
-
-    @overload
-    def CH(self, control_qubit: int, target_qubit: int, **kwargs: Any) -> Circuit:
-=======
-    def U1(self, angle: sympy.Expr | float, qubit: int | pytket._tket.unit_id.Qubit, **kwargs: Any) -> Circuit:
->>>>>>> d1916f2e
-        """
-        Appends a CH gate on the wires for the specified control and target qubits.
-
-        :return: the new :py:class:`Circuit`
-        """
-<<<<<<< HEAD
-
-    @overload
-    def CH(self, control_qubit: pytket._tket.unit_id.Qubit, target_qubit: pytket._tket.unit_id.Qubit, **kwargs: Any) -> Circuit: ...
-
-    @overload
-    def CV(self, control_qubit: int, target_qubit: int, **kwargs: Any) -> Circuit:
-        """
-        Appends a CV gate on the wires for the specified control and target qubits.
-
-        :return: the new :py:class:`Circuit`
-        """
-
-    @overload
-    def CV(self, control_qubit: pytket._tket.unit_id.Qubit, target_qubit: pytket._tket.unit_id.Qubit, **kwargs: Any) -> Circuit: ...
-
-    @overload
-    def CVdg(self, control_qubit: int, target_qubit: int, **kwargs: Any) -> Circuit:
-        """
-        Appends a CVdg gate on the wires for the specified control and target qubits.
-
-        :return: the new :py:class:`Circuit`
-        """
-
-    @overload
-    def CVdg(self, control_qubit: pytket._tket.unit_id.Qubit, target_qubit: pytket._tket.unit_id.Qubit, **kwargs: Any) -> Circuit: ...
-
-    @overload
-    def CSX(self, control_qubit: int, target_qubit: int, **kwargs: Any) -> Circuit:
-=======
-    def U2(self, angle0: sympy.Expr | float, angle1: sympy.Expr | float, qubit: int | pytket._tket.unit_id.Qubit, **kwargs: Any) -> Circuit:
->>>>>>> d1916f2e
-        """
-        Appends a CSX gate on the wires for the specified control and target qubits.
-
-        :return: the new :py:class:`Circuit`
-        """
-<<<<<<< HEAD
-
-    @overload
-    def CSX(self, control_qubit: pytket._tket.unit_id.Qubit, target_qubit: pytket._tket.unit_id.Qubit, **kwargs: Any) -> Circuit: ...
-
-    @overload
-    def CSXdg(self, control_qubit: int, target_qubit: int, **kwargs: Any) -> Circuit:
-=======
-    def U3(self, angle0: sympy.Expr | float, angle1: sympy.Expr | float, angle2: sympy.Expr | float, qubit: int | pytket._tket.unit_id.Qubit, **kwargs: Any) -> Circuit:
->>>>>>> d1916f2e
-        """
-        Appends a CSXdg gate on the wires for the specified control and target qubits.
-
-        :return: the new :py:class:`Circuit`
-        """
-<<<<<<< HEAD
-
-    @overload
-    def CSXdg(self, control_qubit: pytket._tket.unit_id.Qubit, target_qubit: pytket._tket.unit_id.Qubit, **kwargs: Any) -> Circuit: ...
-
-    @overload
-    def CS(self, control_qubit: int, target_qubit: int, **kwargs: Any) -> Circuit:
-        """
-        Appends a CS gate on the wires for the specified control and target qubits.
-
-        :return: the new :py:class:`Circuit`
-        """
-
-    @overload
-    def CS(self, control_qubit: pytket._tket.unit_id.Qubit, target_qubit: pytket._tket.unit_id.Qubit, **kwargs: Any) -> Circuit: ...
-
-    @overload
-    def CSdg(self, control_qubit: int, target_qubit: int, **kwargs: Any) -> Circuit:
-=======
-    def V(self, qubit: int | pytket._tket.unit_id.Qubit, **kwargs: Any) -> Circuit:
->>>>>>> d1916f2e
-        """
-        Appends a CSdg gate on the wires for the specified control and target qubits.
-
-        :return: the new :py:class:`Circuit`
-        """
-<<<<<<< HEAD
-
-    @overload
-    def CSdg(self, control_qubit: pytket._tket.unit_id.Qubit, target_qubit: pytket._tket.unit_id.Qubit, **kwargs: Any) -> Circuit: ...
-
-    @overload
-    def CRz(self, angle: Union[sympy.Expr, float], control_qubit: int, target_qubit: int, **kwargs: Any) -> Circuit:
-        """
-        Appends a CRz gate with a possibly symbolic angle (specified in half-turns) on the wires for the specified control and target qubits.
-
-        :return: the new :py:class:`Circuit`
-        """
-
-    @overload
-    def CRz(self, angle: Union[sympy.Expr, float], control_qubit: pytket._tket.unit_id.Qubit, target_qubit: pytket._tket.unit_id.Qubit, **kwargs: Any) -> Circuit:
-        """
-        Appends a CRz gate with a symbolic angle (specified in half-turns) on the wires for the specified control and target qubits.
-
-        :return: the new :py:class:`Circuit`
-        """
-
-    @overload
-    def CRx(self, angle: Union[sympy.Expr, float], control_qubit: int, target_qubit: int, **kwargs: Any) -> Circuit:
-=======
-    def Vdg(self, qubit: int | pytket._tket.unit_id.Qubit, **kwargs: Any) -> Circuit:
->>>>>>> d1916f2e
-        """
-        Appends a CRx gate with a possibly symbolic angle (specified in half-turns) on the wires for the specified control and target qubits.
-
-        :return: the new :py:class:`Circuit`
-        """
-<<<<<<< HEAD
-
-    @overload
-    def CRx(self, angle: Union[sympy.Expr, float], control_qubit: pytket._tket.unit_id.Qubit, target_qubit: pytket._tket.unit_id.Qubit, **kwargs: Any) -> Circuit:
-=======
-    def X(self, qubit: int | pytket._tket.unit_id.Qubit, **kwargs: Any) -> Circuit:
->>>>>>> d1916f2e
-        """
-        Appends a CRx gate with a symbolic angle (specified in half-turns) on the wires for the specified control and target qubits.
-
-        :return: the new :py:class:`Circuit`
-        """
-<<<<<<< HEAD
-
-    @overload
-    def CRy(self, angle: Union[sympy.Expr, float], control_qubit: int, target_qubit: int, **kwargs: Any) -> Circuit:
-        """
-        Appends a CRy gate with a possibly symbolic angle (specified in half-turns) on the wires for the specified control and target qubits.
-
-        :return: the new :py:class:`Circuit`
-        """
-
-    @overload
-    def CRy(self, angle: Union[sympy.Expr, float], control_qubit: pytket._tket.unit_id.Qubit, target_qubit: pytket._tket.unit_id.Qubit, **kwargs: Any) -> Circuit:
-=======
-    def XXPhase(self, angle: sympy.Expr | float, qubit0: int | pytket._tket.unit_id.Qubit, qubit1: int | pytket._tket.unit_id.Qubit, **kwargs: Any) -> Circuit:
->>>>>>> d1916f2e
-        """
-        Appends a CRy gate with a symbolic angle (specified in half-turns) on the wires for the specified control and target qubits.
-
-        :return: the new :py:class:`Circuit`
-        """
-<<<<<<< HEAD
-
-    @overload
-    def CU1(self, angle: Union[sympy.Expr, float], control_qubit: int, target_qubit: int, **kwargs: Any) -> Circuit:
-        """
-        Appends a CU1 gate with a possibly symbolic angle (specified in half-turns) on the wires for the specified control and target qubits.
-
-        :return: the new :py:class:`Circuit`
-        """
-
-    @overload
-    def CU1(self, angle: Union[sympy.Expr, float], control_qubit: pytket._tket.unit_id.Qubit, target_qubit: pytket._tket.unit_id.Qubit, **kwargs: Any) -> Circuit: ...
-
-    @overload
-    def CU3(self, angle0: Union[sympy.Expr, float], angle1: Union[sympy.Expr, float], angle2: Union[sympy.Expr, float], control_qubit: int, target_qubit: int, **kwargs: Any) -> Circuit:
-=======
-    def XXPhase3(self, angle: sympy.Expr | float, qubit0: int | pytket._tket.unit_id.Qubit, qubit1: int | pytket._tket.unit_id.Qubit, qubit2: int | pytket._tket.unit_id.Qubit, **kwargs: Any) -> Circuit:
->>>>>>> d1916f2e
-        """
-        Appends a CU3 gate with possibly symbolic angles (specified in half-turns) on the wires for the specified control and target qubits.
-
-        :return: the new :py:class:`Circuit`
-        """
-<<<<<<< HEAD
-
-    @overload
-    def CU3(self, angle0: Union[sympy.Expr, float], angle1: Union[sympy.Expr, float], angle2: Union[sympy.Expr, float], control_qubit: pytket._tket.unit_id.Qubit, target_qubit: pytket._tket.unit_id.Qubit, **kwargs: Any) -> Circuit: ...
-
-    @overload
-    def ZZPhase(self, angle: Union[sympy.Expr, float], qubit0: int, qubit1: int, **kwargs: Any) -> Circuit:
-        """
-        Appends a ZZ gate with a possibly symbolic angle (specified in half-turns) on the wires for the specified two qubits.
-
-        :return: the new :py:class:`Circuit`
-        """
-
-    @overload
-    def ZZPhase(self, angle: Union[sympy.Expr, float], qubit0: pytket._tket.unit_id.Qubit, qubit1: pytket._tket.unit_id.Qubit, **kwargs: Any) -> Circuit:
-        """
-        Appends a ZZ gate with a symbolic angle (specified in half-turns) on the wires for the specified two qubits.
-
-        :return: the new :py:class:`Circuit`
-        """
-
-    @overload
-    def ZZMax(self, qubit0: int, qubit1: int, **kwargs: Any) -> Circuit:
-        """
-        Appends a ZZMax gate on the wires for the specified two qubits.
-
-        :return: the new :py:class:`Circuit`
-        """
-
-    @overload
-    def ZZMax(self, qubit0: pytket._tket.unit_id.Qubit, qubit1: pytket._tket.unit_id.Qubit, **kwargs: Any) -> Circuit: ...
-
-    @overload
-    def ESWAP(self, angle: Union[sympy.Expr, float], qubit0: int, qubit1: int, **kwargs: Any) -> Circuit:
-=======
-    def Y(self, qubit: int | pytket._tket.unit_id.Qubit, **kwargs: Any) -> Circuit:
-        """
-        :return: the new :py:class:`Circuit`
-        """
-    def YYPhase(self, angle: sympy.Expr | float, qubit0: int | pytket._tket.unit_id.Qubit, qubit1: int | pytket._tket.unit_id.Qubit, **kwargs: Any) -> Circuit:
->>>>>>> d1916f2e
-        """
-        Appends an ESWAP gate with a possibly symbolic angle (specified in half-turns) on the wires for the specified two qubits.
-
-        :return: the new :py:class:`Circuit`
-        """
-<<<<<<< HEAD
-
-    @overload
-    def ESWAP(self, angle: Union[sympy.Expr, float], qubit0: pytket._tket.unit_id.Qubit, qubit1: pytket._tket.unit_id.Qubit, **kwargs: Any) -> Circuit: ...
-
-    @overload
-    def FSim(self, angle0: Union[sympy.Expr, float], angle1: Union[sympy.Expr, float], qubit0: int, qubit1: int, **kwargs: Any) -> Circuit:
-        """
-        Appends an FSim gate with possibly symbolic angles (specified in half-turns) on the wires for the specified qubits.
-
-        :return: the new :py:class:`Circuit`
-        """
-
-    @overload
-    def FSim(self, angle0: Union[sympy.Expr, float], angle1: Union[sympy.Expr, float], qubit0: pytket._tket.unit_id.Qubit, qubit1: pytket._tket.unit_id.Qubit, **kwargs: Any) -> Circuit: ...
-
-    @overload
-    def Sycamore(self, qubit0: int, qubit1: int, **kwargs: Any) -> Circuit:
-        """
-        Appends a Sycamore gate on the wires for the specified qubits.
-
-        :return: the new :py:class:`Circuit`
-        """
-
-    @overload
-    def Sycamore(self, qubit0: pytket._tket.unit_id.Qubit, qubit1: pytket._tket.unit_id.Qubit, **kwargs: Any) -> Circuit: ...
-
-    @overload
-    def XXPhase(self, angle: Union[sympy.Expr, float], qubit0: int, qubit1: int, **kwargs: Any) -> Circuit:
-        """
-        Appends a XX gate with a possibly symbolic angle (specified in half-turns) on the wires for the specified two qubits.
-
-        :return: the new :py:class:`Circuit`
-        """
-
-    @overload
-    def XXPhase(self, qubit0: Union[sympy.Expr, float], qubit1: pytket._tket.unit_id.Qubit, angle: pytket._tket.unit_id.Qubit, **kwargs: Any) -> Circuit:
-        """
-        Appends a XX gate with a symbolic angle (specified in half-turns) on the wires for the specified two qubits.
-
-        :return: the new :py:class:`Circuit`
-        """
-
-    @overload
-    def YYPhase(self, angle: Union[sympy.Expr, float], qubit0: int, qubit1: int, **kwargs: Any) -> Circuit:
-=======
-    def Z(self, qubit: int | pytket._tket.unit_id.Qubit, **kwargs: Any) -> Circuit:
-        """
-        :return: the new :py:class:`Circuit`
-        """
-    def ZZMax(self, qubit0: int | pytket._tket.unit_id.Qubit, qubit1: int | pytket._tket.unit_id.Qubit, **kwargs: Any) -> Circuit:
->>>>>>> d1916f2e
-        """
-        Appends a YY gate with a possibly symbolic angle (specified in half-turns) on the wires for the specified two qubits.
-
-        :return: the new :py:class:`Circuit`
-        """
-<<<<<<< HEAD
-
-    @overload
-    def YYPhase(self, qubit0: Union[sympy.Expr, float], qubit1: pytket._tket.unit_id.Qubit, angle: pytket._tket.unit_id.Qubit, **kwargs: Any) -> Circuit:
-=======
-    def ZZPhase(self, angle: sympy.Expr | float, qubit0: int | pytket._tket.unit_id.Qubit, qubit1: int | pytket._tket.unit_id.Qubit, **kwargs: Any) -> Circuit:
->>>>>>> d1916f2e
-        """
-        Appends a YY gate with a symbolic angle (specified in half-turns) on the wires for the specified two qubits.
-
-        :return: the new :py:class:`Circuit`
-        """
-<<<<<<< HEAD
-
-    @overload
-    def XXPhase3(self, angle: Union[sympy.Expr, float], qubit0: int, qubit1: int, qubit2: int, **kwargs: Any) -> Circuit:
-        """
-        Appends a 3-qubit XX gate with a possibly symbolic angle (specified in half-turns) on the wires for the specified three qubits.
-
-        :return: the new :py:class:`Circuit`
-        """
-
-    @overload
-    def XXPhase3(self, angle: Union[sympy.Expr, float], qubit0: pytket._tket.unit_id.Qubit, qubit1: pytket._tket.unit_id.Qubit, qubit2: pytket._tket.unit_id.Qubit, **kwargs: Any) -> Circuit:
-=======
-    def __eq__(self, arg0: typing.Any) -> bool:
-        ...
-    def __getstate__(self) -> tuple:
-        ...
-    def __hash__(self) -> int:
->>>>>>> d1916f2e
-        """
-        Appends a 3-qubit XX gate with a symbolic angle (specified in half-turns) on the wires for the specified three qubits.
-
-        :return: the new :py:class:`Circuit`
-        """
-
-    @overload
-    def PhasedX(self, angle0: Union[sympy.Expr, float], angle1: Union[sympy.Expr, float], qubit: int, **kwargs: Any) -> Circuit:
-        """
-        Appends a PhasedX gate with possibly symbolic angles (specified in half-turns) on the wires for the specified qubits.
-
-        :return: the new :py:class:`Circuit`
-        """
-
-    @overload
-    def PhasedX(self, angle0: Union[sympy.Expr, float], angle1: Union[sympy.Expr, float], qubit: pytket._tket.unit_id.Qubit, **kwargs: Any) -> Circuit: ...
-
-    @overload
-    def CCX(self, control_0: int, control_1: int, target: int, **kwargs: Any) -> Circuit:
-        """
-        Appends a CCX gate on the wires for the specified control and target qubits.
-
-        :return: the new :py:class:`Circuit`
-        """
-
-    @overload
-    def CCX(self, control_0: pytket._tket.unit_id.Qubit, control_1: pytket._tket.unit_id.Qubit, target: pytket._tket.unit_id.Qubit, **kwargs: Any) -> Circuit: ...
-
-    @overload
-    def ECR(self, qubit_0: int, qubit_1: int, **kwargs: Any) -> Circuit:
-        """
-        Appends an ECR gate on the wires for the specified qubits.
-
-        :return: the new :py:class:`Circuit`
-        """
-
-    @overload
-    def ECR(self, qubit_0: pytket._tket.unit_id.Qubit, qubit_1: pytket._tket.unit_id.Qubit, **kwargs: Any) -> Circuit: ...
-
-    @overload
-    def SWAP(self, qubit_0: int, qubit_1: int, **kwargs: Any) -> Circuit:
         """
         Appends a SWAP gate on the wires for the specified qubits.
 
         :return: the new :py:class:`Circuit`
         """
 
-    @overload
-    def SWAP(self, qubit_0: pytket._tket.unit_id.Qubit, qubit_1: pytket._tket.unit_id.Qubit, **kwargs: Any) -> Circuit: ...
-
-    @overload
-    def CSWAP(self, control: int, target_0: int, target_1: int, **kwargs: Any) -> Circuit:
+    def CSWAP(self, control: int | pytket._tket.unit_id.Qubit, target_0: int | pytket._tket.unit_id.Qubit, target_1: int | pytket._tket.unit_id.Qubit, **kwargs: Any) -> Circuit:
         """
         Appends a CSWAP gate on the wires for the specified control and target qubits.
 
         :return: the new :py:class:`Circuit`
         """
 
-    @overload
-    def CSWAP(self, control: pytket._tket.unit_id.Qubit, target_0: pytket._tket.unit_id.Qubit, target_1: pytket._tket.unit_id.Qubit, **kwargs: Any) -> Circuit: ...
-
-    @overload
-    def ISWAP(self, angle: Union[sympy.Expr, float], qubit0: int, qubit1: int, **kwargs: Any) -> Circuit:
+    def ISWAP(self, angle: Union[sympy.Expr, float], qubit0: int | pytket._tket.unit_id.Qubit, qubit1: int | pytket._tket.unit_id.Qubit, **kwargs: Any) -> Circuit:
         """
         Appends an ISWAP gate with a possibly symbolic angle (specified in half-turns) on the wires for the specified qubits.
 
         :return: the new :py:class:`Circuit`
         """
 
-    @overload
-    def ISWAP(self, angle: Union[sympy.Expr, float], qubit0: pytket._tket.unit_id.Qubit, qubit1: pytket._tket.unit_id.Qubit, **kwargs: Any) -> Circuit: ...
-
-    @overload
-    def ISWAPMax(self, qubit0: int, qubit1: int, **kwargs: Any) -> Circuit:
+    def ISWAPMax(self, qubit0: int | pytket._tket.unit_id.Qubit, qubit1: int | pytket._tket.unit_id.Qubit, **kwargs: Any) -> Circuit:
         """
         Appends an ISWAPMax gate on the wires for the specified qubits.
 
         :return: the new :py:class:`Circuit`
         """
 
-    @overload
-    def ISWAPMax(self, qubit0: pytket._tket.unit_id.Qubit, qubit1: pytket._tket.unit_id.Qubit, **kwargs: Any) -> Circuit: ...
-
-    @overload
-    def PhasedISWAP(self, angle0: Union[sympy.Expr, float], angle1: Union[sympy.Expr, float], qubit0: int, qubit1: int, **kwargs: Any) -> Circuit:
+    def PhasedISWAP(self, angle0: Union[sympy.Expr, float], angle1: Union[sympy.Expr, float], qubit0: int | pytket._tket.unit_id.Qubit, qubit1: int | pytket._tket.unit_id.Qubit, **kwargs: Any) -> Circuit:
         """
         Appends a PhasedISWAP gate with possibly symbolic angles (specified in half-turns) on the wires for the specified qubits.
-
-        :return: the new :py:class:`Circuit`
-        """
-
-    @overload
-    def PhasedISWAP(self, angle0: Union[sympy.Expr, float], angle1: Union[sympy.Expr, float], qubit0: pytket._tket.unit_id.Qubit, qubit1: pytket._tket.unit_id.Qubit, **kwargs: Any) -> Circuit:
-        """
-        Appends a PhasedISWAP gate with posisbly symbolic angles (specified in half-turns) on the wires for the specified qubits.
 
         :return: the new :py:class:`Circuit`
         """
@@ -2252,12 +1424,10 @@
         :param creg_name: the name of the BitRegister to store the results
         :return: the new :py:class:`Circuit`
         """
-<<<<<<< HEAD
 
     def Phase(self, arg0: Union[sympy.Expr, float], /, **kwargs: Any) -> Circuit: ...
 
-    @overload
-    def add_c_transform(self, values: Sequence[int], args: Sequence[int], name: str = 'ClassicalTransform', **kwargs: Any) -> Circuit:
+    def add_c_transform(self, values: Sequence[int], args: Sequence[int] | Sequence[pytket._tket.unit_id.Bit], name: str = 'ClassicalTransform', **kwargs: Any) -> Circuit:
         """
         Appends a purely classical transformation, defined by a table of values, to the end of the circuit.
 
@@ -2269,15 +1439,7 @@
         """
 
     @overload
-    def add_c_transform(self, values: Sequence[int], args: Sequence[pytket._tket.unit_id.Bit], name: str = 'ClassicalTransform', **kwargs: Any) -> Circuit:
-        """See :py:meth:`add_c_transform`."""
-
-    @overload
-    def _add_wasm(self, funcname: str, wasm_uid: str, width_i_parameter: Sequence[int], width_o_parameter: Sequence[int], args: Sequence[int], wasm_wire_args: Sequence[int], **kwargs: Any) -> Circuit:
-=======
-    @typing.overload
-    def _add_wasm(self, funcname: str, wasm_uid: str, width_i_parameter: typing.Sequence[int], width_o_parameter: typing.Sequence[int], args: typing.Sequence[int] | typing.Sequence[pytket._tket.unit_id.Bit], wasm_wire_args: typing.Sequence[int], **kwargs: Any) -> Circuit:
->>>>>>> d1916f2e
+    def _add_wasm(self, funcname: str, wasm_uid: str, width_i_parameter: Sequence[int], width_o_parameter: Sequence[int], args: Sequence[int] | Sequence[pytket._tket.unit_id.Bit], wasm_wire_args: Sequence[int], **kwargs: Any) -> Circuit:
         """
         Add a classical function call from a wasm file to the circuit. 
 
@@ -2290,28 +1452,9 @@
         :param kwargs: additional arguments passed to `add_gate_method` . Allowed parameters are `opgroup`,  `condition` , `condition_bits`, `condition_value`
         :return: the new :py:class:`Circuit`
         """
-<<<<<<< HEAD
-
-    @overload
-    def _add_wasm(self, funcname: str, wasm_uid: str, width_i_parameter: Sequence[int], width_o_parameter: Sequence[int], args: Sequence[pytket._tket.unit_id.Bit], wasm_wire_args: Sequence[int], **kwargs: Any) -> Circuit:
-        """
-        Add a classical function call from a wasm file to the circuit. 
-
-        :param funcname: name of the function that is called
-        :param wasm_uid: unit id to identify the wasm file
-        :param width_i_parameter: list of the number of bits in the input variables
-        :param width_o_parameter: list of the number of bits in the output variables
-        :param args: vector of circuit bits the wasm op should be added to
-        :param kwargs: additional arguments passed to `add_gate_method` . Allowed parameters are `opgroup`,  `condition` , `condition_bits`, `condition_value`
-        :return: the new :py:class:`Circuit`
-        """
 
     @overload
     def _add_wasm(self, funcname: str, wasm_uid: str, list_reg_in: Sequence[pytket._tket.unit_id.BitRegister], list_reg_out: Sequence[pytket._tket.unit_id.BitRegister], wasm_wire_args: Sequence[int], **kwargs: Any) -> Circuit:
-=======
-    @typing.overload
-    def _add_wasm(self, funcname: str, wasm_uid: str, list_reg_in: typing.Sequence[pytket._tket.unit_id.BitRegister], list_reg_out: typing.Sequence[pytket._tket.unit_id.BitRegister], wasm_wire_args: typing.Sequence[int], **kwargs: Any) -> Circuit:
->>>>>>> d1916f2e
         """
         Add a classical function call from a wasm file to the circuit. 
 
@@ -2323,8 +1466,7 @@
         :return: the new :py:class:`Circuit`
         """
 
-    @overload
-    def add_c_setbits(self, values: Sequence[bool], args: Sequence[int], **kwargs: Any) -> Circuit:
+    def add_c_setbits(self, values: Sequence[bool], args: Sequence[int] | Sequence[pytket._tket.unit_id.Bit], **kwargs: Any) -> Circuit:
         """
         Appends an operation to set some bit values.
 
@@ -2334,18 +1476,12 @@
         :return: the new :py:class:`Circuit`
         """
 
-    @overload
-    def add_c_setbits(self, values: Sequence[bool], args: Sequence[pytket._tket.unit_id.Bit], **kwargs: Any) -> Circuit:
-        """See :py:meth:`add_c_setbits`."""
-
     def add_c_setreg(self, value: int, arg: pytket._tket.unit_id.BitRegister, **kwargs: Any) -> Circuit:
         """
         Set a classical register to an unsigned integer value. The little-endian bitwise representation of the integer is truncated to the register size, up to _TKET_REG_WIDTH bit width. It is zero-padded if the width of the register is greater than _TKET_REG_WIDTH.
         """
-<<<<<<< HEAD
-
-    @overload
-    def add_c_copybits(self, args_in: Sequence[int], args_out: Sequence[int], **kwargs: Any) -> Circuit:
+
+    def add_c_copybits(self, args_in: Sequence[int] | Sequence[pytket._tket.unit_id.Bit], args_out: Sequence[int] | Sequence[pytket._tket.unit_id.Bit], **kwargs: Any) -> Circuit:
         """
         Appends a classical copy operation
 
@@ -2355,83 +1491,26 @@
         :return: the new :py:class:`Circuit`
         """
 
-    @overload
-    def add_c_copybits(self, args_in: Sequence[pytket._tket.unit_id.Bit], args_out: Sequence[pytket._tket.unit_id.Bit], **kwargs: Any) -> Circuit:
-        """See :py:meth:`add_c_copybits`."""
-
     def add_c_copyreg(self, input_reg: pytket._tket.unit_id.BitRegister, output_reg: pytket._tket.unit_id.BitRegister, **kwargs: Any) -> Circuit:
-=======
-    @typing.overload
-    def add_assertion(self, box: ProjectorAssertionBox, qubits: typing.Sequence[int] | typing.Sequence[pytket._tket.unit_id.Qubit], ancilla: int | pytket._tket.unit_id.Qubit | None = None, name: str | None = None) -> Circuit:
->>>>>>> d1916f2e
         """
         Copy a classical register to another. Copying is truncated to the size of the smaller of the two registers.
         """
-<<<<<<< HEAD
-
-    @overload
-    def add_c_predicate(self, values: Sequence[bool], args_in: Sequence[int], arg_out: int, name: str = 'ExplicitPredicate', **kwargs: Any) -> Circuit:
+
+    def add_c_predicate(self, values: Sequence[bool], args_in: Sequence[int] | Sequence[pytket._tket.unit_id.Bit], arg_out: int | pytket._tket.unit_id.Bit, name: str = 'ExplicitPredicate', **kwargs: Any) -> Circuit:
         """
         :param name: operation name
         :param kwargs: additional arguments passed to `add_gate_method` . Allowed parameters are `opgroup`,  `condition` , `condition_bits`, `condition_value`
         :return: the new :py:class:`Circuit`
         """
 
-    @overload
-    def add_c_predicate(self, values: Sequence[bool], args_in: Sequence[pytket._tket.unit_id.Bit], arg_out: pytket._tket.unit_id.Bit, name: str = 'ExplicitPredicate', **kwargs: Any) -> Circuit:
-        """See :py:meth:`add_c_predicate`."""
-
-    @overload
-    def add_c_modifier(self, values: Sequence[bool], args_in: Sequence[int], arg_inout: int, name: str = 'ExplicitModifier', **kwargs: Any) -> Circuit:
-=======
-    @typing.overload
-    def add_assertion(self, box: StabiliserAssertionBox, qubits: typing.Sequence[int] | typing.Sequence[pytket._tket.unit_id.Qubit], ancilla: int | pytket._tket.unit_id.Qubit, name: str | None = None) -> Circuit:
->>>>>>> d1916f2e
+    def add_c_modifier(self, values: Sequence[bool], args_in: Sequence[int] | Sequence[pytket._tket.unit_id.Bit], arg_inout: int | pytket._tket.unit_id.Bit, name: str = 'ExplicitModifier', **kwargs: Any) -> Circuit:
         """
         :param name: operation name
         :param kwargs: additional arguments passed to `add_gate_method` . Allowed parameters are `opgroup`,  `condition` , `condition_bits`, `condition_value`
         :return: the new :py:class:`Circuit`
         """
-<<<<<<< HEAD
-
-    @overload
-    def add_c_modifier(self, values: Sequence[bool], args_in: Sequence[pytket._tket.unit_id.Bit], arg_inout: pytket._tket.unit_id.Bit, name: str = 'ExplicitModifier', **kwargs: Any) -> Circuit:
-        """See :py:meth:`add_c_modifier`."""
-
-    @overload
-    def add_c_and(self, arg0_in: int, arg1_in: int, arg_out: int, **kwargs: Any) -> Circuit:
-=======
-    @typing.overload
-    def add_barrier(self, qubits: typing.Sequence[int], bits: typing.Sequence[int] = [], data: str = '') -> Circuit:
-        """
-        Append a Barrier on the given units
-        
-        :param data: additional data stored in the barrier
-        :return: the new :py:class:`Circuit`
-        """
-    @typing.overload
-    def add_barrier(self, units: typing.Sequence[pytket._tket.unit_id.UnitID], data: str = '') -> Circuit:
-        """
-        Append a Barrier on the given units
-        
-        :param data: additional data stored in the barrier
-        :return: the new :py:class:`Circuit`
-        """
-    def add_bit(self, id: pytket._tket.unit_id.Bit, reject_dups: bool = True) -> None:
-        """
-        Constructs a single bit with the given id.
-        
-        :param id: Unique id for the bit
-        :param reject_dups: Fail if there is already a bit in this circuit with the id. Default to True
-        """
-    def add_blank_wires(self, number: int) -> None:
-        """
-        Adds a number of new qubits to the circuit. These will be added to the default register ('q') if possible, filling out the unused indices from 0.
-        
-        :param number: Number of qubits to add
-        """
+
     def add_c_and(self, arg0_in: int | pytket._tket.unit_id.Bit, arg1_in: int | pytket._tket.unit_id.Bit, arg_out: int | pytket._tket.unit_id.Bit, **kwargs: Any) -> Circuit:
->>>>>>> d1916f2e
         """
         Appends a binary AND operation to the end of the circuit.
 
@@ -2441,14 +1520,8 @@
         :param kwargs: additional arguments passed to `add_gate_method` . Allowed parameters are `opgroup`,  `condition` , `condition_bits`, `condition_value`
         :return: the new :py:class:`Circuit`
         """
-<<<<<<< HEAD
-
-    @overload
-    def add_c_and(self, arg0_in: pytket._tket.unit_id.Bit, arg1_in: pytket._tket.unit_id.Bit, arg_out: pytket._tket.unit_id.Bit, **kwargs: Any) -> Circuit:
-        """See :py:meth:`add_c_and`."""
-
-    @overload
-    def add_c_or(self, arg0_in: int, arg1_in: int, arg_out: int, **kwargs: Any) -> Circuit:
+
+    def add_c_or(self, arg0_in: int | pytket._tket.unit_id.Bit, arg1_in: int | pytket._tket.unit_id.Bit, arg_out: int | pytket._tket.unit_id.Bit, **kwargs: Any) -> Circuit:
         """
         Appends a binary OR operation to the end of the circuit.
 
@@ -2459,12 +1532,7 @@
         :return: the new :py:class:`Circuit`
         """
 
-    @overload
-    def add_c_or(self, arg0_in: pytket._tket.unit_id.Bit, arg1_in: pytket._tket.unit_id.Bit, arg_out: pytket._tket.unit_id.Bit, **kwargs: Any) -> Circuit:
-        """See :py:meth:`add_c_or`."""
-
-    @overload
-    def add_c_xor(self, arg0_in: int, arg1_in: int, arg_out: int, **kwargs: Any) -> Circuit:
+    def add_c_xor(self, arg0_in: int | pytket._tket.unit_id.Bit, arg1_in: int | pytket._tket.unit_id.Bit, arg_out: int | pytket._tket.unit_id.Bit, **kwargs: Any) -> Circuit:
         """
         Appends a binary XOR operation to the end of the circuit.
 
@@ -2475,46 +1543,7 @@
         :return: the new :py:class:`Circuit`
         """
 
-    @overload
-    def add_c_xor(self, arg0_in: pytket._tket.unit_id.Bit, arg1_in: pytket._tket.unit_id.Bit, arg_out: pytket._tket.unit_id.Bit, **kwargs: Any) -> Circuit:
-        """See :py:meth:`add_c_xor`."""
-
-    @overload
-    def add_c_not(self, arg_in: int, arg_out: int, **kwargs: Any) -> Circuit:
-=======
-    def add_c_and_to_registers(self, reg0_in: pytket._tket.unit_id.BitRegister, reg1_in: pytket._tket.unit_id.BitRegister, reg_out: pytket._tket.unit_id.BitRegister, **kwargs: Any) -> Circuit:
-        """
-        Applies bitwise AND to linear registers.
-        
-        The operation is applied to the bits with indices 0, 1, 2, ... in each register, up to the size of the smallest register.
-        
-        :param reg0_in: first input register
-        :param reg1_in: second input register
-        :param reg_out: output register
-        :param kwargs: additional arguments passed to `add_gate_method` . Allowed parameters are `opgroup`,  `condition` , `condition_bits`, `condition_value`
-        :return: the new :py:class:`Circuit`
-        """
-    def add_c_copybits(self, args_in: typing.Sequence[int] | typing.Sequence[pytket._tket.unit_id.Bit], args_out: typing.Sequence[int] | typing.Sequence[pytket._tket.unit_id.Bit], **kwargs: Any) -> Circuit:
-        """
-        Appends a classical copy operation
-        
-        :param args_in: source bits
-        :param args_out: destination bits
-        :param kwargs: additional arguments passed to `add_gate_method` . Allowed parameters are `opgroup`,  `condition` , `condition_bits`, `condition_value`
-        :return: the new :py:class:`Circuit`
-        """
-    def add_c_copyreg(self, input_reg: pytket._tket.unit_id.BitRegister, output_reg: pytket._tket.unit_id.BitRegister, **kwargs: Any) -> Circuit:
-        """
-        Copy a classical register to another. Copying is truncated to the size of the smaller of the two registers.
-        """
-    def add_c_modifier(self, values: typing.Sequence[bool], args_in: typing.Sequence[int] | typing.Sequence[pytket._tket.unit_id.Bit], arg_inout: int | pytket._tket.unit_id.Bit, name: str = 'ExplicitModifier', **kwargs: Any) -> Circuit:
-        """
-        :param name: operation name
-        :param kwargs: additional arguments passed to `add_gate_method` . Allowed parameters are `opgroup`,  `condition` , `condition_bits`, `condition_value`
-        :return: the new :py:class:`Circuit`
-        """
     def add_c_not(self, arg_in: int | pytket._tket.unit_id.Bit, arg_out: int | pytket._tket.unit_id.Bit, **kwargs: Any) -> Circuit:
->>>>>>> d1916f2e
         """
         Appends a NOT operation to the end of the circuit.
 
@@ -2523,14 +1552,8 @@
         :param kwargs: additional arguments passed to `add_gate_method` . Allowed parameters are `opgroup`,  `condition` , `condition_bits`, `condition_value`
         :return: the new :py:class:`Circuit`
         """
-<<<<<<< HEAD
-
-    @overload
-    def add_c_not(self, arg_in: pytket._tket.unit_id.Bit, arg_out: pytket._tket.unit_id.Bit, **kwargs: Any) -> Circuit:
-        """See :py:meth:`add_c_not`."""
-
-    @overload
-    def add_c_range_predicate(self, minval: int, maxval: int, args_in: Sequence[int], arg_out: int, **kwargs: Any) -> Circuit:
+
+    def add_c_range_predicate(self, minval: int, maxval: int, args_in: Sequence[int] | Sequence[pytket._tket.unit_id.Bit], arg_out: int | pytket._tket.unit_id.Bit, **kwargs: Any) -> Circuit:
         """
         Appends a range-predicate operation to the end of the circuit.
 
@@ -2542,13 +1565,7 @@
         :return: the new :py:class:`Circuit`
         """
 
-    @overload
-    def add_c_range_predicate(self, minval: int, maxval: int, args_in: Sequence[pytket._tket.unit_id.Bit], arg_out: pytket._tket.unit_id.Bit, **kwargs: Any) -> Circuit: ...
-
     def add_c_and_to_registers(self, reg0_in: pytket._tket.unit_id.BitRegister, reg1_in: pytket._tket.unit_id.BitRegister, reg_out: pytket._tket.unit_id.BitRegister, **kwargs: Any) -> Circuit:
-=======
-    def add_c_not_to_registers(self, reg_in: pytket._tket.unit_id.BitRegister, reg_out: pytket._tket.unit_id.BitRegister, **kwargs: Any) -> Circuit:
->>>>>>> d1916f2e
         """
         Applies bitwise AND to linear registers.
 
@@ -2560,12 +1577,8 @@
         :param kwargs: additional arguments passed to `add_gate_method` . Allowed parameters are `opgroup`,  `condition` , `condition_bits`, `condition_value`
         :return: the new :py:class:`Circuit`
         """
-<<<<<<< HEAD
 
     def add_c_or_to_registers(self, reg0_in: pytket._tket.unit_id.BitRegister, reg1_in: pytket._tket.unit_id.BitRegister, reg_out: pytket._tket.unit_id.BitRegister, **kwargs: Any) -> Circuit:
-=======
-    def add_c_or(self, arg0_in: int | pytket._tket.unit_id.Bit, arg1_in: int | pytket._tket.unit_id.Bit, arg_out: int | pytket._tket.unit_id.Bit, **kwargs: Any) -> Circuit:
->>>>>>> d1916f2e
         """
         Applies bitwise OR to linear registers.
 
@@ -2577,12 +1590,8 @@
         :param kwargs: additional arguments passed to `add_gate_method` . Allowed parameters are `opgroup`,  `condition` , `condition_bits`, `condition_value`
         :return: the new :py:class:`Circuit`
         """
-<<<<<<< HEAD
 
     def add_c_xor_to_registers(self, reg0_in: pytket._tket.unit_id.BitRegister, reg1_in: pytket._tket.unit_id.BitRegister, reg_out: pytket._tket.unit_id.BitRegister, **kwargs: Any) -> Circuit:
-=======
-    def add_c_or_to_registers(self, reg0_in: pytket._tket.unit_id.BitRegister, reg1_in: pytket._tket.unit_id.BitRegister, reg_out: pytket._tket.unit_id.BitRegister, **kwargs: Any) -> Circuit:
->>>>>>> d1916f2e
         """
         Applies bitwise XOR to linear registers.
 
@@ -2594,12 +1603,8 @@
         :param kwargs: additional arguments passed to `add_gate_method` . Allowed parameters are `opgroup`,  `condition` , `condition_bits`, `condition_value`
         :return: the new :py:class:`Circuit`
         """
-<<<<<<< HEAD
 
     def add_c_not_to_registers(self, reg_in: pytket._tket.unit_id.BitRegister, reg_out: pytket._tket.unit_id.BitRegister, **kwargs: Any) -> Circuit:
-=======
-    def add_c_predicate(self, values: typing.Sequence[bool], args_in: typing.Sequence[int] | typing.Sequence[pytket._tket.unit_id.Bit], arg_out: int | pytket._tket.unit_id.Bit, name: str = 'ExplicitPredicate', **kwargs: Any) -> Circuit:
->>>>>>> d1916f2e
         """
         Applies bitwise NOT to linear registers.
 
@@ -2610,7 +1615,6 @@
         :param kwargs: additional arguments passed to `add_gate_method` . Allowed parameters are `opgroup`,  `condition` , `condition_bits`, `condition_value`
         :return: the new :py:class:`Circuit`
         """
-<<<<<<< HEAD
 
     def __eq__(self, arg: object, /) -> bool: ...
 
@@ -2635,9 +1639,6 @@
         """
 
     def get_unitary_times_other(self, matr: Annotated[NDArray, dict(dtype='complex128', shape=(None, None), order='F')]) -> Annotated[NDArray, dict(dtype='complex128', shape=(None, None), order='F')]:
-=======
-    def add_c_range_predicate(self, minval: int, maxval: int, args_in: typing.Sequence[int] | typing.Sequence[pytket._tket.unit_id.Bit], arg_out: int | pytket._tket.unit_id.Bit, **kwargs: Any) -> Circuit:
->>>>>>> d1916f2e
         """
         Calculate UM, where U is the numerical unitary matrix of the circuit, with ILO-BE convention, and M is another matrix. This is more efficient than calculating U separately, if M has fewer columns than U.
 
@@ -2691,40 +1692,20 @@
     def add_c_register(self, register: pytket._tket.unit_id.BitRegister) -> pytket._tket.unit_id.BitRegister:
         """
         Adds BitRegister to Circuit
-<<<<<<< HEAD
 
         :param register: BitRegister
         """
 
     def get_c_register(self, name: str) -> pytket._tket.unit_id.BitRegister:
-=======
-        
-        :param register: BitRegister 
-        """
-    def add_c_setbits(self, values: typing.Sequence[bool], args: typing.Sequence[int] | typing.Sequence[pytket._tket.unit_id.Bit], **kwargs: Any) -> Circuit:
-        """
-        Appends an operation to set some bit values.
-        
-        :param values: values to set
-        :param args: bits to set
-        :param kwargs: additional arguments passed to `add_gate_method` . Allowed parameters are `opgroup`,  `condition` , `condition_bits`, `condition_value`
-        :return: the new :py:class:`Circuit`
-        """
-    def add_c_setreg(self, value: int, arg: pytket._tket.unit_id.BitRegister, **kwargs: Any) -> Circuit:
->>>>>>> d1916f2e
         """
         Get the classical register with the given name.
 
         :param name: name for the register
         :return: the retrieved :py:class:`BitRegister`
         """
-<<<<<<< HEAD
 
     @property
     def c_registers(self) -> list[pytket._tket.unit_id.BitRegister]:
-=======
-    def add_c_transform(self, values: typing.Sequence[int], args: typing.Sequence[int] | typing.Sequence[pytket._tket.unit_id.Bit], name: str = 'ClassicalTransform', **kwargs: Any) -> Circuit:
->>>>>>> d1916f2e
         """
         Get all classical registers.
 
@@ -2732,7 +1713,6 @@
 
         :return: List of :py:class:`BitRegister`
         """
-<<<<<<< HEAD
 
     def get_q_register(self, name: str) -> pytket._tket.unit_id.QubitRegister:
         """
@@ -2744,9 +1724,6 @@
 
     @property
     def q_registers(self) -> list[pytket._tket.unit_id.QubitRegister]:
-=======
-    def add_c_xor(self, arg0_in: int | pytket._tket.unit_id.Bit, arg1_in: int | pytket._tket.unit_id.Bit, arg_out: int | pytket._tket.unit_id.Bit, **kwargs: Any) -> Circuit:
->>>>>>> d1916f2e
         """
         Get all quantum registers.
 
@@ -2754,7 +1731,6 @@
 
         :return: List of :py:class:`QubitRegister`
         """
-<<<<<<< HEAD
 
     def add_qubit(self, id: pytket._tket.unit_id.Qubit, reject_dups: bool = True) -> None:
         """
@@ -2765,16 +1741,12 @@
         """
 
     def add_bit(self, id: pytket._tket.unit_id.Bit, reject_dups: bool = True) -> None:
-=======
-    def add_c_xor_to_registers(self, reg0_in: pytket._tket.unit_id.BitRegister, reg1_in: pytket._tket.unit_id.BitRegister, reg_out: pytket._tket.unit_id.BitRegister, **kwargs: Any) -> Circuit:
->>>>>>> d1916f2e
         """
         Constructs a single bit with the given id.
 
         :param id: Unique id for the bit
         :param reject_dups: Fail if there is already a bit in this circuit with the id. Default to True
         """
-<<<<<<< HEAD
 
     @property
     def qubits(self) -> list[pytket._tket.unit_id.Qubit]:
@@ -2800,9 +1772,6 @@
 
     @property
     def qubit_readout(self) -> dict[pytket._tket.unit_id.Qubit, int]:
-=======
-    def add_circbox(self, circbox: CircBox, args: typing.Sequence[int] | typing.Sequence[pytket._tket.unit_id.UnitID], **kwargs: Any) -> Circuit:
->>>>>>> d1916f2e
         """
         A map from qubit to its (left-to-right) index in readouts from backends. A qubit will feature in this map if it is measured and neither it nor the bit containing the measurement result is subsequently acted on
         """
@@ -2861,1272 +1830,11 @@
 
     def add_phase(self, a: Union[sympy.Expr, float]) -> Circuit:
         """
-<<<<<<< HEAD
         Add a global phase to the circuit.
 
         :param a: Phase to add, in halfturns
 
         :return: circuit with added phase
-=======
-        Append a :py:class:`ClExprOp` defined in terms of a logical expression.
-        
-        Example:
-        >>> c = Circuit()
-        >>> x_reg = c.add_c_register('x', 3)
-        >>> y_reg = c.add_c_register('y', 3)
-        >>> z_reg = c.add_c_register('z', 3)
-        >>> c.add_clexpr_from_logicexp(x_reg | y_reg, z_reg.to_list())
-        >>> [ClExpr x[0], x[1], x[2], y[0], y[1], y[2], z[0], z[1], z[2]; ]
-        
-        :param exp: logical expression
-        :param output_bits: list of bits in output
-        :return: the updated circuit
-        """
-    @typing.overload
-    def add_conditional_barrier(self, barrier_qubits: typing.Sequence[int], barrier_bits: typing.Sequence[int], condition_bits: typing.Sequence[int], value: int, data: str = '') -> Circuit:
-        """
-        Append a Conditional Barrier on the given barrier qubits and barrier bits, conditioned on the given condition bits.
-        
-        :param barrier_qubits: Qubit in Barrier operation.
-        :param barrier_bits: Bit in Barrier operation.
-        :param condition_bits: Bit covering classical control condition of barrier operation.
-        :param value: Value that classical condition must have to hold (little-endian).
-        :param data: Additional data stored in Barrier operation.
-        :return: the new :py:class:`Circuit`
-        """
-    @typing.overload
-    def add_conditional_barrier(self, barrier_args: typing.Sequence[pytket._tket.unit_id.UnitID], condition_bits: typing.Sequence[pytket._tket.unit_id.Bit], value: int, data: str = '') -> Circuit:
-        """
-        Append a Conditional Barrier on the given barrier qubits and barrier bits, conditioned on the given condition bits.
-        
-        :param barrier_args: Qubit and Bit in Barrier operation.
-        :param condition_bits: Bit covering classical control  condition of barrier operation.
-        :param value: Value that classical condition must have to hold (little-endian).
-        :param data: Additional data stored in Barrier operation.
-        :return: the new :py:class:`Circuit`
-        """
-    def add_conjugation_box(self, box: ConjugationBox, args: typing.Sequence[int] | typing.Sequence[pytket._tket.unit_id.Qubit], **kwargs: Any) -> Circuit:
-        """
-        Append a :py:class:`ConjugationBox` to the circuit.
-        
-        :param box: The box to append
-        :param args: The qubits to append the box to
-        :return: the new :py:class:`Circuit`
-        """
-    def add_custom_gate(self, definition: CustomGateDef, params: typing.Sequence[sympy.Expr | float], qubits: typing.Sequence[int] | typing.Sequence[pytket._tket.unit_id.Qubit], **kwargs: Any) -> Circuit:
-        """
-        Append an instance of a :py:class:`CustomGateDef` to the circuit.
-        
-        :param def: The custom gate definition
-        :param params: List of parameters to instantiate the gate with, in halfturns
-        :param qubits: The qubits to append the box to
-        :return: the new :py:class:`Circuit`
-        """
-    def add_diagonal_box(self, box: DiagonalBox, args: typing.Sequence[int] | typing.Sequence[pytket._tket.unit_id.Qubit], **kwargs: Any) -> Circuit:
-        """
-        Append a :py:class:`DiagonalBox` to the circuit.
-        
-        :param box: The box to append
-        :param args: The qubits to append the box to
-        :return: the new :py:class:`Circuit`
-        """
-    def add_dummybox(self, dummybox: DummyBox, qubits: typing.Sequence[int] | typing.Sequence[pytket._tket.unit_id.Qubit], bits: typing.Sequence[int] | typing.Sequence[pytket._tket.unit_id.Bit], **kwargs: Any) -> Circuit:
-        """
-        Append a :py:class:`DummyBox` to the circuit.
-        
-        :param dummybox: The box to append
-        :param qubits: Qubits to append the box to
-        :param bits: Bits to append the box to
-        :return: the new :py:class:`Circuit`
-        """
-    def add_expbox(self, expbox: ExpBox, qubit_0: int | pytket._tket.unit_id.Qubit, qubit_1: int | pytket._tket.unit_id.Qubit, **kwargs: Any) -> Circuit:
-        """
-        Append an :py:class:`ExpBox` to the circuit.
-        
-        The matrix representation is ILO-BE.
-        
-        :param expbox: The box to append
-        :param qubit_0: The first target qubit
-        :param qubit_1: The second target qubit
-        :return: the new :py:class:`Circuit`
-        """
-    @typing.overload
-    def add_gate(self, Op: Op, args: typing.Sequence[int] | typing.Sequence[pytket._tket.unit_id.UnitID], **kwargs: Any) -> Circuit:
-        """
-        Appends a single operation to the end of the circuit on some particular qubits/bits. The number of qubits/bits specified must match the arity of the gate.
-        """
-    @typing.overload
-    def add_gate(self, type: OpType, args: typing.Sequence[int] | typing.Sequence[pytket._tket.unit_id.UnitID], **kwargs: Any) -> Circuit:
-        """
-        Appends a single (non-parameterised) gate to the end of the circuit on some particular qubits from the default register ('q'). The number of qubits specified must match the arity of the gate. For `OpType.Measure` operations the bit from the default register should follow the qubit.
-        
-        >>> c.add_gate(OpType.H, [0]) # equivalent to c.H(0)
-        >>> c.add_gate(OpType.CX, [0,1]) # equivalent to c.CX(0,1)
-        
-        :param type: The type of operation to add
-        :param args: The qubits/bits to apply the gate to
-        :param kwargs: Additional properties for classical conditions
-        :return: the new :py:class:`Circuit`
-        """
-    @typing.overload
-    def add_gate(self, type: OpType, angle: sympy.Expr | float, args: typing.Sequence[int] | typing.Sequence[pytket._tket.unit_id.UnitID], **kwargs: Any) -> Circuit:
-        """
-        Appends a single gate, parameterised by an expression, to the end of circuit on some particular qubits from the default register ('q').
-        
-        :param type: The type of gate to add
-        :param angle: The parameter for the gate in halfturns
-        :param args: The qubits/bits to apply the gate to
-        :param kwargs: Additional properties for classical conditions
-        :return: the new :py:class:`Circuit`
-        """
-    @typing.overload
-    def add_gate(self, type: OpType, angles: typing.Sequence[sympy.Expr | float], args: typing.Sequence[int] | typing.Sequence[pytket._tket.unit_id.UnitID], **kwargs: Any) -> Circuit:
-        """
-        Appends a single gate to the end of the circuit
-        
-        :param type: The type of gate to add
-        :param params: The parameters for the gate in halfturns
-        :param args: The qubits/bits to apply the gate to
-        :param kwargs: Additional properties for classical conditions
-        :return: the new :py:class:`Circuit`
-        """
-    def add_multiplexed_tensored_u2(self, box: MultiplexedTensoredU2Box, args: typing.Sequence[int] | typing.Sequence[pytket._tket.unit_id.Qubit], **kwargs: Any) -> Circuit:
-        """
-        Append a :py:class:`MultiplexedTensoredU2Box` to the circuit.
-        
-        :param box: The box to append
-        :param args: The qubits to append the box to
-        :return: the new :py:class:`Circuit`
-        """
-    def add_multiplexedrotation(self, box: MultiplexedRotationBox, args: typing.Sequence[int] | typing.Sequence[pytket._tket.unit_id.Qubit], **kwargs: Any) -> Circuit:
-        """
-        Append a :py:class:`MultiplexedRotationBox` to the circuit.
-        
-        :param box: The box to append
-        :param args: The qubits to append the box to
-        :return: the new :py:class:`Circuit`
-        """
-    def add_multiplexedu2(self, box: MultiplexedU2Box, args: typing.Sequence[int] | typing.Sequence[pytket._tket.unit_id.Qubit], **kwargs: Any) -> Circuit:
-        """
-        Append a :py:class:`MultiplexedU2Box` to the circuit.
-        
-        :param box: The box to append
-        :param args: The qubits to append the box to
-        :return: the new :py:class:`Circuit`
-        """
-    def add_multiplexor(self, box: MultiplexorBox, args: typing.Sequence[int] | typing.Sequence[pytket._tket.unit_id.Qubit], **kwargs: Any) -> Circuit:
-        """
-        Append a :py:class:`MultiplexorBox` to the circuit.
-        
-        :param box: The box to append
-        :param args: The qubits to append the box to
-        :return: the new :py:class:`Circuit`
-        """
-    def add_pauliexpbox(self, pauliexpbox: PauliExpBox, qubits: typing.Sequence[int] | typing.Sequence[pytket._tket.unit_id.Qubit], **kwargs: Any) -> Circuit:
-        """
-        Append a :py:class:`PauliExpBox` to the circuit.
-        
-        :param pauliexpbox: The box to append
-        :param qubits: The qubits to append the box to
-        :return: the new :py:class:`Circuit`
-        """
-    def add_pauliexpcommutingsetbox(self, pauliexpcommutingsetbox: PauliExpCommutingSetBox, qubits: typing.Sequence[int] | typing.Sequence[pytket._tket.unit_id.Qubit], **kwargs: Any) -> Circuit:
-        """
-        Append a :py:class:`PauliExpCommutingSetBox` to the circuit.
-        
-        :param pauliexpcommutingsetbox: The box to append
-        :param qubits: The qubits to append the box to
-        :return: the new :py:class:`Circuit`
-        """
-    def add_pauliexppairbox(self, pauliexppairbox: PauliExpPairBox, qubits: typing.Sequence[int] | typing.Sequence[pytket._tket.unit_id.Qubit], **kwargs: Any) -> Circuit:
-        """
-        Append a :py:class:`PauliExpPairBox` to the circuit.
-        
-        :param pauliexppairbox: The box to append
-        :param qubits: The qubits to append the box to
-        :return: the new :py:class:`Circuit`
-        """
-    def add_phase(self, a: sympy.Expr | float) -> Circuit:
-        """
-        Add a global phase to the circuit.
-        
-        :param a: Phase to add, in halfturns
-        
-        :return: circuit with added phase
-        """
-    def add_phasepolybox(self, phasepolybox: PhasePolyBox, qubits: typing.Sequence[int] | typing.Sequence[pytket._tket.unit_id.Qubit], **kwargs: Any) -> Circuit:
-        """
-        Append a :py:class:`PhasePolyBox` to the circuit.
-        
-        :param phasepolybox: The box to append
-        :param qubits: The qubits to append the box to
-        :return: the new :py:class:`Circuit`
-        """
-    @typing.overload
-    def add_q_register(self, name: str, size: int) -> pytket._tket.unit_id.QubitRegister:
-        """
-        Constructs a new quantum register with a given name and number of qubits.
-        
-        :param name: Unique readable name for the register
-        :param size: Number of qubits required
-        :return: a map from index to the corresponding UnitIDs
-        """
-    @typing.overload
-    def add_q_register(self, register: pytket._tket.unit_id.QubitRegister) -> pytket._tket.unit_id.QubitRegister:
-        """
-        Adds QubitRegister to Circuit
-        
-        :param register: QubitRegister 
-        """
-    def add_qcontrolbox(self, qcontrolbox: QControlBox, qubits: typing.Sequence[int] | typing.Sequence[pytket._tket.unit_id.Qubit], **kwargs: Any) -> Circuit:
-        """
-        Append a :py:class:`QControlBox` to the circuit.
-        
-        :param qcontrolbox: The box to append
-        :param qubits: The qubits to append the box to
-        :return: the new :py:class:`Circuit`
-        """
-    def add_qubit(self, id: pytket._tket.unit_id.Qubit, reject_dups: bool = True) -> None:
-        """
-        Constructs a single qubit with the given id.
-        
-        :param id: Unique id for the qubit
-        :param reject_dups: Fail if there is already a qubit in this circuit with the id. Default to True
-        """
-    def add_state_preparation_box(self, box: StatePreparationBox, args: typing.Sequence[int] | typing.Sequence[pytket._tket.unit_id.Qubit], **kwargs: Any) -> Circuit:
-        """
-        Append a :py:class:`StatePreparationBox` to the circuit.
-        
-        :param box: The box to append
-        :param args: The qubits to append the box to
-        :return: the new :py:class:`Circuit`
-        """
-    def add_termsequencebox(self, termsequencebox: TermSequenceBox, qubits: typing.Sequence[int] | typing.Sequence[pytket._tket.unit_id.Qubit], **kwargs: Any) -> Circuit:
-        """
-        Append a :py:class:`TermSequenceBox` to the circuit.
-        
-        :param termsequencebox: The box to append
-        :param qubits: The qubits to append the box to
-        :return: the new :py:class:`Circuit`
-        """
-    def add_toffolibox(self, toffolibox: ToffoliBox, qubits: typing.Sequence[int] | typing.Sequence[pytket._tket.unit_id.Qubit], **kwargs: Any) -> Circuit:
-        """
-        Append a :py:class:`ToffoliBox` to the circuit.
-        
-        :param toffolibox: The box to append
-        :param qubits: Indices of the qubits to append the box to
-        :return: the new :py:class:`Circuit`
-        """
-    def add_unitary1qbox(self, unitarybox: Unitary1qBox, qubit_0: int | pytket._tket.unit_id.Qubit, **kwargs: Any) -> Circuit:
-        """
-        Append a :py:class:`Unitary1qBox` to the circuit.
-        
-        :param unitarybox: The box to append
-        :param qubit_0: The qubit to append the box to
-        :return: the new :py:class:`Circuit`
-        """
-    def add_unitary2qbox(self, unitarybox: Unitary2qBox, qubit_0: int | pytket._tket.unit_id.Qubit, qubit_1: int | pytket._tket.unit_id.Qubit, **kwargs: Any) -> Circuit:
-        """
-        Append a :py:class:`Unitary2qBox` to the circuit.
-        
-        The matrix representation is ILO-BE.
-        
-        :param unitarybox: The box to append
-        :param qubit_0: The first target qubit
-        :param qubit_1: The second target qubit
-        :return: the new :py:class:`Circuit`
-        """
-    def add_unitary3qbox(self, unitarybox: Unitary3qBox, qubit_0: int | pytket._tket.unit_id.Qubit, qubit_1: int | pytket._tket.unit_id.Qubit, qubit_2: int | pytket._tket.unit_id.Qubit, **kwargs: Any) -> Circuit:
-        """
-        Append a :py:class:`Unitary3qBox` to the circuit.
-        
-        :param unitarybox: box to append
-        :param qubit_0: index of target qubit 0
-        :param qubit_1: index of target qubit 1
-        :param qubit_2: index of target qubit 2
-        :return: the new :py:class:`Circuit`
-        """
-    def add_wasm(self, funcname: str, filehandler: pytket.wasm.wasm.WasmModuleHandler, list_i: typing.Sequence[int], list_o: typing.Sequence[int], args: typing.Union[typing.Sequence[int], typing.Sequence[pytket._tket.unit_id.Bit]], args_wasm: typing.Optional[typing.Sequence[int]] = None, **kwargs: typing.Any) -> Circuit:
-        """
-        Add a classical function call from a wasm file to the circuit.
-            
-        
-        :param funcname: name of the function that is called
-            
-        :param filehandler: wasm file or module handler to identify the wasm module
-            
-        :param list_i: list of the number of bits in the input variables
-            
-        :param list_o: list of the number of bits in the output variables
-            
-        :param args: vector of circuit bits the wasm op should be added to
-            
-        :param args_wasm: vector of wasmstates the wasm op should be added to
-            
-        :param kwargs: additional arguments passed to `add_gate_method` .
-             Allowed parameters are `opgroup`,  `condition` , `condition_bits`,
-             `condition_value`
-            
-        :return: the new :py:class:`Circuit`
-        """
-    def add_wasm_to_reg(self, funcname: str, filehandler: pytket.wasm.wasm.WasmModuleHandler, list_i: typing.Sequence[pytket._tket.unit_id.BitRegister], list_o: typing.Sequence[pytket._tket.unit_id.BitRegister], args_wasm: typing.Optional[typing.Sequence[int]] = None, **kwargs: typing.Any) -> Circuit:
-        """
-        Add a classical function call from a wasm file to the circuit.
-            
-        
-        :param funcname: name of the function that is called
-            
-        :param filehandler: wasm file or module handler to identify the wasm module
-            
-        :param list_i: list of the classical registers assigned to
-             the input variables of the function call
-            
-        :param list_o: list of the classical registers assigned to
-             the output variables of the function call
-            
-        :param args_wasm: vector of wasmstates the wasm op should be added to
-            
-        :param kwargs: additional arguments passed to `add_gate_method` .
-             Allowed parameters are `opgroup`,  `condition` , `condition_bits`,
-             `condition_value`
-            
-        :return: the new :py:class:`Circuit`
-        """
-    def append(self, circuit: Circuit) -> None:
-        """
-        In-place sequential composition of circuits, appending a copy of the argument onto the end of the circuit. Inputs and Outputs are unified if they share the same id, defaulting to parallel composition if there is no match.
-        
-        :param circuit: The circuit to be appended to the end of `self`
-        """
-    def commands_of_type(self, optype: OpType) -> list[Command]:
-        """
-        Get all commands in a circuit of a given type.
-        
-        The order is consistent with the causal order of the operations in the circuit.
-        
-        :param optype: operation type
-        
-        :return: list of :py:class:`Command`
-        """
-    def copy(self) -> Circuit:
-        """
-        :return: an identical copy of the circuit
-        """
-    def dagger(self) -> Circuit:
-        """
-        Given a pure circuit (i.e. without any measurements or conditional gates), produces a new circuit for the inverse/adjoint operation.
-        
-        :return: a new :py:class:`Circuit` corresponding to the inverse operation
-        """
-    def depth(self) -> int:
-        """
-        Returns the number of interior vertices on the longest path through the DAG, excluding vertices representing barrier operations.
-        
-        >>> c = Circuit(3)
-        >>> c.depth()
-        0
-        >>> c.CX(0,1)
-        >>> c.CX(1,2)
-        >>> c.CX(2,0)
-        >>> c.depth()
-        3
-        
-        :return: the circuit depth
-        """
-    def depth_2q(self) -> int:
-        """
-        Returns the number of vertices in the longest path through the sub-DAG consisting of vertices with 2 quantum wires,excluding vertices representing barrier operations.
-        
-        >>> c = Circuit(3)
-        >>> c.CZ(0,1)
-        >>> c.Z(0)
-        >>> c.Z(1)
-        >>> c.ZZMax(1,2)
-        >>> c.CX(1,2)
-        >>> c.depth_2q()
-        3
-        :return: the circuit depth with respect to 2-qubit operations.
-        """
-    @typing.overload
-    def depth_by_type(self, type: OpType) -> int:
-        """
-        Returns the number of vertices in the longest path through the sub-DAG consisting of vertices representing operations of the given type.
-        
-        >>> c = Circuit(3)
-        >>> c.CX(0,1)
-        >>> c.Z(1)
-        >>> c.CX(1,2)
-        >>> c.depth_by_type(OpType.CX)
-        2
-        
-        :param type: the operation type of interest
-        :return: the circuit depth with respect to operations matching `type`
-        """
-    @typing.overload
-    def depth_by_type(self, types: set[OpType]) -> int:
-        """
-        Returns the number of vertices in the longest path through the sub-DAG consisting of vertices representing operations of the given types.
-        
-        >>> c = Circuit(3)
-        >>> c.CZ(0,1)
-        >>> c.Z(1)
-        >>> c.CX(1,2)
-        >>> c.depth_by_type({OpType.CZ, OpType.CX})
-        2
-        
-        :param types: the set of operation types of interest
-        :return: the circuit depth with respect to operations matching an element of `types`
-        """
-    def flatten_registers(self) -> dict[pytket._tket.unit_id.UnitID, pytket._tket.unit_id.UnitID]:
-        """
-        Combines all qubits into a single register namespace with the default name, and likewise for bits
-        """
-    def free_symbols(self) -> set[sympy.Symbol]:
-        """
-        :return: set of symbolic parameters in the circuit
-        """
-    def get_c_register(self, name: str) -> pytket._tket.unit_id.BitRegister:
-        """
-        Get the classical register with the given name.
-        
-        :param name: name for the register
-        :return: the retrieved :py:class:`BitRegister`
-        """
-    def get_commands(self) -> list[Command]:
-        """
-        :return: a list of all the Commands in the circuit
-        """
-    def get_q_register(self, name: str) -> pytket._tket.unit_id.QubitRegister:
-        """
-        Get the quantum register with the given name.
-        
-        :param name: name for the register
-        :return: the retrieved :py:class:`QubitRegister`
-        """
-    def get_resources(self) -> ResourceData:
-        """
-        Calculate the overall resources of the circuit.
-        
-        This takes account of the data stored in each py:class:`DummyBox` within the circuit, as well as other gates, to compute upper and lower bounds.
-        
-        :return: bounds on resources of the circuit
-        
-        >>> resource_data0 = ResourceData(
-        ...     op_type_count={
-        ...         OpType.T: ResourceBounds(1, 2),
-        ...         OpType.H: ResourceBounds(0, 1),
-        ...         OpType.CX: ResourceBounds(1, 2),
-        ...         OpType.CZ: ResourceBounds(3, 3),
-        ...     },
-        ...     gate_depth=ResourceBounds(5, 8),
-        ...     op_type_depth={
-        ...         OpType.T: ResourceBounds(0, 10),
-        ...         OpType.H: ResourceBounds(0, 10),
-        ...         OpType.CX: ResourceBounds(1, 2),
-        ...         OpType.CZ: ResourceBounds(3, 3),
-        ...     },
-        ...     two_qubit_gate_depth=ResourceBounds(4, 5),
-        ... )
-        >>> dbox0 = DummyBox(n_qubits=2, n_bits=0, resource_data=resource_data0)
-        >>> resource_data1 = ResourceData(
-        ...     op_type_count={
-        ...         OpType.T: ResourceBounds(2, 2),
-        ...         OpType.H: ResourceBounds(1, 1),
-        ...         OpType.CX: ResourceBounds(2, 3),
-        ...         OpType.CZ: ResourceBounds(3, 5),
-        ...     },
-        ...     gate_depth=ResourceBounds(5, 10),
-        ...     op_type_depth={
-        ...         OpType.T: ResourceBounds(1, 2),
-        ...         OpType.H: ResourceBounds(2, 4),
-        ...         OpType.CX: ResourceBounds(1, 1),
-        ...         OpType.CZ: ResourceBounds(3, 4),
-        ...     },
-        ...     two_qubit_gate_depth=ResourceBounds(3, 5),
-        ... )
-        >>> dbox1 = DummyBox(n_qubits=3, n_bits=0, resource_data=resource_data1)
-        >>> c = (
-        ...     Circuit(3)
-        ...     .H(0)
-        ...     .CX(1, 2)
-        ...     .CX(0, 1)
-        ...     .T(2)
-        ...     .H(1)
-        ...     .add_dummybox(dbox0, , [])
-        ...     .CZ(1, 2)
-        ...     .add_dummybox(dbox1, [0, 1, 2], [])
-        ...     .H(2)
-        ... )
-        >>> resource_data = c.get_resources()
-        >>> print(resource_data)
-        ResourceData(op_type_count={OpType.T: ResourceBounds(4, 5), OpType.H: ResourceBounds(4, 5), OpType.CX: ResourceBounds(5, 7), OpType.CZ: ResourceBounds(7, 9), }, gate_depth=ResourceBounds(15, 23), op_type_depth={OpType.T: ResourceBounds(2, 12), OpType.H: ResourceBounds(5, 17), OpType.CX: ResourceBounds(4, 5), OpType.CZ: ResourceBounds(7, 8), }, two_qubit_gate_depth=ResourceBounds(10, 13))
-        """
-    def get_statevector(self) -> NDArray[numpy.complex128]:
-        """
-        Calculate the unitary matrix of the circuit, using ILO-BE convention, applied to the column vector (1,0,0...), which is thus another column vector. Due to pybind11 and numpy peculiarities, to treat the result as a genuine column vector and perform further matrix multiplication, you need to call .reshape(rows,1) to get a 2D matrix with the correct dimensions.
-        
-        :return: The calculated vector.
-        """
-    def get_unitary(self) -> NDArray[numpy.complex128]:
-        """
-        :return: The numerical unitary matrix of the circuit, using ILO-BE convention.
-        """
-    def get_unitary_times_other(self, matr: NDArray[numpy.complex128]) -> NDArray[numpy.complex128]:
-        """
-        Calculate UM, where U is the numerical unitary matrix of the circuit, with ILO-BE convention, and M is another matrix. This is more efficient than calculating U separately, if M has fewer columns than U.
-        
-        :param matr: The matrix to be multiplied.
-        :return: The product of the circuit unitary and the given matrix.
-        """
-    def implicit_qubit_permutation(self) -> dict[pytket._tket.unit_id.Qubit, pytket._tket.unit_id.Qubit]:
-        """
-        :return: dictionary mapping input qubit to output qubit on the same path
-        """
-    def is_symbolic(self) -> bool:
-        """
-        :return: True if the circuit contains any free symbols, False otherwise.
-        """
-    def measure_all(self) -> Circuit:
-        """
-        Appends a measure gate to all qubits, storing the results in the default classical register. Bits are added to the circuit if they do not already exist.
-        
-        :return: the new :py:class:`Circuit`
-        """
-    def measure_register(self, arg0: pytket._tket.unit_id.QubitRegister, arg1: str) -> Circuit:
-        """
-        Appends a measure gate to all qubits in the given register, storing the results in the given classical register with matching indices.The classical register will be created if it doesn't exist.
-        
-        :param qreg: the QubitRegister to be measured
-        :param creg_name: the name of the BitRegister to store the results
-        :return: the new :py:class:`Circuit`
-        """
-    def n_1qb_gates(self) -> int:
-        """
-        Returns the number of vertices in the dag with one quantum edge.Ignores Input, Create, Output, Discard, Reset, Measure and Barrier vertices.
-        """
-    def n_2qb_gates(self) -> int:
-        """
-        Returns the number of vertices in the dag with two quantum edges.Ignores Input, Create, Output, Discard, Reset, Measure and Barrier vertices.
-        """
-    def n_gates_of_type(self, type: OpType, include_conditional: bool = False) -> int:
-        """
-        Returns the number of vertices in the dag of a given operation type.
-        
-        >>> c.CX(0,1)
-        >>> c.H(0)
-        >>> c.CX(0,1)
-        >>> c.n_gates_of_type(OpType.CX)
-        2
-        
-        :param type: The operation type to search for
-        
-        :param include_conditional: if set to true, conditional gates will be counted, too
-        
-        :return: the number of operations matching `type`
-        """
-    def n_nqb_gates(self, size: int) -> int:
-        """
-        Returns the number of vertices in the dag with given number of  quantum edges.Ignores Input, Create, Output, Discard, Reset, Measure and Barrier vertices.
-        """
-    def ops_of_type(self, optype: OpType) -> list[Op]:
-        """
-        Get all operations in the circuit of a given type.
-        
-        The order is not guaranteed.
-        
-        :param optype: operation type
-        
-        :return: list of :py:class:`Op`
-        """
-    def qubit_create(self, arg0: pytket._tket.unit_id.Qubit) -> None:
-        """
-        Make a quantum input a Create operation (initialized to 0
-        """
-    def qubit_create_all(self) -> None:
-        """
-        Make all quantum inputs Create operations (initialized to 0)
-        """
-    def qubit_discard(self, arg0: pytket._tket.unit_id.Qubit) -> None:
-        """
-        Make a quantum output a Discard operation
-        """
-    def qubit_discard_all(self) -> None:
-        """
-        Make all quantum outputs Discard operations
-        """
-    def qubit_is_created(self, arg0: pytket._tket.unit_id.Qubit) -> bool:
-        """
-        Query whether a qubit has its initial state set to zero
-        """
-    def qubit_is_discarded(self, arg0: pytket._tket.unit_id.Qubit) -> bool:
-        """
-        Query whether a qubit has its final state discarded
-        """
-    def remove_blank_wires(self, keep_blank_classical_wires: bool = False) -> None:
-        """
-        Removes any Input-Output pairs in the DAG with no intervening operations, i.e. removes untouched qubits/bits from the circuit. This may occur when optimisations recognise that the operations on a qubit reduce to the identity, or when routing adds wires to "fill out" the architecture. This operation will only remove empty classical wires if there are no used bits with a higher index in the same register. 
-        
-        :param keep_blank_classical_wires: select if empty classical wires should not be removed
-        """
-    def rename_units(self, map: dict[pytket._tket.unit_id.UnitID | pytket._tket.unit_id.Qubit | pytket._tket.unit_id.Bit, pytket._tket.unit_id.UnitID | pytket._tket.unit_id.Qubit | pytket._tket.unit_id.Bit]) -> bool:
-        """
-        Rename qubits and bits simultaneously according to the map of ids provided
-        
-        :param map: Dictionary from current ids to new ids
-        """
-    def replace_SWAPs(self) -> None:
-        """
-        Replace all SWAP gates with implicit wire swaps.
-        """
-    def replace_implicit_wire_swaps(self) -> None:
-        """
-        Replace all implicit wire swaps with SWAP gates.
-        """
-    @typing.overload
-    def substitute_named(self, op: Op, opgroup: str) -> bool:
-        """
-        Substitute all ops with the given name for the given op.The replacement operations retain the same name.
-        
-        :param op: the replacement operation
-        :param opgroup: the name of the operations group to replace
-        :return: whether any replacements were made
-        """
-    @typing.overload
-    def substitute_named(self, repl: Circuit, opgroup: str) -> bool:
-        """
-        Substitute all ops with the given name for the given circuit.Named operations in the replacement circuit must not match any named operations in the circuit being modified.
-        
-        :param repl: the replacement circuit
-        :param opgroup: the name of the operations group to replace
-        :return: whether any replacements were made
-        """
-    @typing.overload
-    def substitute_named(self, box: CircBox, opgroup: str) -> bool:
-        """
-        Substitute all ops with the given name for the given box.The replacement boxes retain the same name.
-        
-        :param box: the replacement CircBox
-        :param opgroup: the name of the operations group to replace
-        :return: whether any replacements were made
-        """
-    @typing.overload
-    def substitute_named(self, box: Unitary1qBox, opgroup: str) -> bool:
-        """
-        Substitute all ops with the given name for the given box.The replacement boxes retain the same name.
-        
-        :param box: the replacement Unitary1qBox
-        :param opgroup: the name of the operations group to replace
-        :return: whether any replacements were made
-        """
-    @typing.overload
-    def substitute_named(self, box: Unitary2qBox, opgroup: str) -> bool:
-        """
-        Substitute all ops with the given name for the given box.The replacement boxes retain the same name.
-        
-        :param box: the replacement Unitary2qBox
-        :param opgroup: the name of the operations group to replace
-        :return: whether any replacements were made
-        """
-    @typing.overload
-    def substitute_named(self, box: Unitary3qBox, opgroup: str) -> bool:
-        """
-        Substitute all ops with the given name for the given box.The replacement boxes retain the same name.
-        
-        :param box: the replacement Unitary3qBox
-        :param opgroup: the name of the operations group to replace
-        :return: whether any replacements were made
-        """
-    @typing.overload
-    def substitute_named(self, box: ExpBox, opgroup: str) -> bool:
-        """
-        Substitute all ops with the given name for the given box.The replacement boxes retain the same name.
-        
-        :param box: the replacement ExpBox
-        :param opgroup: the name of the operations group to replace
-        :return: whether any replacements were made
-        """
-    @typing.overload
-    def substitute_named(self, box: PauliExpBox, opgroup: str) -> bool:
-        """
-        Substitute all ops with the given name for the given box.The replacement boxes retain the same name.
-        
-        :param box: the replacement PauliExpBox
-        :param opgroup: the name of the operations group to replace
-        :return: whether any replacements were made
-        """
-    @typing.overload
-    def substitute_named(self, box: ToffoliBox, opgroup: str) -> bool:
-        """
-        Substitute all ops with the given name for the given box.The replacement boxes retain the same name.
-        
-        :param box: the replacement ToffoliBox
-        :param opgroup: the name of the operations group to replace
-        :return: whether any replacements were made
-        """
-    @typing.overload
-    def substitute_named(self, box: DummyBox, opgroup: str) -> bool:
-        """
-        Substitute all ops with the given name for the given box.The replacement boxes retain the same name.
-        
-        :param box: the replacement DummyBox
-        :param opgroup: the name of the operations group to replace
-        :return: whether any replacements were made
-        """
-    @typing.overload
-    def substitute_named(self, box: QControlBox, opgroup: str) -> bool:
-        """
-        Substitute all ops with the given name for the given box.The replacement boxes retain the same name.
-        
-        :param box: the replacement QControlBox
-        :param opgroup: the name of the operations group to replace
-        :return: whether any replacements were made
-        """
-    @typing.overload
-    def substitute_named(self, box: CustomGate, opgroup: str) -> bool:
-        """
-        Substitute all ops with the given name for the given box.The replacement boxes retain the same name.
-        
-        :param box: the replacement CustomGate
-        :param opgroup: the name of the operations group to replace
-        :return: whether any replacements were made
-        """
-    @typing.overload
-    def symbol_substitution(self, symbol_map: dict[sympy.Symbol, sympy.Expr | float]) -> None:
-        """
-        In-place substitution for symbolic expressions; iterates through each parameterised gate/box and performs the substitution. 
-        
-        :param symbol_map: A map from SymPy symbols to SymPy expressions
-        """
-    @typing.overload
-    def symbol_substitution(self, symbol_map: dict[sympy.Symbol, float]) -> None:
-        """
-        In-place substitution for symbolic expressions; iterates through each gate/box and performs the substitution. 
-        
-        :param symbol_map: A map from SymPy symbols to floating-point values
-        """
-    def to_dict(self) -> dict:
-        """
-        :return: a JSON serializable dictionary representation of the Circuit
-        """
-    def to_latex_file(self, filename: str) -> None:
-        """
-        Produces a latex file with a visualisation of the circuit using the Quantikz package.
-        
-        :param filename: Name of file to write output to (must end in ".tex")
-        """
-    def transpose(self) -> Circuit:
-        """
-        Given a pure circuit (i.e. without any measurements or conditional gates), produces a new circuit for the transpose operation.
-        
-        :return: a new :py:class:`Circuit` corresponding to the transpose operation
-        """
-    def valid_connectivity(self, arch: pytket._tket.architecture.Architecture, directed: bool, allow_bridge: bool = False) -> bool:
-        """
-        Confirms whether all two qubit gates in given circuit are along some edge of the architecture.
-        
-        :param arch: The architecture capturing the desired connectivity
-        :param directed: If true, also checks that CX or ECR gates are in the same direction as the edges of the architecture
-        :param allow_bridge: Accept BRIDGEs as valid, assuming the middle qubit neighbours the others
-        
-        :return: True or False
-        """
-    @property
-    def _dag_data(self) -> tuple[set[int], set[int], set[int], set[int], set[int], set[int], dict[int, str], dict[int, str], dict[int, str], set[tuple[int, int, int, int, str]]]:
-        """
-        DAG data for circuit
-        """
-    @property
-    def bit_readout(self) -> dict[pytket._tket.unit_id.Bit, int]:
-        """
-        A map from bit to its (left-to-right) index in readouts from backends (following the increasing lexicographic order convention)
-        """
-    @property
-    def bits(self) -> list[pytket._tket.unit_id.Bit]:
-        """
-        A list of all classical bit ids in the circuit
-        """
-    @property
-    def c_registers(self) -> list[pytket._tket.unit_id.BitRegister]:
-        """
-        Get all classical registers.
-        
-        The list only includes registers that are singly-indexed contiguously from zero.
-        
-        :return: List of :py:class:`BitRegister`
-        """
-    @property
-    def created_qubits(self) -> list[pytket._tket.unit_id.Qubit]:
-        """
-        A list of qubits whose input is a Create operation
-        """
-    @property
-    def discarded_qubits(self) -> list[pytket._tket.unit_id.Qubit]:
-        """
-        A list of qubits whose output is a Discard operation
-        """
-    @property
-    def has_implicit_wireswaps(self) -> bool:
-        """
-        Indicates whether the circuit has a non-trivial qubit permutation (i.e., whether there are any implicit wire swaps).
-        """
-    @property
-    def is_simple(self) -> bool:
-        """
-        Checks that the circuit has only 1 quantum and 1 classic register using the default names ('q' and 'c'). This means it is suitable to refer to qubits simply by their integer indices.
-        """
-    @property
-    def n_bits(self) -> int:
-        """
-        :return: the number of classiclal bits in the circuit
-        """
-    @property
-    def n_gates(self) -> int:
-        """
-        :return: the number of gates in the Circuit
-        """
-    @property
-    def n_qubits(self) -> int:
-        """
-        :return: the number of qubits in the circuit
-        """
-    @property
-    def name(self) -> str | None:
-        ...
-    @name.setter
-    def name(self, arg1: str) -> None:
-        ...
-    @property
-    def opgroups(self) -> set[str]:
-        """
-        A set of all opgroup names in the circuit
-        """
-    @property
-    def phase(self) -> sympy.Expr | float:
-        """
-        :return: the global phase applied to the circuit, in halfturns (not meaningful for circuits with classical interactions)
-        """
-    @property
-    def q_registers(self) -> list[pytket._tket.unit_id.QubitRegister]:
-        """
-        Get all quantum registers.
-        
-        The list only includes registers that are singly-indexed contiguously from zero.
-        
-        :return: List of :py:class:`QubitRegister`
-        """
-    @property
-    def qubit_readout(self) -> dict[pytket._tket.unit_id.Qubit, int]:
-        """
-        A map from qubit to its (left-to-right) index in readouts from backends. A qubit will feature in this map if it is measured and neither it nor the bit containing the measurement result is subsequently acted on
-        """
-    @property
-    def qubit_to_bit_map(self) -> dict[pytket._tket.unit_id.Qubit, pytket._tket.unit_id.Bit]:
-        """
-        A map from qubit to the bit it is measured to. A qubit will feature in this map if it is measured and neither it nor the bit containing the measurement result is subsequently acted on
-        """
-    @property
-    def qubits(self) -> list[pytket._tket.unit_id.Qubit]:
-        """
-        A list of all qubit ids in the circuit
-        """
-    @property
-    def wasm_uid(self) -> str | None:
-        """
-        :return: the unique WASM UID of the circuit, or `None` if the circuit has none
-        """
-class ClBitVar:
-    """
-    A bit variable within an expression
-    """
-    def __eq__(self, arg0: typing.Any) -> bool:
-        ...
-    def __hash__(self) -> int:
-        ...
-    def __init__(self, i: int) -> None:
-        """
-        Construct from an integer identifier.
-        
-        :param i: integer identifier for the variable
-        """
-    def __repr__(self) -> str:
-        ...
-    def __str__(self) -> str:
-        ...
-    @property
-    def index(self) -> int:
-        """
-        integer identifier for the variable
-        """
-class ClExpr:
-    """
-    A classical expression
-    """
-    def __eq__(self, arg0: typing.Any) -> bool:
-        ...
-    def __hash__(self) -> int:
-        """
-        Hashing is not implemented for this class, attempting to hash an object will raise a type error
-        """
-    def __init__(self, op: ClOp, args: list[int | ClBitVar | ClRegVar | ClExpr]) -> None:
-        """
-        Construct from an operation type and a list of arguments.
-        
-        :param op: the operation type
-        :param args: list of arguments to the expression (which may be integers, :py:class:`ClBitVar` variables, :py:class:`ClRegVar` variables, or other :py:class:`ClExpr`)
-        """
-    def __str__(self) -> str:
-        ...
-    def as_qasm(self, input_bits: dict[int, pytket._tket.unit_id.Bit], input_regs: dict[int, pytket._tket.unit_id.BitRegister]) -> str:
-        """
-        QASM-style string representation given corresponding bits and registers
-        """
-    @property
-    def args(self) -> list[int | ClBitVar | ClRegVar | ClExpr]:
-        """
-        arguments
-        """
-    @property
-    def op(self) -> ClOp:
-        """
-        main operation
-        """
-class ClExprOp(Op):
-    """
-    An operation defined by a classical expression
-    """
-    def __init__(self, arg0: WiredClExpr) -> None:
-        """
-        Construct from a wired classical expression
-        """
-    @property
-    def expr(self) -> WiredClExpr:
-        """
-        wired expression
-        """
-    @property
-    def type(self) -> OpType:
-        """
-        operation type
-        """
-class ClOp:
-    """
-    A classical operation
-    
-    Members:
-    
-      INVALID : Invalid
-    
-      BitAnd : Bitwise AND
-    
-      BitOr : Bitwise OR
-    
-      BitXor : Bitwise XOR
-    
-      BitEq : Bitwise equality
-    
-      BitNeq : Bitwise inequality
-    
-      BitNot : Bitwise NOT
-    
-      BitZero : Constant zero bit
-    
-      BitOne : Constant one bit
-    
-      RegAnd : Registerwise AND
-    
-      RegOr : Registerwise OR
-    
-      RegXor : Registerwise XOR
-    
-      RegEq : Registerwise equality
-    
-      RegNeq : Registerwise inequality
-    
-      RegNot : Registerwise NOT
-    
-      RegZero : Constant all-zeros register
-    
-      RegOne : Constant all-ones register
-    
-      RegLt : Integer less-than comparison
-    
-      RegGt : Integer greater-than comparison
-    
-      RegLeq : Integer less-than-or-equal comparison
-    
-      RegGeq : Integer greater-than-or-equal comparison
-    
-      RegAdd : Integer addition
-    
-      RegSub : Integer subtraction
-    
-      RegMul : Integer multiplication
-    
-      RegDiv : Integer division
-    
-      RegPow : Integer exponentiation
-    
-      RegLsh : Left shift
-    
-      RegRsh : Right shift
-    
-      RegNeg : Integer negation
-    """
-    BitAnd: typing.ClassVar[ClOp]  # value = <ClOp.BitAnd: 1>
-    BitEq: typing.ClassVar[ClOp]  # value = <ClOp.BitEq: 4>
-    BitNeq: typing.ClassVar[ClOp]  # value = <ClOp.BitNeq: 5>
-    BitNot: typing.ClassVar[ClOp]  # value = <ClOp.BitNot: 6>
-    BitOne: typing.ClassVar[ClOp]  # value = <ClOp.BitOne: 8>
-    BitOr: typing.ClassVar[ClOp]  # value = <ClOp.BitOr: 2>
-    BitXor: typing.ClassVar[ClOp]  # value = <ClOp.BitXor: 3>
-    BitZero: typing.ClassVar[ClOp]  # value = <ClOp.BitZero: 7>
-    INVALID: typing.ClassVar[ClOp]  # value = <ClOp.INVALID: 0>
-    RegAdd: typing.ClassVar[ClOp]  # value = <ClOp.RegAdd: 21>
-    RegAnd: typing.ClassVar[ClOp]  # value = <ClOp.RegAnd: 9>
-    RegDiv: typing.ClassVar[ClOp]  # value = <ClOp.RegDiv: 24>
-    RegEq: typing.ClassVar[ClOp]  # value = <ClOp.RegEq: 12>
-    RegGeq: typing.ClassVar[ClOp]  # value = <ClOp.RegGeq: 20>
-    RegGt: typing.ClassVar[ClOp]  # value = <ClOp.RegGt: 18>
-    RegLeq: typing.ClassVar[ClOp]  # value = <ClOp.RegLeq: 19>
-    RegLsh: typing.ClassVar[ClOp]  # value = <ClOp.RegLsh: 26>
-    RegLt: typing.ClassVar[ClOp]  # value = <ClOp.RegLt: 17>
-    RegMul: typing.ClassVar[ClOp]  # value = <ClOp.RegMul: 23>
-    RegNeg: typing.ClassVar[ClOp]  # value = <ClOp.RegNeg: 28>
-    RegNeq: typing.ClassVar[ClOp]  # value = <ClOp.RegNeq: 13>
-    RegNot: typing.ClassVar[ClOp]  # value = <ClOp.RegNot: 14>
-    RegOne: typing.ClassVar[ClOp]  # value = <ClOp.RegOne: 16>
-    RegOr: typing.ClassVar[ClOp]  # value = <ClOp.RegOr: 10>
-    RegPow: typing.ClassVar[ClOp]  # value = <ClOp.RegPow: 25>
-    RegRsh: typing.ClassVar[ClOp]  # value = <ClOp.RegRsh: 27>
-    RegSub: typing.ClassVar[ClOp]  # value = <ClOp.RegSub: 22>
-    RegXor: typing.ClassVar[ClOp]  # value = <ClOp.RegXor: 11>
-    RegZero: typing.ClassVar[ClOp]  # value = <ClOp.RegZero: 15>
-    __members__: typing.ClassVar[dict[str, ClOp]]  # value = {'INVALID': <ClOp.INVALID: 0>, 'BitAnd': <ClOp.BitAnd: 1>, 'BitOr': <ClOp.BitOr: 2>, 'BitXor': <ClOp.BitXor: 3>, 'BitEq': <ClOp.BitEq: 4>, 'BitNeq': <ClOp.BitNeq: 5>, 'BitNot': <ClOp.BitNot: 6>, 'BitZero': <ClOp.BitZero: 7>, 'BitOne': <ClOp.BitOne: 8>, 'RegAnd': <ClOp.RegAnd: 9>, 'RegOr': <ClOp.RegOr: 10>, 'RegXor': <ClOp.RegXor: 11>, 'RegEq': <ClOp.RegEq: 12>, 'RegNeq': <ClOp.RegNeq: 13>, 'RegNot': <ClOp.RegNot: 14>, 'RegZero': <ClOp.RegZero: 15>, 'RegOne': <ClOp.RegOne: 16>, 'RegLt': <ClOp.RegLt: 17>, 'RegGt': <ClOp.RegGt: 18>, 'RegLeq': <ClOp.RegLeq: 19>, 'RegGeq': <ClOp.RegGeq: 20>, 'RegAdd': <ClOp.RegAdd: 21>, 'RegSub': <ClOp.RegSub: 22>, 'RegMul': <ClOp.RegMul: 23>, 'RegDiv': <ClOp.RegDiv: 24>, 'RegPow': <ClOp.RegPow: 25>, 'RegLsh': <ClOp.RegLsh: 26>, 'RegRsh': <ClOp.RegRsh: 27>, 'RegNeg': <ClOp.RegNeg: 28>}
-    def __eq__(self, other: typing.Any) -> bool:
-        ...
-    def __ge__(self, other: typing.Any) -> bool:
-        ...
-    def __getstate__(self) -> int:
-        ...
-    def __gt__(self, other: typing.Any) -> bool:
-        ...
-    def __hash__(self) -> int:
-        ...
-    def __index__(self) -> int:
-        ...
-    def __init__(self, value: int) -> None:
-        ...
-    def __int__(self) -> int:
-        ...
-    def __le__(self, other: typing.Any) -> bool:
-        ...
-    def __lt__(self, other: typing.Any) -> bool:
-        ...
-    def __ne__(self, other: typing.Any) -> bool:
-        ...
-    def __repr__(self) -> str:
-        ...
-    def __setstate__(self, state: int) -> None:
-        ...
-    def __str__(self) -> str:
-        ...
-    @property
-    def name(self) -> str:
-        ...
-    @property
-    def value(self) -> int:
-        ...
-class ClRegVar:
-    """
-    A register variable within an expression
-    """
-    def __eq__(self, arg0: typing.Any) -> bool:
-        ...
-    def __hash__(self) -> int:
-        ...
-    def __init__(self, i: int) -> None:
-        """
-        Construct from an integer identifier.
-        
-        :param i: integer identifier for the variable
-        """
-    def __repr__(self) -> str:
-        ...
-    def __str__(self) -> str:
-        ...
-    @property
-    def index(self) -> int:
-        """
-        integer identifier for the variable
-        """
-class ClassicalEvalOp(ClassicalOp):
-    """
-    Evaluatable classical operation.
-    """
-class ClassicalOp(Op):
-    """
-    Classical operation.
-    """
-    @property
-    def n_input_outputs(self) -> int:
-        """
-        Number of pure input/output arguments.
-        """
-    @property
-    def n_inputs(self) -> int:
-        """
-        Number of pure inputs.
-        """
-    @property
-    def n_outputs(self) -> int:
-        """
-        Number of pure outputs.
-        """
-class Command:
-    """
-    A single quantum command in the circuit, defined by the Op, the qubits it acts on, and the op group name if any.
-    """
-    def __eq__(self, arg0: typing.Any) -> bool:
-        ...
-    def __hash__(self) -> int:
-        """
-        Hashing is not implemented for this class, attempting to hash an object will raise a type error
-        """
-    def __init__(self, op: Op, args: typing.Sequence[pytket._tket.unit_id.UnitID]) -> None:
-        """
-        Construct from an operation and a vector of unit IDs
-        """
-    def __repr__(self) -> str:
-        ...
-    def free_symbols(self) -> set[sympy.Symbol]:
-        """
-        :return: set of symbolic parameters for the command
-        """
-    @property
-    def args(self) -> list[pytket._tket.unit_id.UnitID]:
-        """
-        The qubits/bits the command acts on.
-        """
-    @property
-    def bits(self) -> list[pytket._tket.unit_id.Bit]:
-        """
-        The bits the command could write to (does not include read-only bits).
-        """
-    @property
-    def op(self) -> Op:
-        """
-        Operation for this command.
-        """
-    @property
-    def opgroup(self) -> str | None:
-        """
-        The op group name assigned to the command (or `None` if no name is defined).
-        """
-    @property
-    def qubits(self) -> list[pytket._tket.unit_id.Qubit]:
-        """
-        The qubits the command acts on.
-        """
-class Conditional(Op):
-    """
-    A wrapper for an operation to be applied conditionally on the value of some classical bits (following the nature of conditional operations in the OpenQASM specification).
-    """
-    def __init__(self, op: Op, width: int, value: int) -> None:
-        """
-        Construct from operation, bit width and (little-endian) value
-        """
-    @property
-    def op(self) -> Op:
-        """
-        The operation to be applied conditionally
-        """
-    @property
-    def value(self) -> int:
-        """
-        The little-endian value the classical register must read in order to apply the operation (e.g. value 2 (10b) means bits[0] must be 0 and bits[1] must be 1)
-        """
-    @property
-    def width(self) -> int:
-        """
-        The number of bits in the condition register
-        """
-class ConjugationBox(Op):
-    """
-    A box to express computations that follow the compute-action-uncompute pattern.
-    """
-    def __init__(self, compute: Op, action: Op, uncompute: Op | None = None) -> None:
-        """
-        Construct from operations that perform compute, action, and uncompute. All three operations need to be quantum and have the same size.
-        
-        :param compute: the compute operation
-        :param action: the action operation
-        :param uncompute: optional uncompute operation, default to compute.dagger(). If provided, the user needs to make sure that uncompute.dagger() and compute have the same unitary.
-        """
-    def get_action(self) -> Op:
-        """
-        :return: the action operation
-        """
-    def get_circuit(self) -> Circuit:
-        """
-        :return: the :py:class:`Circuit` described by the box
-        """
-    def get_compute(self) -> Op:
-        """
-        :return: the compute operation
-        """
-    def get_uncompute(self) -> Op | None:
-        """
-        :return: the uncompute operation. Returns None if the default compute.dagger() is used
-        """
-class CopyBitsOp(ClassicalEvalOp):
-    """
-    An operation to copy the values of Bits to other Bits.
-    """
-class CustomGate(Op):
-    """
-    A user-defined gate defined by a parametrised :py:class:`Circuit`.
-    """
-    def __init__(self, gatedef: CustomGateDef, params: typing.Sequence[sympy.Expr | float]) -> None:
-        """
-        Instantiate a custom gate.
-        """
-    def get_circuit(self) -> Circuit:
-        """
-        :return: the :py:class:`Circuit` described by the gate.
-        """
-    @property
-    def gate(self) -> CustomGateDef:
-        """
-        Underlying gate object.
-        """
-    @property
-    def name(self) -> str:
-        """
-        The readable name of the gate.
-        """
-    @property
-    def params(self) -> list[sympy.Expr | float]:
-        """
-        The parameters of the gate.
-        """
-class CustomGateDef:
-    """
-    A custom unitary gate definition, given as a composition of other gates
-    """
-    @staticmethod
-    def define(name: str, circ: Circuit, args: typing.Sequence[sympy.Symbol]) -> CustomGateDef:
-        """
-        Define a new custom gate as a composite of other gates
-        
-        :param name: Readable name for the new gate
-        :param circ: The definition of the gate as a Circuit
-        :param args: Symbols to be encapsulated as arguments of the custom gate
-        """
-    @staticmethod
-    def from_dict(arg0: dict) -> CustomGateDef:
-        """
-        Construct Circuit instance from JSON serializable dictionary representation of the Circuit.
->>>>>>> d1916f2e
         """
 
     def _n_vertices(self) -> int:
