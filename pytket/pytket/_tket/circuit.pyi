--- conflicted
+++ resolved
@@ -1461,8 +1461,6 @@
         :param args: The bits to apply the expression to
         :return: the new :py:class:`Circuit`
         """
-<<<<<<< HEAD
-=======
     def add_clexpr_from_logicexp(self, exp: pytket.circuit.logic_exp.LogicExp, output_bits: typing.Sequence[pytket._tket.unit_id.Bit], **kwargs: Any) -> Circuit:
         """
         Append a :py:class:`ClExprOp` defined in terms of a logical expression.
@@ -1479,7 +1477,6 @@
         :param output_bits: list of bits in output
         :return: the updated circuit
         """
->>>>>>> e9ceb8b3
     @typing.overload
     def add_conditional_barrier(self, barrier_qubits: typing.Sequence[int], barrier_bits: typing.Sequence[int], condition_bits: typing.Sequence[int], value: int, data: str = '') -> Circuit:
         """
