from numpy.typing import NDArray
from typing import Any
from __future__ import annotations
import numpy
import pytket._tket.architecture
import pytket._tket.partition
import pytket._tket.pauli
import pytket._tket.transform
import pytket._tket.unit_id
import pytket.circuit.logic_exp
import pytket.wasm.wasm
import sympy
import typing
__all__ = ['BarrierOp', 'BasisOrder', 'CXConfigType', 'CircBox', 'Circuit', 'ClassicalEvalOp', 'ClassicalExpBox', 'ClassicalOp', 'Command', 'Conditional', 'ConjugationBox', 'CopyBitsOp', 'CustomGate', 'CustomGateDef', 'DiagonalBox', 'DummyBox', 'EdgeType', 'ExpBox', 'MetaOp', 'MultiBitOp', 'MultiplexedRotationBox', 'MultiplexedTensoredU2Box', 'MultiplexedU2Box', 'MultiplexorBox', 'Op', 'OpType', 'PauliExpBox', 'PauliExpCommutingSetBox', 'PauliExpPairBox', 'PhasePolyBox', 'ProjectorAssertionBox', 'QControlBox', 'RangePredicateOp', 'ResourceBounds', 'ResourceData', 'SetBitsOp', 'StabiliserAssertionBox', 'StatePreparationBox', 'TermSequenceBox', 'ToffoliBox', 'ToffoliBoxSynthStrat', 'Unitary1qBox', 'Unitary2qBox', 'Unitary3qBox', 'WASMOp', 'fresh_symbol']
class BarrierOp(Op):
    """
    Barrier operations.
    """
    @staticmethod
    def _pybind11_conduit_v1_(*args, **kwargs):  # type: ignore
        ...
    def __init__(self, signature: typing.Sequence[EdgeType], data: str) -> None:
        """
        Construct BarrierOp with signature and additional data string
        :param signature: signature for the op
        :param data: additional string stored in the op
        """
    @property
    def data(self) -> str:
        """
        Get data from BarrierOp
        """
class BasisOrder:
    """
    Enum for readout basis and ordering.
    Readouts are viewed in increasing lexicographic order (ILO) of the bit's UnitID. This is our default convention for column indexing for ALL readout forms (shots, counts, statevector, and unitaries). e.g. :math:`\\lvert abc \\rangle` corresponds to the readout: ('c', 0) --> :math:`a`, ('c', 1) --> :math:`b`, ('d', 0) --> :math:`c`
    For statevector and unitaries, the string abc is interpreted as an index in a big-endian (BE) fashion. e.g. the statevector :math:`(a_{00}, a_{01}, a_{10}, a_{11})`
    Some backends (Qiskit, ProjectQ, etc.) use a DLO-BE (decreasing lexicographic order, big-endian) convention. This is the same as ILO-LE (little-endian) for statevectors and unitaries, but gives shot tables/readouts in a counter-intuitive manner.
    Every backend and matrix-based box has a BasisOrder option which can toggle between ILO-BE (ilo) and DLO-BE (dlo).
    
    Members:
    
      ilo : Increasing Lexicographic Order of UnitID, big-endian
    
      dlo : Decreasing Lexicographic Order of UnitID, big-endian
    """
    __members__: typing.ClassVar[dict[str, BasisOrder]]  # value = {'ilo': <BasisOrder.ilo: 0>, 'dlo': <BasisOrder.dlo: 1>}
    dlo: typing.ClassVar[BasisOrder]  # value = <BasisOrder.dlo: 1>
    ilo: typing.ClassVar[BasisOrder]  # value = <BasisOrder.ilo: 0>
    @staticmethod
    def _pybind11_conduit_v1_(*args, **kwargs):  # type: ignore
        ...
    def __eq__(self, other: typing.Any) -> bool:
        ...
    def __getstate__(self) -> int:
        ...
    def __hash__(self) -> int:
        ...
    def __index__(self) -> int:
        ...
    def __init__(self, value: int) -> None:
        ...
    def __int__(self) -> int:
        ...
    def __ne__(self, other: typing.Any) -> bool:
        ...
    def __repr__(self) -> str:
        ...
    def __setstate__(self, state: int) -> None:
        ...
    def __str__(self) -> str:
        ...
    @property
    def name(self) -> str:
        ...
    @property
    def value(self) -> int:
        ...
class CXConfigType:
    """
    Enum for available configurations for CXs upon decompose phase gadgets
    
    Members:
    
      Snake : linear nearest neighbour CX sequence. Linear depth.
    
      Star : Every CX has same target, linear depth, good for gate cancellation.
    
      Tree : Balanced tree: logarithmic depth, harder to route.
    
      MultiQGate : Support for multi-qubit architectures, decomposing to 3-qubit XXPhase3 gates instead of CXs where possible.
    """
    MultiQGate: typing.ClassVar[CXConfigType]  # value = <CXConfigType.MultiQGate: 3>
    Snake: typing.ClassVar[CXConfigType]  # value = <CXConfigType.Snake: 0>
    Star: typing.ClassVar[CXConfigType]  # value = <CXConfigType.Star: 2>
    Tree: typing.ClassVar[CXConfigType]  # value = <CXConfigType.Tree: 1>
    __members__: typing.ClassVar[dict[str, CXConfigType]]  # value = {'Snake': <CXConfigType.Snake: 0>, 'Star': <CXConfigType.Star: 2>, 'Tree': <CXConfigType.Tree: 1>, 'MultiQGate': <CXConfigType.MultiQGate: 3>}
    @staticmethod
    def _pybind11_conduit_v1_(*args, **kwargs):  # type: ignore
        ...
    def __eq__(self, other: typing.Any) -> bool:
        ...
    def __getstate__(self) -> int:
        ...
    def __hash__(self) -> int:
        ...
    def __index__(self) -> int:
        ...
    def __init__(self, value: int) -> None:
        ...
    def __int__(self) -> int:
        ...
    def __ne__(self, other: typing.Any) -> bool:
        ...
    def __repr__(self) -> str:
        ...
    def __setstate__(self, state: int) -> None:
        ...
    def __str__(self) -> str:
        ...
    @property
    def name(self) -> str:
        ...
    @property
    def value(self) -> int:
        ...
class CircBox(Op):
    """
    A user-defined operation specified by a :py:class:`Circuit`.
    """
    @staticmethod
    def _pybind11_conduit_v1_(*args, **kwargs):  # type: ignore
        ...
    def __init__(self, circ: Circuit) -> None:
        """
        Construct from a :py:class:`Circuit`.
        """
    def get_circuit(self) -> Circuit:
        """
        :return: the :py:class:`Circuit` described by the box
        """
    def symbol_substitution(self, symbol_map: dict[sympy.Symbol, sympy.Expr | float]) -> None:
        """
        In-place substitution of symbolic expressions within underlying circuit; iterates through each parameterised gate/box within the circuit and performs the substitution. 
        
         WARNING: This method potentially mutates the CircBox and any changes are propagated to any Circuit that the CircBox has been added to (via Circuit.add_circbox). 
        
        :param symbol_map: A map from SymPy symbols to SymPy expressions
        """
    @property
    def circuit_name(self) -> str | None:
        """
        :return: the name of the contained circuit. 
        
         WARNING: Setting this property mutates the CircBox and any changes are propagated to any Circuit that the CircBox has been added to (via Circuit.add_circbox).
        """
    @circuit_name.setter
    def circuit_name(self, arg1: str) -> None:
        ...
class Circuit:
    """
    Encapsulates a quantum circuit using a DAG representation.
    
    >>> from pytket import Circuit
    >>> c = Circuit(4,2) # Create a circuit with 4 qubits and 2 classical bits
    >>> c.H(0) # Apply a gate to qubit 0
    >>> c.Rx(0.5,1) # Angles of rotation are expressed in half-turns (i.e. 0.5 means PI/2)
    >>> c.Measure(1,0) # Measure qubit 1, saving result in bit 0
    """
    @staticmethod
    def _pybind11_conduit_v1_(*args, **kwargs):  # type: ignore
        ...
    @staticmethod
    def from_dict(arg0: dict) -> Circuit:
        """
        Construct Circuit instance from JSON serializable dictionary representation of the Circuit.
        """
    @typing.overload
    def AAMS(self, angle0: sympy.Expr | float, angle1: sympy.Expr | float, angle2: sympy.Expr | float, qubit0: int, qubit1: int, **kwargs: Any) -> Circuit:
        """
        Appends an AAMS gate with possibly symbolic angles (specified in half-turns).
        
        :return: the new :py:class:`Circuit`
        """
    @typing.overload
    def AAMS(self, angle0: sympy.Expr | float, angle1: sympy.Expr | float, angle2: sympy.Expr | float, qubit0: pytket._tket.unit_id.Qubit, qubit1: pytket._tket.unit_id.Qubit, **kwargs: Any) -> Circuit:
        """
        Appends an AAMS gate with possibly symbolic angles (specified in half-turns).
        
        :return: the new :py:class:`Circuit`
        """
    @typing.overload
    def CCX(self, control_0: int, control_1: int, target: int, **kwargs: Any) -> Circuit:
        """
        Appends a CCX gate on the wires for the specified control and target qubits.
        
        :return: the new :py:class:`Circuit`
        """
    @typing.overload
    def CCX(self, control_0: pytket._tket.unit_id.Qubit, control_1: pytket._tket.unit_id.Qubit, target: pytket._tket.unit_id.Qubit, **kwargs: Any) -> Circuit:
        """
        Appends a CCX gate on the wires for the specified control and target qubits.
        
        :return: the new :py:class:`Circuit`
        """
    @typing.overload
    def CH(self, control_qubit: int, target_qubit: int, **kwargs: Any) -> Circuit:
        """
        Appends a CH gate on the wires for the specified control and target qubits.
        
        :return: the new :py:class:`Circuit`
        """
    @typing.overload
    def CH(self, control_qubit: pytket._tket.unit_id.Qubit, target_qubit: pytket._tket.unit_id.Qubit, **kwargs: Any) -> Circuit:
        """
        Appends a CH gate on the wires for the specified control and target qubits.
        
        :return: the new :py:class:`Circuit`
        """
    @typing.overload
    def CRx(self, angle: sympy.Expr | float, control_qubit: int, target_qubit: int, **kwargs: Any) -> Circuit:
        """
        Appends a CRx gate with a possibly symbolic angle (specified in half-turns) on the wires for the specified control and target qubits.
        
        :return: the new :py:class:`Circuit`
        """
    @typing.overload
    def CRx(self, angle: sympy.Expr | float, control_qubit: pytket._tket.unit_id.Qubit, target_qubit: pytket._tket.unit_id.Qubit, **kwargs: Any) -> Circuit:
        """
        Appends a CRx gate with a symbolic angle (specified in half-turns) on the wires for the specified control and target qubits.
        
        :return: the new :py:class:`Circuit`
        """
    @typing.overload
    def CRy(self, angle: sympy.Expr | float, control_qubit: int, target_qubit: int, **kwargs: Any) -> Circuit:
        """
        Appends a CRy gate with a possibly symbolic angle (specified in half-turns) on the wires for the specified control and target qubits.
        
        :return: the new :py:class:`Circuit`
        """
    @typing.overload
    def CRy(self, angle: sympy.Expr | float, control_qubit: pytket._tket.unit_id.Qubit, target_qubit: pytket._tket.unit_id.Qubit, **kwargs: Any) -> Circuit:
        """
        Appends a CRy gate with a symbolic angle (specified in half-turns) on the wires for the specified control and target qubits.
        
        :return: the new :py:class:`Circuit`
        """
    @typing.overload
    def CRz(self, angle: sympy.Expr | float, control_qubit: int, target_qubit: int, **kwargs: Any) -> Circuit:
        """
        Appends a CRz gate with a possibly symbolic angle (specified in half-turns) on the wires for the specified control and target qubits.
        
        :return: the new :py:class:`Circuit`
        """
    @typing.overload
    def CRz(self, angle: sympy.Expr | float, control_qubit: pytket._tket.unit_id.Qubit, target_qubit: pytket._tket.unit_id.Qubit, **kwargs: Any) -> Circuit:
        """
        Appends a CRz gate with a symbolic angle (specified in half-turns) on the wires for the specified control and target qubits.
        
        :return: the new :py:class:`Circuit`
        """
    @typing.overload
    def CS(self, control_qubit: int, target_qubit: int, **kwargs: Any) -> Circuit:
        """
        Appends a CS gate on the wires for the specified control and target qubits.
        
        :return: the new :py:class:`Circuit`
        """
    @typing.overload
    def CS(self, control_qubit: pytket._tket.unit_id.Qubit, target_qubit: pytket._tket.unit_id.Qubit, **kwargs: Any) -> Circuit:
        """
        Appends a CS gate on the wires for the specified control and target qubits.
        
        :return: the new :py:class:`Circuit`
        """
    @typing.overload
    def CSWAP(self, control: int, target_0: int, target_1: int, **kwargs: Any) -> Circuit:
        """
        Appends a CSWAP gate on the wires for the specified control and target qubits.
        
        :return: the new :py:class:`Circuit`
        """
    @typing.overload
    def CSWAP(self, control: pytket._tket.unit_id.Qubit, target_0: pytket._tket.unit_id.Qubit, target_1: pytket._tket.unit_id.Qubit, **kwargs: Any) -> Circuit:
        """
        Appends a CSWAP gate on the wires for the specified control and target qubits.
        
        :return: the new :py:class:`Circuit`
        """
    @typing.overload
    def CSX(self, control_qubit: int, target_qubit: int, **kwargs: Any) -> Circuit:
        """
        Appends a CSX gate on the wires for the specified control and target qubits.
        
        :return: the new :py:class:`Circuit`
        """
    @typing.overload
    def CSX(self, control_qubit: pytket._tket.unit_id.Qubit, target_qubit: pytket._tket.unit_id.Qubit, **kwargs: Any) -> Circuit:
        """
        Appends a CSX gate on the wires for the specified control and target qubits.
        
        :return: the new :py:class:`Circuit`
        """
    @typing.overload
    def CSXdg(self, control_qubit: int, target_qubit: int, **kwargs: Any) -> Circuit:
        """
        Appends a CSXdg gate on the wires for the specified control and target qubits.
        
        :return: the new :py:class:`Circuit`
        """
    @typing.overload
    def CSXdg(self, control_qubit: pytket._tket.unit_id.Qubit, target_qubit: pytket._tket.unit_id.Qubit, **kwargs: Any) -> Circuit:
        """
        Appends a CSXdg gate on the wires for the specified control and target qubits.
        
        :return: the new :py:class:`Circuit`
        """
    @typing.overload
    def CSdg(self, control_qubit: int, target_qubit: int, **kwargs: Any) -> Circuit:
        """
        Appends a CSdg gate on the wires for the specified control and target qubits.
        
        :return: the new :py:class:`Circuit`
        """
    @typing.overload
    def CSdg(self, control_qubit: pytket._tket.unit_id.Qubit, target_qubit: pytket._tket.unit_id.Qubit, **kwargs: Any) -> Circuit:
        """
        Appends a CSdg gate on the wires for the specified control and target qubits.
        
        :return: the new :py:class:`Circuit`
        """
    @typing.overload
    def CU1(self, angle: sympy.Expr | float, control_qubit: int, target_qubit: int, **kwargs: Any) -> Circuit:
        """
        Appends a CU1 gate with a possibly symbolic angle (specified in half-turns) on the wires for the specified control and target qubits.
        
        :return: the new :py:class:`Circuit`
        """
    @typing.overload
    def CU1(self, angle: sympy.Expr | float, control_qubit: pytket._tket.unit_id.Qubit, target_qubit: pytket._tket.unit_id.Qubit, **kwargs: Any) -> Circuit:
        """
        Appends a CU1 gate with a possibly symbolic angle (specified in half-turns) on the wires for the specified control and target qubits.
        
        :return: the new :py:class:`Circuit`
        """
    @typing.overload
    def CU3(self, angle0: sympy.Expr | float, angle1: sympy.Expr | float, angle2: sympy.Expr | float, control_qubit: int, target_qubit: int, **kwargs: Any) -> Circuit:
        """
        Appends a CU3 gate with possibly symbolic angles (specified in half-turns) on the wires for the specified control and target qubits.
        
        :return: the new :py:class:`Circuit`
        """
    @typing.overload
    def CU3(self, angle0: sympy.Expr | float, angle1: sympy.Expr | float, angle2: sympy.Expr | float, control_qubit: pytket._tket.unit_id.Qubit, target_qubit: pytket._tket.unit_id.Qubit, **kwargs: Any) -> Circuit:
        """
        Appends a CU3 gate with possibly symbolic angles (specified in half-turns) on the wires for the specified control and target qubits.
        
        :return: the new :py:class:`Circuit`
        """
    @typing.overload
    def CV(self, control_qubit: int, target_qubit: int, **kwargs: Any) -> Circuit:
        """
        Appends a CV gate on the wires for the specified control and target qubits.
        
        :return: the new :py:class:`Circuit`
        """
    @typing.overload
    def CV(self, control_qubit: pytket._tket.unit_id.Qubit, target_qubit: pytket._tket.unit_id.Qubit, **kwargs: Any) -> Circuit:
        """
        Appends a CV gate on the wires for the specified control and target qubits.
        
        :return: the new :py:class:`Circuit`
        """
    @typing.overload
    def CVdg(self, control_qubit: int, target_qubit: int, **kwargs: Any) -> Circuit:
        """
        Appends a CVdg gate on the wires for the specified control and target qubits.
        
        :return: the new :py:class:`Circuit`
        """
    @typing.overload
    def CVdg(self, control_qubit: pytket._tket.unit_id.Qubit, target_qubit: pytket._tket.unit_id.Qubit, **kwargs: Any) -> Circuit:
        """
        Appends a CVdg gate on the wires for the specified control and target qubits.
        
        :return: the new :py:class:`Circuit`
        """
    @typing.overload
    def CX(self, control_qubit: int, target_qubit: int, **kwargs: Any) -> Circuit:
        """
        Appends a CX gate on the wires for the specified control and target qubits.
        
        :return: the new :py:class:`Circuit`
        """
    @typing.overload
    def CX(self, control_qubit: pytket._tket.unit_id.Qubit, target_qubit: pytket._tket.unit_id.Qubit, **kwargs: Any) -> Circuit:
        """
        Appends a CX gate on the wires for the specified control and target qubits.
        
        :return: the new :py:class:`Circuit`
        """
    @typing.overload
    def CY(self, control_qubit: int, target_qubit: int, **kwargs: Any) -> Circuit:
        """
        Appends a CY gate on the wires for the specified control and target qubits.
        
        :return: the new :py:class:`Circuit`
        """
    @typing.overload
    def CY(self, control_qubit: pytket._tket.unit_id.Qubit, target_qubit: pytket._tket.unit_id.Qubit, **kwargs: Any) -> Circuit:
        """
        Appends a CY gate on the wires for the specified control and target qubits.
        
        :return: the new :py:class:`Circuit`
        """
    @typing.overload
    def CZ(self, control_qubit: int, target_qubit: int, **kwargs: Any) -> Circuit:
        """
        Appends a CZ gate on the wires for the specified control and target qubits.
        
        :return: the new :py:class:`Circuit`
        """
    @typing.overload
    def CZ(self, control_qubit: pytket._tket.unit_id.Qubit, target_qubit: pytket._tket.unit_id.Qubit, **kwargs: Any) -> Circuit:
        """
        Appends a CZ gate on the wires for the specified control and target qubits.
        
        :return: the new :py:class:`Circuit`
        """
    @typing.overload
    def ECR(self, qubit_0: int, qubit_1: int, **kwargs: Any) -> Circuit:
        """
        Appends an ECR gate on the wires for the specified qubits.
        
        :return: the new :py:class:`Circuit`
        """
    @typing.overload
    def ECR(self, qubit_0: pytket._tket.unit_id.Qubit, qubit_1: pytket._tket.unit_id.Qubit, **kwargs: Any) -> Circuit:
        """
        Appends an ECR gate on the wires for the specified qubits.
        
        :return: the new :py:class:`Circuit`
        """
    @typing.overload
    def ESWAP(self, angle: sympy.Expr | float, qubit0: int, qubit1: int, **kwargs: Any) -> Circuit:
        """
        Appends an ESWAP gate with a possibly symbolic angle (specified in half-turns) on the wires for the specified two qubits.
        
        :return: the new :py:class:`Circuit`
        """
    @typing.overload
    def ESWAP(self, angle: sympy.Expr | float, qubit0: pytket._tket.unit_id.Qubit, qubit1: pytket._tket.unit_id.Qubit, **kwargs: Any) -> Circuit:
        """
        Appends an ESWAP gate with a possibly symbolic angle (specified in half-turns) on the wires for the specified two qubits.
        
        :return: the new :py:class:`Circuit`
        """
    @typing.overload
    def FSim(self, angle0: sympy.Expr | float, angle1: sympy.Expr | float, qubit0: int, qubit1: int, **kwargs: Any) -> Circuit:
        """
        Appends an FSim gate with possibly symbolic angles (specified in half-turns) on the wires for the specified qubits.
        
        :return: the new :py:class:`Circuit`
        """
    @typing.overload
    def FSim(self, angle0: sympy.Expr | float, angle1: sympy.Expr | float, qubit0: pytket._tket.unit_id.Qubit, qubit1: pytket._tket.unit_id.Qubit, **kwargs: Any) -> Circuit:
        """
        Appends an FSim gate with possibly symbolic angles (specified in half-turns) on the wires for the specified qubits.
        
        :return: the new :py:class:`Circuit`
        """
    @typing.overload
    def GPI(self, angle: sympy.Expr | float, qubit: int, **kwargs: Any) -> Circuit:
        """
        Appends a GPI gate with a possibly symbolic angle (specified in half-turns).
        
        :return: the new :py:class:`Circuit`
        """
    @typing.overload
    def GPI(self, angle: sympy.Expr | float, qubit: pytket._tket.unit_id.Qubit, **kwargs: Any) -> Circuit:
        """
        Appends a GPI gate with a possibly symbolic angle (specified in half-turns).
        
        :return: the new :py:class:`Circuit`
        """
    @typing.overload
    def GPI2(self, angle: sympy.Expr | float, qubit: int, **kwargs: Any) -> Circuit:
        """
        Appends a GPI2 gate with a possibly symbolic angle (specified in half-turns).
        
        :return: the new :py:class:`Circuit`
        """
    @typing.overload
    def GPI2(self, angle: sympy.Expr | float, qubit: pytket._tket.unit_id.Qubit, **kwargs: Any) -> Circuit:
        """
        Appends a GPI2 gate with a possibly symbolic angle (specified in half-turns).
        
        :return: the new :py:class:`Circuit`
        """
    @typing.overload
    def H(self, qubit: int, **kwargs: Any) -> Circuit:
        """
        Appends a Hadamard gate.
        
        :return: the new :py:class:`Circuit`
        """
    @typing.overload
    def H(self, qubit: pytket._tket.unit_id.Qubit, **kwargs: Any) -> Circuit:
        """
        Appends a Hadamard gate.
        
        :return: the new :py:class:`Circuit`
        """
    @typing.overload
    def ISWAP(self, angle: sympy.Expr | float, qubit0: int, qubit1: int, **kwargs: Any) -> Circuit:
        """
        Appends an ISWAP gate with a possibly symbolic angle (specified in half-turns) on the wires for the specified qubits.
        
        :return: the new :py:class:`Circuit`
        """
    @typing.overload
    def ISWAP(self, angle: sympy.Expr | float, qubit0: pytket._tket.unit_id.Qubit, qubit1: pytket._tket.unit_id.Qubit, **kwargs: Any) -> Circuit:
        """
        Appends an ISWAP gate with a possibly symbolic angle (specified in half-turns) on the wires for the specified qubits.
        
        :return: the new :py:class:`Circuit`
        """
    @typing.overload
    def ISWAPMax(self, qubit0: int, qubit1: int, **kwargs: Any) -> Circuit:
        """
        Appends an ISWAPMax gate on the wires for the specified qubits.
        
        :return: the new :py:class:`Circuit`
        """
    @typing.overload
    def ISWAPMax(self, qubit0: pytket._tket.unit_id.Qubit, qubit1: pytket._tket.unit_id.Qubit, **kwargs: Any) -> Circuit:
        """
        Appends an ISWAPMax gate on the wires for the specified qubits.
        
        :return: the new :py:class:`Circuit`
        """
    @typing.overload
    def Measure(self, qubit: int, bit_index: int, **kwargs: Any) -> Circuit:
        """
        Appends a single-qubit measurement in the computational (Z) basis.
        
        :return: the new :py:class:`Circuit`
        """
    @typing.overload
    def Measure(self, qubit: pytket._tket.unit_id.Qubit, bit: pytket._tket.unit_id.Bit, **kwargs: Any) -> Circuit:
        """
        Appends a single-qubit measurement in the computational (Z) basis.
        
        :return: the new :py:class:`Circuit`
        """
    def Phase(self, arg0: sympy.Expr | float, **kwargs: Any) -> Circuit:
        ...
    @typing.overload
    def PhasedISWAP(self, angle0: sympy.Expr | float, angle1: sympy.Expr | float, qubit0: int, qubit1: int, **kwargs: Any) -> Circuit:
        """
        Appends a PhasedISWAP gate with possibly symbolic angles (specified in half-turns) on the wires for the specified qubits.
        
        :return: the new :py:class:`Circuit`
        """
    @typing.overload
    def PhasedISWAP(self, angle0: sympy.Expr | float, angle1: sympy.Expr | float, qubit0: pytket._tket.unit_id.Qubit, qubit1: pytket._tket.unit_id.Qubit, **kwargs: Any) -> Circuit:
        """
        Appends a PhasedISWAP gate with posisbly symbolic angles (specified in half-turns) on the wires for the specified qubits.
        
        :return: the new :py:class:`Circuit`
        """
    @typing.overload
    def PhasedX(self, angle0: sympy.Expr | float, angle1: sympy.Expr | float, qubit: int, **kwargs: Any) -> Circuit:
        """
        Appends a PhasedX gate with possibly symbolic angles (specified in half-turns) on the wires for the specified qubits.
        
        :return: the new :py:class:`Circuit`
        """
    @typing.overload
    def PhasedX(self, angle0: sympy.Expr | float, angle1: sympy.Expr | float, qubit: pytket._tket.unit_id.Qubit, **kwargs: Any) -> Circuit:
        """
        Appends a PhasedX gate with possibly symbolic angles (specified in half-turns) on the wires for the specified qubits.
        
        :return: the new :py:class:`Circuit`
        """
    @typing.overload
    def Reset(self, qubit: int, **kwargs: Any) -> Circuit:
        """
        Appends a Reset operation. Sets a qubit to the Z-basis 0 state. Non-unitary operation.
        
        :return: the new :py:class:`Circuit`
        """
    @typing.overload
    def Reset(self, qubit: pytket._tket.unit_id.Qubit, **kwargs: Any) -> Circuit:
        """
        Appends a Reset operation. Sets a qubit to the Z-basis 0 state. Non-unitary operation.
        
        :return: the new :py:class:`Circuit`
        """
    @typing.overload
    def Rx(self, angle: sympy.Expr | float, qubit: int, **kwargs: Any) -> Circuit:
        """
        Appends an Rx gate with a possibly symbolic angle (specified in half-turns).
        
        :return: the new :py:class:`Circuit`
        """
    @typing.overload
    def Rx(self, angle: sympy.Expr | float, qubit: pytket._tket.unit_id.Qubit, **kwargs: Any) -> Circuit:
        """
        Appends an Rx gate with a possibly symbolic angle (specified in half-turns).
        
        :return: the new :py:class:`Circuit`
        """
    @typing.overload
    def Ry(self, angle: sympy.Expr | float, qubit: int, **kwargs: Any) -> Circuit:
        """
        Appends an Ry gate with a possibly symbolic angle (specified in half-turns).
        
        :return: the new :py:class:`Circuit`
        """
    @typing.overload
    def Ry(self, angle: sympy.Expr | float, qubit: pytket._tket.unit_id.Qubit, **kwargs: Any) -> Circuit:
        """
        Appends an Ry gate with a possibly symbolic angle (specified in half-turns).
        
        :return: the new :py:class:`Circuit`
        """
    @typing.overload
    def Rz(self, angle: sympy.Expr | float, qubit: int, **kwargs: Any) -> Circuit:
        """
        Appends an Rz gate with a possibly symbolic angle (specified in half-turns).
        
        :return: the new :py:class:`Circuit`
        """
    @typing.overload
    def Rz(self, angle: sympy.Expr | float, qubit: pytket._tket.unit_id.Qubit, **kwargs: Any) -> Circuit:
        """
        Appends an Rz gate with a possibly symbolic angle (specified in half-turns).
        
        :return: the new :py:class:`Circuit`
        """
    @typing.overload
    def S(self, qubit: int, **kwargs: Any) -> Circuit:
        """
        Appends an S gate (equivalent to U1(0.5,-)).
        
        :return: the new :py:class:`Circuit`
        """
    @typing.overload
    def S(self, qubit: pytket._tket.unit_id.Qubit, **kwargs: Any) -> Circuit:
        """
        Appends an S gate (equivalent to Rz(0.5,-)).
        
        :return: the new :py:class:`Circuit`
        """
    @typing.overload
    def SWAP(self, qubit_0: int, qubit_1: int, **kwargs: Any) -> Circuit:
        """
        Appends a SWAP gate on the wires for the specified qubits.
        
        :return: the new :py:class:`Circuit`
        """
    @typing.overload
    def SWAP(self, qubit_0: pytket._tket.unit_id.Qubit, qubit_1: pytket._tket.unit_id.Qubit, **kwargs: Any) -> Circuit:
        """
        Appends a SWAP gate on the wires for the specified qubits.
        
        :return: the new :py:class:`Circuit`
        """
    @typing.overload
    def SX(self, qubit: int, **kwargs: Any) -> Circuit:
        """
        Appends a SX gate (equivalent to Rx(0.5,-) up to a 0.25 global phase).
        
        :return: the new :py:class:`Circuit`
        """
    @typing.overload
    def SX(self, qubit: pytket._tket.unit_id.Qubit, **kwargs: Any) -> Circuit:
        """
        Appends a SX gate (equivalent to Rx(0.5,-) up to a 0.25 global phase).
        
        :return: the new :py:class:`Circuit`
        """
    @typing.overload
    def SXdg(self, qubit: int, **kwargs: Any) -> Circuit:
        """
        Appends a SXdg gate (equivalent to Rx(-0.5,-) up to a -0.25 global phase).
        
        :return: the new :py:class:`Circuit`
        """
    @typing.overload
    def SXdg(self, qubit: pytket._tket.unit_id.Qubit, **kwargs: Any) -> Circuit:
        """
        Appends a SXdg gate (equivalent to Rx(-0.5,-) up to a -0.25 global phase).
        
        :return: the new :py:class:`Circuit`
        """
    @typing.overload
    def Sdg(self, qubit: int, **kwargs: Any) -> Circuit:
        """
        Appends an S-dagger gate (equivalent to U1(-0.5,-)).
        
        :return: the new :py:class:`Circuit`
        """
    @typing.overload
    def Sdg(self, qubit: pytket._tket.unit_id.Qubit, **kwargs: Any) -> Circuit:
        """
        Appends an S-dagger gate (equivalent to Rz(-0.5,-)).
        
        :return: the new :py:class:`Circuit`
        """
    @typing.overload
    def Sycamore(self, qubit0: int, qubit1: int, **kwargs: Any) -> Circuit:
        """
        Appends a Sycamore gate on the wires for the specified qubits.
        
        :return: the new :py:class:`Circuit`
        """
    @typing.overload
    def Sycamore(self, qubit0: pytket._tket.unit_id.Qubit, qubit1: pytket._tket.unit_id.Qubit, **kwargs: Any) -> Circuit:
        """
        Appends a Sycamore gate on the wires for the specified qubits.
        
        :return: the new :py:class:`Circuit`
        """
    @typing.overload
    def T(self, qubit: int, **kwargs: Any) -> Circuit:
        """
        Appends a T gate (equivalent to U1(0.25,-)).
        
        :return: the new :py:class:`Circuit`
        """
    @typing.overload
    def T(self, qubit: pytket._tket.unit_id.Qubit, **kwargs: Any) -> Circuit:
        """
        Appends a T gate (equivalent to Rz(0.25,-)).
        
        :return: the new :py:class:`Circuit`
        """
    @typing.overload
    def TK1(self, angle0: sympy.Expr | float, angle1: sympy.Expr | float, angle2: sympy.Expr | float, qubit: int, **kwargs: Any) -> Circuit:
        """
        Appends a TK1 gate with possibly symbolic angles (specified in half-turns).
        
        :return: the new :py:class:`Circuit`
        """
    @typing.overload
    def TK1(self, angle0: sympy.Expr | float, angle1: sympy.Expr | float, angle2: sympy.Expr | float, qubit: pytket._tket.unit_id.Qubit, **kwargs: Any) -> Circuit:
        """
        Appends a TK1 gate with possibly symbolic angles (specified in half-turns).
        
        :return: the new :py:class:`Circuit`
        """
    @typing.overload
    def TK2(self, angle0: sympy.Expr | float, angle1: sympy.Expr | float, angle2: sympy.Expr | float, qubit0: int, qubit1: int, **kwargs: Any) -> Circuit:
        """
        Appends a TK2 gate with possibly symbolic angles (specified in half-turns).
        
        :return: the new :py:class:`Circuit`
        """
    @typing.overload
    def TK2(self, angle0: sympy.Expr | float, angle1: sympy.Expr | float, angle2: sympy.Expr | float, qubit0: pytket._tket.unit_id.Qubit, qubit1: pytket._tket.unit_id.Qubit, **kwargs: Any) -> Circuit:
        """
        Appends a TK2 gate with possibly symbolic angles (specified in half-turns).
        
        :return: the new :py:class:`Circuit`
        """
    @typing.overload
    def Tdg(self, qubit: int, **kwargs: Any) -> Circuit:
        """
        Appends a T-dagger gate (equivalent to U1(-0.25,-)).
        
        :return: the new :py:class:`Circuit`
        """
    @typing.overload
    def Tdg(self, qubit: pytket._tket.unit_id.Qubit, **kwargs: Any) -> Circuit:
        """
        Appends a T-dagger gate (equivalent to Rz(-0.25,-)).
        
        :return: the new :py:class:`Circuit`
        """
    @typing.overload
    def U1(self, angle: sympy.Expr | float, qubit: int, **kwargs: Any) -> Circuit:
        """
        Appends a U1 gate with a possibly symbolic angle (specified in half-turns).
        
        :return: the new :py:class:`Circuit`
        """
    @typing.overload
    def U1(self, angle: sympy.Expr | float, qubit: pytket._tket.unit_id.Qubit, **kwargs: Any) -> Circuit:
        """
        Appends a U1 gate with a possibly symbolic angle (specified in half-turns).
        
        :return: the new :py:class:`Circuit`
        """
    @typing.overload
    def U2(self, angle0: sympy.Expr | float, angle1: sympy.Expr | float, qubit: int, **kwargs: Any) -> Circuit:
        """
        Appends a U2 gate with possibly symbolic angles (specified in half-turns).
        
        :return: the new :py:class:`Circuit`
        """
    @typing.overload
    def U2(self, angle0: sympy.Expr | float, angle1: sympy.Expr | float, qubit: pytket._tket.unit_id.Qubit, **kwargs: Any) -> Circuit:
        """
        Appends a U2 gate with possibly symbolic angles (specified in half-turns).
        
        :return: the new :py:class:`Circuit`
        """
    @typing.overload
    def U3(self, angle0: sympy.Expr | float, angle1: sympy.Expr | float, angle2: sympy.Expr | float, qubit: int, **kwargs: Any) -> Circuit:
        """
        Appends a U3 gate with possibly symbolic angles (specified in half-turns).
        
        :return: the new :py:class:`Circuit`
        """
    @typing.overload
    def U3(self, angle0: sympy.Expr | float, angle1: sympy.Expr | float, angle2: sympy.Expr | float, qubit: pytket._tket.unit_id.Qubit, **kwargs: Any) -> Circuit:
        """
        Appends a U3 gate with possibly symbolic angles (specified in half-turns).
        
        :return: the new :py:class:`Circuit`
        """
    @typing.overload
    def V(self, qubit: int, **kwargs: Any) -> Circuit:
        """
        Appends a V gate (equivalent to Rx(0.5,-)).
        
        :return: the new :py:class:`Circuit`
        """
    @typing.overload
    def V(self, qubit: pytket._tket.unit_id.Qubit, **kwargs: Any) -> Circuit:
        """
        Appends a V gate (equivalent to Rx(0.5,-)).
        
        :return: the new :py:class:`Circuit`
        """
    @typing.overload
    def Vdg(self, qubit: int, **kwargs: Any) -> Circuit:
        """
        Appends a V-dagger gate (equivalent to Rx(-0.5,-)).
        
        :return: the new :py:class:`Circuit`
        """
    @typing.overload
    def Vdg(self, qubit: pytket._tket.unit_id.Qubit, **kwargs: Any) -> Circuit:
        """
        Appends a V-dagger gate (equivalent to Rx(-0.5,-)).
        
        :return: the new :py:class:`Circuit`
        """
    @typing.overload
    def X(self, qubit: int, **kwargs: Any) -> Circuit:
        """
        :return: the new :py:class:`Circuit`
        """
    @typing.overload
    def X(self, qubit: pytket._tket.unit_id.Qubit, **kwargs: Any) -> Circuit:
        """
        Appends an X gate.
        
        :return: the new :py:class:`Circuit`
        """
    @typing.overload
    def XXPhase(self, angle: sympy.Expr | float, qubit0: int, qubit1: int, **kwargs: Any) -> Circuit:
        """
        Appends a XX gate with a possibly symbolic angle (specified in half-turns) on the wires for the specified two qubits.
        
        :return: the new :py:class:`Circuit`
        """
    @typing.overload
    def XXPhase(self, qubit0: sympy.Expr | float, qubit1: pytket._tket.unit_id.Qubit, angle: pytket._tket.unit_id.Qubit, **kwargs: Any) -> Circuit:
        """
        Appends a XX gate with a symbolic angle (specified in half-turns) on the wires for the specified two qubits.
        
        :return: the new :py:class:`Circuit`
        """
    @typing.overload
    def XXPhase3(self, angle: sympy.Expr | float, qubit0: int, qubit1: int, qubit2: int, **kwargs: Any) -> Circuit:
        """
        Appends a 3-qubit XX gate with a possibly symbolic angle (specified in half-turns) on the wires for the specified three qubits.
        
        :return: the new :py:class:`Circuit`
        """
    @typing.overload
    def XXPhase3(self, angle: sympy.Expr | float, qubit0: pytket._tket.unit_id.Qubit, qubit1: pytket._tket.unit_id.Qubit, qubit2: pytket._tket.unit_id.Qubit, **kwargs: Any) -> Circuit:
        """
        Appends a 3-qubit XX gate with a symbolic angle (specified in half-turns) on the wires for the specified three qubits.
        
        :return: the new :py:class:`Circuit`
        """
    @typing.overload
    def Y(self, qubit: int, **kwargs: Any) -> Circuit:
        """
        :return: the new :py:class:`Circuit`
        """
    @typing.overload
    def Y(self, qubit: pytket._tket.unit_id.Qubit, **kwargs: Any) -> Circuit:
        """
        Appends a Y gate.
        
        :return: the new :py:class:`Circuit`
        """
    @typing.overload
    def YYPhase(self, angle: sympy.Expr | float, qubit0: int, qubit1: int, **kwargs: Any) -> Circuit:
        """
        Appends a YY gate with a possibly symbolic angle (specified in half-turns) on the wires for the specified two qubits.
        
        :return: the new :py:class:`Circuit`
        """
    @typing.overload
    def YYPhase(self, qubit0: sympy.Expr | float, qubit1: pytket._tket.unit_id.Qubit, angle: pytket._tket.unit_id.Qubit, **kwargs: Any) -> Circuit:
        """
        Appends a YY gate with a symbolic angle (specified in half-turns) on the wires for the specified two qubits.
        
        :return: the new :py:class:`Circuit`
        """
    @typing.overload
    def Z(self, qubit: int, **kwargs: Any) -> Circuit:
        """
        :return: the new :py:class:`Circuit`
        """
    @typing.overload
    def Z(self, qubit: pytket._tket.unit_id.Qubit, **kwargs: Any) -> Circuit:
        """
        Appends a Z gate.
        
        :return: the new :py:class:`Circuit`
        """
    @typing.overload
    def ZZMax(self, qubit0: int, qubit1: int, **kwargs: Any) -> Circuit:
        """
        Appends a ZZMax gate on the wires for the specified two qubits.
        
        :return: the new :py:class:`Circuit`
        """
    @typing.overload
    def ZZMax(self, qubit0: pytket._tket.unit_id.Qubit, qubit1: pytket._tket.unit_id.Qubit, **kwargs: Any) -> Circuit:
        """
        Appends a ZZMax gate on the wires for the specified two qubits.
        
        :return: the new :py:class:`Circuit`
        """
    @typing.overload
    def ZZPhase(self, angle: sympy.Expr | float, qubit0: int, qubit1: int, **kwargs: Any) -> Circuit:
        """
        Appends a ZZ gate with a possibly symbolic angle (specified in half-turns) on the wires for the specified two qubits.
        
        :return: the new :py:class:`Circuit`
        """
    @typing.overload
    def ZZPhase(self, angle: sympy.Expr | float, qubit0: pytket._tket.unit_id.Qubit, qubit1: pytket._tket.unit_id.Qubit, **kwargs: Any) -> Circuit:
        """
        Appends a ZZ gate with a symbolic angle (specified in half-turns) on the wires for the specified two qubits.
        
        :return: the new :py:class:`Circuit`
        """
    def __eq__(self, arg0: typing.Any) -> bool:
        ...
    def __getstate__(self) -> tuple:
        ...
    def __hash__(self) -> int:
        """
        Hashing is not implemented for this class, attempting to hash an object will raise a type error
        """
    @typing.overload
    def __init__(self) -> None:
        """
        Constructs a circuit with a completely empty DAG.
        """
    @typing.overload
    def __init__(self, name: str) -> None:
        """
        Constructs a named circuit with a completely empty DAG.
        
        :param name: name for the circuit
        """
    @typing.overload
    def __init__(self, n_qubits: int, name: str | None = None) -> None:
        """
        Constructs a circuit with a given number of qubits/blank wires.
        
        >>> c = Circuit()
        >>> c.add_blank_wires(3)
        
        is equivalent to
        
        >>> c = Circuit(3)
        
        :param n_qubits: The number of qubits in the circuit
        :param name: Optional name for the circuit.
        """
    @typing.overload
    def __init__(self, n_qubits: int, n_bits: int, name: str | None = None) -> None:
        """
        Constructs a circuit with a given number of quantum and classical bits
        
        :param n_qubits: The number of qubits in the circuit
        :param n_bits: The number of classical bits in the circuit
        :param name: Optional name for the circuit.
        """
    def __iter__(self) -> typing.Iterator[Command]:
        """
        Iterate through the circuit, a Command at a time.
        """
    def __mul__(self, arg0: Circuit) -> Circuit:
        """
        Creates a new Circuit, corresponding to the parallel composition of the given Circuits. This will fail if the circuits share qubits/bits with the same ids.
        """
    def __repr__(self) -> str:
        ...
    def __rshift__(self, arg0: Circuit) -> Circuit:
        """
        Creates a new Circuit, corresponding to the sequential composition of the given Circuits. Any qubits/bits with the same ids will be unified. Any ids without a match will be added in parallel.
        """
    def __setstate__(self, arg0: tuple) -> None:
        ...
    def __str__(self) -> str:
        ...
    def _add_w_register(self, size: int) -> None:
        """
        Creates given number of wasm bits in the circuit. If there are already wasm bits in circuit only the additional wasm bits will be added. 
        
        :param size: Number of wasm bits that should be added to the circuit
        """
    @typing.overload
    def _add_wasm(self, funcname: str, wasm_uid: str, width_i_parameter: typing.Sequence[int], width_o_parameter: typing.Sequence[int], args: typing.Sequence[int], wasm_wire_args: typing.Sequence[int], **kwargs: Any) -> Circuit:
        """
        Add a classical function call from a wasm file to the circuit. 
        
        :param funcname: name of the function that is called
        :param wasm_uid: unit id to identify the wasm file
        :param width_i_parameter: list of the number of bits in the input variables
        :param width_o_parameter: list of the number of bits in the output variables
        :param args: vector of circuit bits the wasm op should be added to
        :param wasm_wire_args: vector of circuit wasmwires the wasm op should be added to
        :param kwargs: additional arguments passed to `add_gate_method` . Allowed parameters are `opgroup`,  `condition` , `condition_bits`, `condition_value`
        :return: the new :py:class:`Circuit`
        """
    @typing.overload
    def _add_wasm(self, funcname: str, wasm_uid: str, width_i_parameter: typing.Sequence[int], width_o_parameter: typing.Sequence[int], args: typing.Sequence[pytket._tket.unit_id.Bit], wasm_wire_args: typing.Sequence[int], **kwargs: Any) -> Circuit:
        """
        Add a classical function call from a wasm file to the circuit. 
        
        :param funcname: name of the function that is called
        :param wasm_uid: unit id to identify the wasm file
        :param width_i_parameter: list of the number of bits in the input variables
        :param width_o_parameter: list of the number of bits in the output variables
        :param args: vector of circuit bits the wasm op should be added to
        :param kwargs: additional arguments passed to `add_gate_method` . Allowed parameters are `opgroup`,  `condition` , `condition_bits`, `condition_value`
        :return: the new :py:class:`Circuit`
        """
    @typing.overload
    def _add_wasm(self, funcname: str, wasm_uid: str, list_reg_in: typing.Sequence[pytket._tket.unit_id.BitRegister], list_reg_out: typing.Sequence[pytket._tket.unit_id.BitRegister], wasm_wire_args: typing.Sequence[int], **kwargs: Any) -> Circuit:
        """
        Add a classical function call from a wasm file to the circuit. 
        
        :param funcname: name of the function that is called
        :param wasm_uid: unit id to identify the wasm file
        :param list_reg_in: list of the classical registers in the circuit used as inputs
        :param list_reg_out: list of the classical registers in the circuit used as outputs
        :param kwargs: additional arguments passed to `add_gate_method` . Allowed parameters are `opgroup`,  `condition` , `condition_bits`, `condition_value`
        :return: the new :py:class:`Circuit`
        """
    def _classical_eval(self, arg0: dict[pytket._tket.unit_id.Bit, bool]) -> dict[pytket._tket.unit_id.Bit, bool]:
        ...
    def _n_vertices(self) -> int:
        """
        :return: the number of vertices in the DAG, i.e. the sum of the number of operations, inputs, and outputs
        """
    def _to_graphviz_file(self, filename: str) -> None:
        """
        Saves a visualisation of a circuit's DAG to a ".dot" file
        """
    @typing.overload
    def add_assertion(self, box: ProjectorAssertionBox, qubits: typing.Sequence[int], ancilla: int | None = None, name: str | None = None) -> Circuit:
        """
        Append a :py:class:`ProjectorAssertionBox` to the circuit.
        
        :param box: ProjectorAssertionBox to append
        :param qubits: indices of target qubits
        :param ancilla: index of ancilla qubit
        :param name: name used to identify this assertion
        :return: the new :py:class:`Circuit`
        """
    @typing.overload
    def add_assertion(self, box: ProjectorAssertionBox, qubits: typing.Sequence[pytket._tket.unit_id.Qubit], ancilla: pytket._tket.unit_id.Qubit | None = None, name: str | None = None) -> Circuit:
        """
        Append a :py:class:`ProjectorAssertionBox` to the circuit.
        
        :param box: ProjectorAssertionBox to append
        :param qubits: target qubits
        :param ancilla: ancilla qubit
        :param name: name used to identify this assertion
        :return: the new :py:class:`Circuit`
        """
    @typing.overload
    def add_assertion(self, box: StabiliserAssertionBox, qubits: typing.Sequence[int], ancilla: int, name: str | None = None) -> Circuit:
        """
        Append a :py:class:`StabiliserAssertionBox` to the circuit.
        
        :param box: StabiliserAssertionBox to append
        :param qubits: indices of target qubits
        :param ancilla: index of ancilla qubit
        :param name: name used to identify this assertion
        :return: the new :py:class:`Circuit`
        """
    @typing.overload
    def add_assertion(self, box: StabiliserAssertionBox, qubits: typing.Sequence[pytket._tket.unit_id.Qubit], ancilla: pytket._tket.unit_id.Qubit, name: str | None = None) -> Circuit:
        """
        Append a :py:class:`StabiliserAssertionBox` to the circuit.
        
        :param box: StabiliserAssertionBox to append
        :param qubits: target qubits
        :param ancilla: ancilla qubit
        :param name: name used to identify this assertion
        :return: the new :py:class:`Circuit`
        """
    @typing.overload
    def add_barrier(self, qubits: typing.Sequence[int], bits: typing.Sequence[int] = [], data: str = '') -> Circuit:
        """
        Append a Barrier on the given units
        
        :param data: additional data stored in the barrier
        :return: the new :py:class:`Circuit`
        """
    @typing.overload
    def add_barrier(self, units: typing.Sequence[pytket._tket.unit_id.UnitID], data: str = '') -> Circuit:
        """
        Append a Barrier on the given units
        
        :param data: additional data stored in the barrier
        :return: the new :py:class:`Circuit`
        """
    def add_bit(self, id: pytket._tket.unit_id.Bit, reject_dups: bool = True) -> None:
        """
        Constructs a single bit with the given id.
        
        :param id: Unique id for the bit
        :param reject_dups: Fail if there is already a bit in this circuit with the id. Default to True
        """
    def add_blank_wires(self, number: int) -> None:
        """
        Adds a number of new qubits to the circuit. These will be added to the default register ('q') if possible, filling out the unused indices from 0.
        
        :param number: Number of qubits to add
        """
    @typing.overload
    def add_c_and(self, arg0_in: int, arg1_in: int, arg_out: int, **kwargs: Any) -> Circuit:
        """
        Appends a binary AND operation to the end of the circuit.
        
        :param arg0_in: first input bit
        :param arg1_in: second input bit
        :param arg_out: output bit
        :param kwargs: additional arguments passed to `add_gate_method` . Allowed parameters are `opgroup`,  `condition` , `condition_bits`, `condition_value`
        :return: the new :py:class:`Circuit`
        """
    @typing.overload
    def add_c_and(self, arg0_in: pytket._tket.unit_id.Bit, arg1_in: pytket._tket.unit_id.Bit, arg_out: pytket._tket.unit_id.Bit, **kwargs: Any) -> Circuit:
        """
        See :py:meth:`add_c_and`.
        """
    def add_c_and_to_registers(self, reg0_in: pytket._tket.unit_id.BitRegister, reg1_in: pytket._tket.unit_id.BitRegister, reg_out: pytket._tket.unit_id.BitRegister, **kwargs: Any) -> Circuit:
        """
        Applies bitwise AND to linear registers.
        
        The operation is applied to the bits with indices 0, 1, 2, ... in each register, up to the size of the smallest register.
        
        :param reg0_in: first input register
        :param reg1_in: second input register
        :param reg_out: output register
        :param kwargs: additional arguments passed to `add_gate_method` . Allowed parameters are `opgroup`,  `condition` , `condition_bits`, `condition_value`
        :return: the new :py:class:`Circuit`
        """
    @typing.overload
    def add_c_copybits(self, args_in: typing.Sequence[int], args_out: typing.Sequence[int], **kwargs: Any) -> Circuit:
        """
        Appends a classical copy operation
        
        :param args_in: source bits
        :param args_out: destination bits
        :param kwargs: additional arguments passed to `add_gate_method` . Allowed parameters are `opgroup`,  `condition` , `condition_bits`, `condition_value`
        :return: the new :py:class:`Circuit`
        """
    @typing.overload
    def add_c_copybits(self, args_in: typing.Sequence[pytket._tket.unit_id.Bit], args_out: typing.Sequence[pytket._tket.unit_id.Bit], **kwargs: Any) -> Circuit:
        """
        See :py:meth:`add_c_copybits`.
        """
    def add_c_copyreg(self, input_reg: pytket._tket.unit_id.BitRegister, output_reg: pytket._tket.unit_id.BitRegister, **kwargs: Any) -> Circuit:
        """
        Copy a classical register to another. Copying is truncated to the size of the smaller of the two registers.
        """
    @typing.overload
    def add_c_modifier(self, values: typing.Sequence[bool], args_in: typing.Sequence[int], arg_inout: int, name: str = 'ExplicitModifier', **kwargs: Any) -> Circuit:
        """
        :param name: operation name
        :param kwargs: additional arguments passed to `add_gate_method` . Allowed parameters are `opgroup`,  `condition` , `condition_bits`, `condition_value`
        :return: the new :py:class:`Circuit`
        """
    @typing.overload
    def add_c_modifier(self, values: typing.Sequence[bool], args_in: typing.Sequence[pytket._tket.unit_id.Bit], arg_inout: pytket._tket.unit_id.Bit, name: str = 'ExplicitModifier', **kwargs: Any) -> Circuit:
        """
        See :py:meth:`add_c_modifier`.
        """
    @typing.overload
    def add_c_not(self, arg_in: int, arg_out: int, **kwargs: Any) -> Circuit:
        """
        Appends a NOT operation to the end of the circuit.
        
        :param arg_in: input bit
        :param arg_out: output bit
        :param kwargs: additional arguments passed to `add_gate_method` . Allowed parameters are `opgroup`,  `condition` , `condition_bits`, `condition_value`
        :return: the new :py:class:`Circuit`
        """
    @typing.overload
    def add_c_not(self, arg_in: pytket._tket.unit_id.Bit, arg_out: pytket._tket.unit_id.Bit, **kwargs: Any) -> Circuit:
        """
        See :py:meth:`add_c_not`.
        """
    def add_c_not_to_registers(self, reg_in: pytket._tket.unit_id.BitRegister, reg_out: pytket._tket.unit_id.BitRegister, **kwargs: Any) -> Circuit:
        """
        Applies bitwise NOT to linear registers.
        
        The operation is applied to the bits with indices 0, 1, 2, ... in each register, up to the size of the smallest register.
        
        :param reg_in: input register
        :param reg_out: name of output register
        :param kwargs: additional arguments passed to `add_gate_method` . Allowed parameters are `opgroup`,  `condition` , `condition_bits`, `condition_value`
        :return: the new :py:class:`Circuit`
        """
    @typing.overload
    def add_c_or(self, arg0_in: int, arg1_in: int, arg_out: int, **kwargs: Any) -> Circuit:
        """
        Appends a binary OR operation to the end of the circuit.
        
        :param arg0_in: first input bit
        :param arg1_in: second input bit
        :param arg_out: output bit
        :param kwargs: additional arguments passed to `add_gate_method` . Allowed parameters are `opgroup`,  `condition` , `condition_bits`, `condition_value`
        :return: the new :py:class:`Circuit`
        """
    @typing.overload
    def add_c_or(self, arg0_in: pytket._tket.unit_id.Bit, arg1_in: pytket._tket.unit_id.Bit, arg_out: pytket._tket.unit_id.Bit, **kwargs: Any) -> Circuit:
        """
        See :py:meth:`add_c_or`.
        """
    def add_c_or_to_registers(self, reg0_in: pytket._tket.unit_id.BitRegister, reg1_in: pytket._tket.unit_id.BitRegister, reg_out: pytket._tket.unit_id.BitRegister, **kwargs: Any) -> Circuit:
        """
        Applies bitwise OR to linear registers.
        
        The operation is applied to the bits with indices 0, 1, 2, ... in each register, up to the size of the smallest register.
        
        :param reg0_in: first input register
        :param reg1_in: second input register
        :param reg_out: output register
        :param kwargs: additional arguments passed to `add_gate_method` . Allowed parameters are `opgroup`,  `condition` , `condition_bits`, `condition_value`
        :return: the new :py:class:`Circuit`
        """
    @typing.overload
    def add_c_predicate(self, values: typing.Sequence[bool], args_in: typing.Sequence[int], arg_out: int, name: str = 'ExplicitPredicate', **kwargs: Any) -> Circuit:
        """
        :param name: operation name
        :param kwargs: additional arguments passed to `add_gate_method` . Allowed parameters are `opgroup`,  `condition` , `condition_bits`, `condition_value`
        :return: the new :py:class:`Circuit`
        """
    @typing.overload
    def add_c_predicate(self, values: typing.Sequence[bool], args_in: typing.Sequence[pytket._tket.unit_id.Bit], arg_out: pytket._tket.unit_id.Bit, name: str = 'ExplicitPredicate', **kwargs: Any) -> Circuit:
        """
        See :py:meth:`add_c_predicate`.
        """
    @typing.overload
    def add_c_range_predicate(self, minval: int, maxval: int, args_in: typing.Sequence[int], arg_out: int, **kwargs: Any) -> Circuit:
        """
        Appends a range-predicate operation to the end of the circuit.
        
        :param minval: lower bound of input in little-endian encoding
        :param maxval: upper bound of input in little-endian encoding
        :param args_in: input bits
        :param arg_out: output bit (distinct from input bits)
        :param kwargs: additional arguments passed to `add_gate_method` . Allowed parameters are `opgroup`,  `condition` , `condition_bits`, `condition_value`
        :return: the new :py:class:`Circuit`
        """
    @typing.overload
    def add_c_range_predicate(self, minval: int, maxval: int, args_in: typing.Sequence[pytket._tket.unit_id.Bit], arg_out: pytket._tket.unit_id.Bit, **kwargs: Any) -> Circuit:
        """
        Appends a range-predicate operation to the end of the circuit.
        
        :param minval: lower bound of input in little-endian encoding
        :param maxval: upper bound of input in little-endian encoding
        :param args_in: input bits
        :param arg_out: output bit (distinct from input bits)
        :param kwargs: additional arguments passed to `add_gate_method` . Allowed parameters are `opgroup`,  `condition` , `condition_bits`, `condition_value`
        :return: the new :py:class:`Circuit`
        """
    @typing.overload
    def add_c_register(self, name: str, size: int) -> pytket._tket.unit_id.BitRegister:
        """
        Constructs a new classical register with a given name and number of bits.
        
        :param name: Unique readable name for the register
        :param size: Number of bits required
        :return: a map from index to the corresponding UnitIDs
        """
    @typing.overload
    def add_c_register(self, register: pytket._tket.unit_id.BitRegister) -> pytket._tket.unit_id.BitRegister:
        """
        Adds BitRegister to Circuit
        
        :param register: BitRegister 
        """
    @typing.overload
    def add_c_setbits(self, values: typing.Sequence[bool], args: typing.Sequence[int], **kwargs: Any) -> Circuit:
        """
        Appends an operation to set some bit values.
        
        :param values: values to set
        :param args: bits to set
        :param kwargs: additional arguments passed to `add_gate_method` . Allowed parameters are `opgroup`,  `condition` , `condition_bits`, `condition_value`
        :return: the new :py:class:`Circuit`
        """
    @typing.overload
    def add_c_setbits(self, values: typing.Sequence[bool], args: typing.Sequence[pytket._tket.unit_id.Bit], **kwargs: Any) -> Circuit:
        """
        See :py:meth:`add_c_setbits`.
        """
    def add_c_setreg(self, value: int, arg: pytket._tket.unit_id.BitRegister, **kwargs: Any) -> Circuit:
        """
        Set a classical register to an unsigned integer value. The little-endian bitwise representation of the integer is truncated to the register size, up to _TKET_REG_WIDTH bit width. It is zero-padded if the width of the register is greater than _TKET_REG_WIDTH.
        """
    @typing.overload
    def add_c_transform(self, values: typing.Sequence[int], args: typing.Sequence[int], name: str = 'ClassicalTransform', **kwargs: Any) -> Circuit:
        """
        Appends a purely classical transformation, defined by a table of values, to the end of the circuit.
        
        :param values: table of values: bit :math:`j` (in little-endian order) of the term indexed by :math:`sum_i a_i 2^i` is output :math:`j` of the transform applied to inputs :math:`(a_i)`.
        :param args: bits to which the transform is applied
        :param name: operation name
        :param kwargs: additional arguments passed to `add_gate_method` . Allowed parameters are `opgroup`,  `condition` , `condition_bits`, `condition_value`
        :return: the new :py:class:`Circuit`
        """
    @typing.overload
    def add_c_transform(self, values: typing.Sequence[int], args: typing.Sequence[pytket._tket.unit_id.Bit], name: str = 'ClassicalTransform', **kwargs: Any) -> Circuit:
        """
        See :py:meth:`add_c_transform`.
        """
    @typing.overload
    def add_c_xor(self, arg0_in: int, arg1_in: int, arg_out: int, **kwargs: Any) -> Circuit:
        """
        Appends a binary XOR operation to the end of the circuit.
        
        :param arg0_in: first input bit
        :param arg1_in: second input bit
        :param arg_out: output bit
        :param kwargs: additional arguments passed to `add_gate_method` . Allowed parameters are `opgroup`,  `condition` , `condition_bits`, `condition_value`
        :return: the new :py:class:`Circuit`
        """
    @typing.overload
    def add_c_xor(self, arg0_in: pytket._tket.unit_id.Bit, arg1_in: pytket._tket.unit_id.Bit, arg_out: pytket._tket.unit_id.Bit, **kwargs: Any) -> Circuit:
        """
        See :py:meth:`add_c_xor`.
        """
    def add_c_xor_to_registers(self, reg0_in: pytket._tket.unit_id.BitRegister, reg1_in: pytket._tket.unit_id.BitRegister, reg_out: pytket._tket.unit_id.BitRegister, **kwargs: Any) -> Circuit:
        """
        Applies bitwise XOR to linear registers.
        
        The operation is applied to the bits with indices 0, 1, 2, ... in each register, up to the size of the smallest register.
        
        :param reg0_in: first input register
        :param reg1_in: second input register
        :param reg_out: output register
        :param kwargs: additional arguments passed to `add_gate_method` . Allowed parameters are `opgroup`,  `condition` , `condition_bits`, `condition_value`
        :return: the new :py:class:`Circuit`
        """
    @typing.overload
    def add_circbox(self, circbox: CircBox, args: typing.Sequence[int], **kwargs: Any) -> Circuit:
        """
        Append a :py:class:`CircBox` to the circuit.
        
        The qubits and bits of the :py:class:`CircBox` are wired into the circuit in lexicographic order. Bits follow qubits in the order of arguments.
        
        :param circbox: The box to append
        :param args: Indices of the (default-register) qubits/bits to append the box to
        :return: the new :py:class:`Circuit`
        """
    @typing.overload
    def add_circbox(self, circbox: CircBox, args: typing.Sequence[pytket._tket.unit_id.UnitID], **kwargs: Any) -> Circuit:
        """
        Append a :py:class:`CircBox` to the circuit.
        
        The qubits and bits of the :py:class:`CircBox` are wired into the circuit in lexicographic order. Bits follow qubits in the order of arguments.
        
        :param circbox: The box to append
        :param args: The qubits/bits to append the box to
        :return: the new :py:class:`Circuit`
        """
    def add_circbox_regwise(self, circbox: CircBox, qregs: typing.Sequence[pytket._tket.unit_id.QubitRegister], cregs: typing.Sequence[pytket._tket.unit_id.BitRegister], **kwargs: Any) -> Circuit:
        """
        Append a :py:class:`CircBox` to the circuit, wiring whole registers together.
        
        :param circbox: The box to append
        :param qregs: Sequence of :py:class:`QubitRegister` from the outer :py:class:`Circuit`, the order corresponding to the lexicographic order of corresponding registers in the :py:class:`CircBox`
        :param cregs: Sequence of :py:class:`BitRegister` from the outer :py:class:`Circuit`, the order corresponding to the lexicographic order of corresponding registers in the :py:class:`CircBox`
        :return: the new :py:class:`Circuit`
        """
    def add_circbox_with_regmap(self, circbox: CircBox, qregmap: dict[str, str], cregmap: dict[str, str], **kwargs: Any) -> Circuit:
        """
        Append a :py:class:`CircBox` to the circuit, wiring whole registers together.
        
        This method expects two maps (one for qubit registers and one for bit registers), which must have keys corresponding to all register names in the box. The box may not contain any qubits or bits that do not belong to a register, i.e. all must be single-indexed contiguously from zero.
        
        :param circbox: The box to append
        :param qregmap: Map specifying which qubit register in the :py:class:`CircBox` (the map's keys) matches which register in the outer circuit (the map's values)
        :param cregmap: Map specifying which bit register in the :py:class:`CircBox` (the map's keys) matches which register in the outer circuit (the map's values)
        :return: the new :py:class:`Circuit`
        """
    @typing.overload
    def add_circuit(self, circuit: Circuit, qubits: typing.Sequence[pytket._tket.unit_id.Qubit], bits: typing.Sequence[pytket._tket.unit_id.Bit] = []) -> Circuit:
        """
        In-place sequential composition of circuits, appending a copy of the argument onto the end of the circuit. Connects qubits and bits with the same behaviour as :py:meth:`add_gate`.
        
        :param circuit: The circuit to be appended to the end of `self`
        :param qubits: List mapping the (default register) qubits of `circuit` to the qubits of `self`
        :param bits: List mapping the (default register) bits of `circuit` to the bits of `self`
        :return: the new :py:class:`Circuit`
        """
    @typing.overload
    def add_circuit(self, circuit: Circuit, qubits: typing.Sequence[int], bits: typing.Sequence[int] = []) -> Circuit:
        """
        In-place sequential composition of circuits, appending a copy of the argument onto the end of the circuit. Connects qubits and bits with the same behaviour as :py:meth:`add_gate`.
        
        :param circuit: The circuit to be appended to the end of `self`
        :param qubits: List mapping the (default register) qubits of `circuit` to the (default register) qubits of `self`
        :param bits: List mapping the (default register) bits of `circuit` to the (default register) bits of `self`
        :return: the new :py:class:`Circuit`
        """
    def add_classicalexpbox_bit(self, expression: pytket.circuit.logic_exp.BitLogicExp, target: typing.Sequence[pytket._tket.unit_id.Bit], **kwargs: Any) -> Circuit:
        """
        Append a :py:class:`ClassicalExpBox` over Bit to the circuit.
        
        :param classicalexpbox: The box to append
        :param args: Indices of the qubits to append the box to
        :return: the new :py:class:`Circuit`
        """
    def add_classicalexpbox_register(self, expression: pytket.circuit.logic_exp.RegLogicExp, target: typing.Sequence[pytket._tket.unit_id.Bit], **kwargs: Any) -> Circuit:
        """
        Append a :py:class:`ClassicalExpBox` over BitRegister to the circuit.
        
        :param classicalexpbox: The box to append
        :param args: Indices of the qubits to append the box to
        :return: the new :py:class:`Circuit`
        """
    @typing.overload
    def add_conditional_barrier(self, barrier_qubits: typing.Sequence[int], barrier_bits: typing.Sequence[int], condition_bits: typing.Sequence[int], value: int, data: str = '') -> Circuit:
        """
        Append a Conditional Barrier on the given barrier qubits and barrier bits, conditioned on the given condition bits.
        
        :param barrier_qubits: Qubit in Barrier operation.
        :param barrier_bits: Bit in Barrier operation.
        :param condition_bits: Bit covering classical control condition of barrier operation.
        :param value: Value that classical condition must have to hold (little-endian).
        :param data: Additional data stored in Barrier operation.
        :return: the new :py:class:`Circuit`
        """
    @typing.overload
    def add_conditional_barrier(self, barrier_args: typing.Sequence[pytket._tket.unit_id.UnitID], condition_bits: typing.Sequence[pytket._tket.unit_id.Bit], value: int, data: str = '') -> Circuit:
        """
        Append a Conditional Barrier on the given barrier qubits and barrier bits, conditioned on the given condition bits.
        
        :param barrier_args: Qubit and Bit in Barrier operation.
        :param condition_bits: Bit covering classical control  condition of barrier operation.
        :param value: Value that classical condition must have to hold (little-endian).
        :param data: Additional data stored in Barrier operation.
        :return: the new :py:class:`Circuit`
        """
    @typing.overload
    def add_conjugation_box(self, box: ConjugationBox, args: typing.Sequence[pytket._tket.unit_id.UnitID], **kwargs: Any) -> Circuit:
        """
        Append a :py:class:`ConjugationBox` to the circuit.
        
        :param box: The box to append
        :param args: The qubits to append the box to
        :return: the new :py:class:`Circuit`
        """
    @typing.overload
    def add_conjugation_box(self, box: ConjugationBox, args: typing.Sequence[int], **kwargs: Any) -> Circuit:
        """
        Append a :py:class:`ConjugationBox` to the circuit.
        
        :param box: The box to append
        :param args: Indices of the qubits to append the box to
        :return: the new :py:class:`Circuit`
        """
    @typing.overload
    def add_custom_gate(self, definition: CustomGateDef, params: typing.Sequence[sympy.Expr | float], qubits: typing.Sequence[int], **kwargs: Any) -> Circuit:
        """
        Append an instance of a :py:class:`CustomGateDef` to the circuit.
        
        :param def: The custom gate definition
        :param params: List of parameters to instantiate the gate with, in halfturns
        :param qubits: Indices of the qubits to append the box to
        :return: the new :py:class:`Circuit`
        """
    @typing.overload
    def add_custom_gate(self, definition: CustomGateDef, params: typing.Sequence[sympy.Expr | float], qubits: typing.Sequence[pytket._tket.unit_id.Qubit], **kwargs: Any) -> Circuit:
        """
        Append an instance of a :py:class:`CustomGateDef` to the circuit.
        
        :param def: The custom gate definition
        :param params: List of parameters to instantiate the gate with, in halfturns
        :param qubits: The qubits to append the box to
        :return: the new :py:class:`Circuit`
        """
    @typing.overload
    def add_diagonal_box(self, box: DiagonalBox, args: typing.Sequence[pytket._tket.unit_id.UnitID], **kwargs: Any) -> Circuit:
        """
        Append a :py:class:`DiagonalBox` to the circuit.
        
        :param box: The box to append
        :param args: The qubits to append the box to
        :return: the new :py:class:`Circuit`
        """
    @typing.overload
    def add_diagonal_box(self, box: DiagonalBox, args: typing.Sequence[int], **kwargs: Any) -> Circuit:
        """
        Append a :py:class:`DiagonalBox` to the circuit.
        
        :param box: The box to append
        :param args: Indices of the qubits to append the box to
        :return: the new :py:class:`Circuit`
        """
    @typing.overload
    def add_dummybox(self, dummybox: DummyBox, qubits: typing.Sequence[int], bits: typing.Sequence[int], **kwargs: Any) -> Circuit:
        """
        Append a :py:class:`DummyBox` to the circuit.
        
        :param dummybox: The box to append
        :param qubits: Indices (in the default register) of the qubits to append the box to
        :param bits: Indices of the bits (in the default register) to append the box to
        :return: the new :py:class:`Circuit`
        """
    @typing.overload
    def add_dummybox(self, dummybox: DummyBox, qubits: typing.Sequence[pytket._tket.unit_id.Qubit], bits: typing.Sequence[pytket._tket.unit_id.Bit], **kwargs: Any) -> Circuit:
        """
        Append a :py:class:`DummyBox` to the circuit.
        
        :param dummybox: The box to append
        :param qubits: Qubits to append the box to
        :param bits: Bits to append the box to
        :return: the new :py:class:`Circuit`
        """
    @typing.overload
    def add_expbox(self, expbox: ExpBox, qubit_0: int, qubit_1: int, **kwargs: Any) -> Circuit:
        """
        Append an :py:class:`ExpBox` to the circuit.
        
        The matrix representation is ILO-BE.
        
        :param expbox: The box to append
        :param qubit_0: Index of the first target qubit
        :param qubit_1: Index of the second target qubit
        :return: the new :py:class:`Circuit`
        """
    @typing.overload
    def add_expbox(self, expbox: ExpBox, qubit_0: pytket._tket.unit_id.Qubit, qubit_1: pytket._tket.unit_id.Qubit, **kwargs: Any) -> Circuit:
        """
        Append an :py:class:`ExpBox` to the circuit.
        
        The matrix representation is ILO-BE.
        
        :param expbox: The box to append
        :param qubit_0: The first target qubit
        :param qubit_1: The second target qubit
        :return: the new :py:class:`Circuit`
        """
    @typing.overload
    def add_gate(self, Op: Op, args: typing.Sequence[int], **kwargs: Any) -> Circuit:
        """
        Appends a single operation to the end of the circuit on some particular qubits/bits. The number of qubits/bits specified must match the arity of the gate.
        """
    @typing.overload
    def add_gate(self, Op: Op, args: typing.Sequence[pytket._tket.unit_id.UnitID], **kwargs: Any) -> Circuit:
        """
        Appends a single operation to the end of the circuit on some particular qubits/bits. The number of qubits/bits specified must match the arity of the gate.
        """
    @typing.overload
    def add_gate(self, type: OpType, args: typing.Sequence[int], **kwargs: Any) -> Circuit:
        """
        Appends a single (non-parameterised) gate to the end of the circuit on some particular qubits from the default register ('q'). The number of qubits specified must match the arity of the gate. For `OpType.Measure` operations the bit from the default register should follow the qubit.
        
        >>> c.add_gate(OpType.H, [0]) # equivalent to c.H(0)
        >>> c.add_gate(OpType.CX, [0,1]) # equivalent to c.CX(0,1)
        
        :param type: The type of operation to add
        :param args: The list of indices for the qubits/bits to which the operation is applied
        :param kwargs: Additional properties for classical conditions
        :return: the new :py:class:`Circuit`
        """
    @typing.overload
    def add_gate(self, type: OpType, args: typing.Sequence[pytket._tket.unit_id.UnitID], **kwargs: Any) -> Circuit:
        """
        Appends a single (non-parameterised) gate to the end of the circuit on some particular qubits from the default register ('q'). The number of qubits specified must match the arity of the gate. For `OpType.Measure` operations the bit from the default register should follow the qubit.
        
        >>> c.add_gate(OpType.H, [0]) # equivalent to c.H(0)
        >>> c.add_gate(OpType.CX, [0,1]) # equivalent to c.CX(0,1)
        
        :param type: The type of operation to add
        :param args: The qubits/bits to apply the gate to
        :param kwargs: Additional properties for classical conditions
        :return: the new :py:class:`Circuit`
        """
    @typing.overload
    def add_gate(self, type: OpType, angle: sympy.Expr | float, args: typing.Sequence[int], **kwargs: Any) -> Circuit:
        """
        Appends a single gate, parameterised by an expression, to the end of circuit on some particular qubits from the default register ('q').
        
        :param type: The type of gate to add
        :param angle: The parameter for the gate in halfturns
        :param args: The list of indices for the qubits to which the operation is applied
        :param kwargs: Additional properties for classical conditions
        :return: the new :py:class:`Circuit`
        """
    @typing.overload
    def add_gate(self, type: OpType, angle: sympy.Expr | float, args: typing.Sequence[pytket._tket.unit_id.UnitID], **kwargs: Any) -> Circuit:
        """
        Appends a single gate, parameterised by an expression, to the end of circuit on some particular qubits from the default register ('q').
        
        :param type: The type of gate to add
        :param angle: The parameter for the gate in halfturns
        :param args: The qubits/bits to apply the gate to
        :param kwargs: Additional properties for classical conditions
        :return: the new :py:class:`Circuit`
        """
    @typing.overload
    def add_gate(self, type: OpType, angles: typing.Sequence[sympy.Expr | float], args: typing.Sequence[int], **kwargs: Any) -> Circuit:
        """
        Appends a single gate, parameterised with a vector of expressions corresponding to halfturns, to the end of circuit on some particular qubits from the default register ('q').
        
        :param type: The type of gate to add
        :param angles: The parameters for the gate in halfturns
        :param args: The list of indices for the qubits to which the operation is applied
        :param kwargs: Additional properties for classical conditions
        :return: the new :py:class:`Circuit`
        """
    @typing.overload
    def add_gate(self, type: OpType, angles: typing.Sequence[sympy.Expr | float], args: typing.Sequence[pytket._tket.unit_id.UnitID], **kwargs: Any) -> Circuit:
        """
        Appends a single gate to the end of the circuit
        
        :param type: The type of gate to add
        :param params: The parameters for the gate in halfturns
        :param args: The qubits/bits to apply the gate to
        :param kwargs: Additional properties for classical conditions
        :return: the new :py:class:`Circuit`
        """
    @typing.overload
    def add_multiplexed_tensored_u2(self, box: MultiplexedTensoredU2Box, args: typing.Sequence[pytket._tket.unit_id.UnitID], **kwargs: Any) -> Circuit:
        """
        Append a :py:class:`MultiplexedTensoredU2Box` to the circuit.
        
        :param box: The box to append
        :param args: The qubits to append the box to
        :return: the new :py:class:`Circuit`
        """
    @typing.overload
    def add_multiplexed_tensored_u2(self, box: MultiplexedTensoredU2Box, args: typing.Sequence[int], **kwargs: Any) -> Circuit:
        """
        Append a :py:class:`MultiplexedTensoredU2Box` to the circuit.
        
        :param box: The box to append
        :param args: Indices of the qubits to append the box to
        :return: the new :py:class:`Circuit`
        """
    @typing.overload
    def add_multiplexedrotation(self, box: MultiplexedRotationBox, args: typing.Sequence[pytket._tket.unit_id.UnitID], **kwargs: Any) -> Circuit:
        """
        Append a :py:class:`MultiplexedRotationBox` to the circuit.
        
        :param box: The box to append
        :param args: The qubits to append the box to
        :return: the new :py:class:`Circuit`
        """
    @typing.overload
    def add_multiplexedrotation(self, box: MultiplexedRotationBox, args: typing.Sequence[int], **kwargs: Any) -> Circuit:
        """
        Append a :py:class:`MultiplexedRotationBox` to the circuit.
        
        :param box: The box to append
        :param args: Indices of the qubits to append the box to
        :return: the new :py:class:`Circuit`
        """
    @typing.overload
    def add_multiplexedu2(self, box: MultiplexedU2Box, args: typing.Sequence[pytket._tket.unit_id.UnitID], **kwargs: Any) -> Circuit:
        """
        Append a :py:class:`MultiplexedU2Box` to the circuit.
        
        :param box: The box to append
        :param args: The qubits to append the box to
        :return: the new :py:class:`Circuit`
        """
    @typing.overload
    def add_multiplexedu2(self, box: MultiplexedU2Box, args: typing.Sequence[int], **kwargs: Any) -> Circuit:
        """
        Append a :py:class:`MultiplexedU2Box` to the circuit.
        
        :param box: The box to append
        :param args: Indices of the qubits to append the box to
        :return: the new :py:class:`Circuit`
        """
    @typing.overload
    def add_multiplexor(self, box: MultiplexorBox, args: typing.Sequence[pytket._tket.unit_id.UnitID], **kwargs: Any) -> Circuit:
        """
        Append a :py:class:`MultiplexorBox` to the circuit.
        
        :param box: The box to append
        :param args: The qubits to append the box to
        :return: the new :py:class:`Circuit`
        """
    @typing.overload
    def add_multiplexor(self, box: MultiplexorBox, args: typing.Sequence[int], **kwargs: Any) -> Circuit:
        """
        Append a :py:class:`MultiplexorBox` to the circuit.
        
        :param box: The box to append
        :param args: Indices of the qubits to append the box to
        :return: the new :py:class:`Circuit`
        """
    @typing.overload
    def add_pauliexpbox(self, pauliexpbox: PauliExpBox, qubits: typing.Sequence[int], **kwargs: Any) -> Circuit:
        """
        Append a :py:class:`PauliExpBox` to the circuit.
        
        :param pauliexpbox: The box to append
        :param qubits: Indices of the qubits to append the box to
        :return: the new :py:class:`Circuit`
        """
    @typing.overload
    def add_pauliexpbox(self, pauliexpbox: PauliExpBox, qubits: typing.Sequence[pytket._tket.unit_id.Qubit], **kwargs: Any) -> Circuit:
        """
        Append a :py:class:`PauliExpBox` to the circuit.
        
        :param pauliexpbox: The box to append
        :param qubits: The qubits to append the box to
        :return: the new :py:class:`Circuit`
        """
    @typing.overload
    def add_pauliexpcommutingsetbox(self, pauliexpcommutingsetbox: PauliExpCommutingSetBox, qubits: typing.Sequence[int], **kwargs: Any) -> Circuit:
        """
        Append a :py:class:`PauliExpCommutingSetBox` to the circuit.
        
        :param pauliexpcommutingsetbox: The box to append
        :param qubits: Indices of the qubits to append the box to
        :return: the new :py:class:`Circuit`
        """
    @typing.overload
    def add_pauliexpcommutingsetbox(self, pauliexpcommutingsetbox: PauliExpCommutingSetBox, qubits: typing.Sequence[pytket._tket.unit_id.Qubit], **kwargs: Any) -> Circuit:
        """
        Append a :py:class:`PauliExpCommutingSetBox` to the circuit.
        
        :param pauliexpcommutingsetbox: The box to append
        :param qubits: The qubits to append the box to
        :return: the new :py:class:`Circuit`
        """
    @typing.overload
    def add_pauliexppairbox(self, pauliexppairbox: PauliExpPairBox, qubits: typing.Sequence[int], **kwargs: Any) -> Circuit:
        """
        Append a :py:class:`PauliExpPairBox` to the circuit.
        
        :param pauliexppairbox: The box to append
        :param qubits: Indices of the qubits to append the box to
        :return: the new :py:class:`Circuit`
        """
    @typing.overload
    def add_pauliexppairbox(self, pauliexppairbox: PauliExpPairBox, qubits: typing.Sequence[pytket._tket.unit_id.Qubit], **kwargs: Any) -> Circuit:
        """
        Append a :py:class:`PauliExpPairBox` to the circuit.
        
        :param pauliexppairbox: The box to append
        :param qubits: The qubits to append the box to
        :return: the new :py:class:`Circuit`
        """
    def add_phase(self, a: sympy.Expr | float) -> Circuit:
        """
        Add a global phase to the circuit.
        
        :param a: Phase to add, in halfturns
        
        :return: circuit with added phase
        """
    @typing.overload
    def add_phasepolybox(self, phasepolybox: PhasePolyBox, qubits: typing.Sequence[int], **kwargs: Any) -> Circuit:
        """
        Append a :py:class:`PhasePolyBox` to the circuit.
        
        :param phasepolybox: The box to append
        :param qubits: Indices of the qubits to append the box to
        :return: the new :py:class:`Circuit`
        """
    @typing.overload
    def add_phasepolybox(self, phasepolybox: PhasePolyBox, qubits: typing.Sequence[pytket._tket.unit_id.Qubit], **kwargs: Any) -> Circuit:
        """
        Append a :py:class:`PhasePolyBox` to the circuit.
        
        :param phasepolybox: The box to append
        :param qubits: The qubits to append the box to
        :return: the new :py:class:`Circuit`
        """
    @typing.overload
    def add_q_register(self, name: str, size: int) -> pytket._tket.unit_id.QubitRegister:
        """
        Constructs a new quantum register with a given name and number of qubits.
        
        :param name: Unique readable name for the register
        :param size: Number of qubits required
        :return: a map from index to the corresponding UnitIDs
        """
    @typing.overload
    def add_q_register(self, register: pytket._tket.unit_id.QubitRegister) -> pytket._tket.unit_id.QubitRegister:
        """
        Adds QubitRegister to Circuit
        
        :param register: QubitRegister 
        """
    @typing.overload
    def add_qcontrolbox(self, qcontrolbox: QControlBox, args: typing.Sequence[int], **kwargs: Any) -> Circuit:
        """
        Append a :py:class:`QControlBox` to the circuit.
        
        :param qcontrolbox: The box to append
        :param args: Indices of the qubits to append the box to
        :return: the new :py:class:`Circuit`
        """
    @typing.overload
    def add_qcontrolbox(self, qcontrolbox: QControlBox, args: typing.Sequence[pytket._tket.unit_id.UnitID], **kwargs: Any) -> Circuit:
        """
        Append a :py:class:`QControlBox` to the circuit.
        
        :param qcontrolbox: The box to append
        :param args: The qubits to append the box to
        :return: the new :py:class:`Circuit`
        """
    def add_qubit(self, id: pytket._tket.unit_id.Qubit, reject_dups: bool = True) -> None:
        """
        Constructs a single qubit with the given id.
        
        :param id: Unique id for the qubit
        :param reject_dups: Fail if there is already a qubit in this circuit with the id. Default to True
        """
    @typing.overload
    def add_state_preparation_box(self, box: StatePreparationBox, args: typing.Sequence[pytket._tket.unit_id.UnitID], **kwargs: Any) -> Circuit:
        """
        Append a :py:class:`StatePreparationBox` to the circuit.
        
        :param box: The box to append
        :param args: The qubits to append the box to
        :return: the new :py:class:`Circuit`
        """
    @typing.overload
    def add_state_preparation_box(self, box: StatePreparationBox, args: typing.Sequence[int], **kwargs: Any) -> Circuit:
        """
        Append a :py:class:`StatePreparationBox` to the circuit.
        
        :param box: The box to append
        :param args: Indices of the qubits to append the box to
        :return: the new :py:class:`Circuit`
        """
    @typing.overload
    def add_termsequencebox(self, termsequencebox: TermSequenceBox, qubits: typing.Sequence[int], **kwargs: Any) -> Circuit:
        """
        Append a :py:class:`TermSequenceBox` to the circuit.
        
        :param termsequencebox: The box to append
        :param qubits: Indices of the qubits to append the box to
        :return: the new :py:class:`Circuit`
        """
    @typing.overload
    def add_termsequencebox(self, termsequencebox: TermSequenceBox, qubits: typing.Sequence[pytket._tket.unit_id.Qubit], **kwargs: Any) -> Circuit:
        """
        Append a :py:class:`TermSequenceBox` to the circuit.
        
        :param termsequencebox: The box to append
        :param qubits: The qubits to append the box to
        :return: the new :py:class:`Circuit`
        """
    @typing.overload
    def add_toffolibox(self, toffolibox: ToffoliBox, qubits: typing.Sequence[int], **kwargs: Any) -> Circuit:
        """
        Append a :py:class:`ToffoliBox` to the circuit.
        
        :param toffolibox: The box to append
        :param qubits: Indices of the qubits to append the box to
        :return: the new :py:class:`Circuit`
        """
    @typing.overload
    def add_toffolibox(self, toffolibox: ToffoliBox, qubits: typing.Sequence[pytket._tket.unit_id.Qubit], **kwargs: Any) -> Circuit:
        """
        Append a :py:class:`ToffoliBox` to the circuit.
        
        :param toffolibox: The box to append
        :param qubits: Indices of the qubits to append the box to
        :return: the new :py:class:`Circuit`
        """
    @typing.overload
    def add_unitary1qbox(self, unitarybox: Unitary1qBox, qubit_0: int, **kwargs: Any) -> Circuit:
        """
        Append a :py:class:`Unitary1qBox` to the circuit.
        
        :param unitarybox: The box to append
        :param qubit_0: Index of the qubit to append the box to
        :return: the new :py:class:`Circuit`
        """
    @typing.overload
    def add_unitary1qbox(self, unitarybox: Unitary1qBox, qubit_0: pytket._tket.unit_id.Qubit, **kwargs: Any) -> Circuit:
        """
        Append a :py:class:`Unitary1qBox` to the circuit.
        
        :param unitarybox: The box to append
        :param qubit_0: The qubit to append the box to
        :return: the new :py:class:`Circuit`
        """
    @typing.overload
    def add_unitary2qbox(self, unitarybox: Unitary2qBox, qubit_0: int, qubit_1: int, **kwargs: Any) -> Circuit:
        """
        Append a :py:class:`Unitary2qBox` to the circuit.
        
        The matrix representation is ILO-BE.
        
        :param unitarybox: The box to append
        :param qubit_0: Index of the first target qubit
        :param qubit_1: Index of the second target qubit
        :return: the new :py:class:`Circuit`
        """
    @typing.overload
    def add_unitary2qbox(self, unitarybox: Unitary2qBox, qubit_0: pytket._tket.unit_id.Qubit, qubit_1: pytket._tket.unit_id.Qubit, **kwargs: Any) -> Circuit:
        """
        Append a :py:class:`Unitary2qBox` to the circuit.
        
        The matrix representation is ILO-BE.
        
        :param unitarybox: The box to append
        :param qubit_0: The first target qubit
        :param qubit_1: The second target qubit
        :return: the new :py:class:`Circuit`
        """
    @typing.overload
    def add_unitary3qbox(self, unitarybox: Unitary3qBox, qubit_0: int, qubit_1: int, qubit_2: int, **kwargs: Any) -> Circuit:
        """
        Append a :py:class:`Unitary3qBox` to the circuit.
        
        :param unitarybox: box to append
        :param qubit_0: index of target qubit 0
        :param qubit_1: index of target qubit 1
        :param qubit_2: index of target qubit 2
        :return: the new :py:class:`Circuit`
        """
    @typing.overload
    def add_unitary3qbox(self, unitarybox: Unitary3qBox, qubit_0: pytket._tket.unit_id.Qubit, qubit_1: pytket._tket.unit_id.Qubit, qubit_2: pytket._tket.unit_id.Qubit, **kwargs: Any) -> Circuit:
        """
        Append a :py:class:`Unitary3qBox` to the circuit.
        
        :param unitarybox: box to append
        :param qubit_0: index of target qubit 0
        :param qubit_1: index of target qubit 1
        :param qubit_2: index of target qubit 2
        :return: the new :py:class:`Circuit`
        """
    def add_wasm(self, funcname: str, filehandler: pytket.wasm.wasm.WasmFileHandler, list_i: typing.Sequence[int], list_o: typing.Sequence[int], args: typing.Union[typing.Sequence[int], typing.Sequence[pytket._tket.unit_id.Bit]], args_wasm: typing.Optional[typing.Sequence[int]] = None, **kwargs: typing.Any) -> Circuit:
        """
        Add a classical function call from a wasm file to the circuit.
            
        
        :param funcname: name of the function that is called
            
        :param filehandler: wasm file handler to identify the wasm file
            
        :param list_i: list of the number of bits in the input variables
            
        :param list_o: list of the number of bits in the output variables
            
        :param args: vector of circuit bits the wasm op should be added to
            
        :param args_wasm: vector of wasmstates the wasm op should be added to
            
        :param kwargs: additional arguments passed to `add_gate_method` .
             Allowed parameters are `opgroup`,  `condition` , `condition_bits`,
             `condition_value`
            
        :return: the new :py:class:`Circuit`
        """
    def add_wasm_to_reg(self, funcname: str, filehandler: pytket.wasm.wasm.WasmFileHandler, list_i: typing.Sequence[pytket._tket.unit_id.BitRegister], list_o: typing.Sequence[pytket._tket.unit_id.BitRegister], args_wasm: typing.Optional[typing.Sequence[int]] = None, **kwargs: typing.Any) -> Circuit:
        """
        Add a classical function call from a wasm file to the circuit.
            
        
        :param funcname: name of the function that is called
            
        :param filehandler: wasm file handler to identify the wasm file
            
        :param list_i: list of the classical registers assigned to
             the input variables of the function call
            
        :param list_o: list of the classical registers assigned to
             the output variables of the function call
            
        :param args_wasm: vector of wasmstates the wasm op should be added to
            
        :param kwargs: additional arguments passed to `add_gate_method` .
             Allowed parameters are `opgroup`,  `condition` , `condition_bits`,
             `condition_value`
            
        :return: the new :py:class:`Circuit`
        """
    def append(self, circuit: Circuit) -> None:
        """
        In-place sequential composition of circuits, appending a copy of the argument onto the end of the circuit. Inputs and Outputs are unified if they share the same id, defaulting to parallel composition if there is no match.
        
        :param circuit: The circuit to be appended to the end of `self`
        """
    def commands_of_type(self, optype: OpType) -> list[Command]:
        """
        Get all commands in a circuit of a given type.
        
        The order is consistent with the causal order of the operations in the circuit.
        
        :param optype: operation type
        
        :return: list of :py:class:`Command`
        """
    def copy(self) -> Circuit:
        """
        :return: an identical copy of the circuit
        """
    def dagger(self) -> Circuit:
        """
        Given a pure circuit (i.e. without any measurements or conditional gates), produces a new circuit for the inverse/adjoint operation.
        
        :return: a new :py:class:`Circuit` corresponding to the inverse operation
        """
    def depth(self) -> int:
        """
        Returns the number of interior vertices on the longest path through the DAG, excluding vertices representing barrier operations.
        
        >>> c = Circuit(3)
        >>> c.depth()
        0
        >>> c.CX(0,1)
        >>> c.CX(1,2)
        >>> c.CX(2,0)
        >>> c.depth()
        3
        
        :return: the circuit depth
        """
    def depth_2q(self) -> int:
        """
        Returns the number of vertices in the longest path through the sub-DAG consisting of vertices with 2 quantum wires,excluding vertices representing barrier operations.
        
        >>> c = Circuit(3)
        >>> c.CZ(0,1)
        >>> c.Z(0)
        >>> c.Z(1)
        >>> c.ZZMax(1,2)
        >>> c.CX(1,2)
        >>> c.depth_2q()
        3
        :return: the circuit depth with respect to 2-qubit operations.
        """
    @typing.overload
    def depth_by_type(self, type: OpType) -> int:
        """
        Returns the number of vertices in the longest path through the sub-DAG consisting of vertices representing operations of the given type.
        
        >>> c = Circuit(3)
        >>> c.CX(0,1)
        >>> c.Z(1)
        >>> c.CX(1,2)
        >>> c.depth_by_type(OpType.CX)
        2
        
        :param type: the operation type of interest
        :return: the circuit depth with respect to operations matching `type`
        """
    @typing.overload
    def depth_by_type(self, types: set[OpType]) -> int:
        """
        Returns the number of vertices in the longest path through the sub-DAG consisting of vertices representing operations of the given types.
        
        >>> c = Circuit(3)
        >>> c.CZ(0,1)
        >>> c.Z(1)
        >>> c.CX(1,2)
        >>> c.depth_by_type({OpType.CZ, OpType.CX})
        2
        
        :param types: the set of operation types of interest
        :return: the circuit depth with respect to operations matching an element of `types`
        """
    def flatten_registers(self) -> dict[pytket._tket.unit_id.UnitID, pytket._tket.unit_id.UnitID]:
        """
        Combines all qubits into a single register namespace with the default name, and likewise for bits
        """
    def free_symbols(self) -> set[sympy.Symbol]:
        """
        :return: set of symbolic parameters in the circuit
        """
    def get_c_register(self, name: str) -> pytket._tket.unit_id.BitRegister:
        """
        Get the classical register with the given name.
        
        :param name: name for the register
        :return: the retrieved :py:class:`BitRegister`
        """
    def get_commands(self) -> list[Command]:
        """
        :return: a list of all the Commands in the circuit
        """
    def get_q_register(self, name: str) -> pytket._tket.unit_id.QubitRegister:
        """
        Get the quantum register with the given name.
        
        :param name: name for the register
        :return: the retrieved :py:class:`QubitRegister`
        """
    def get_resources(self) -> ResourceData:
        """
        Calculate the overall resources of the circuit.
        
        This takes account of the data stored in each py:class:`DummyBox` within the circuit, as well as other gates, to compute upper and lower bounds.
        
        :return: bounds on resources of the circuit
        
        >>> resource_data0 = ResourceData(
        ...     op_type_count={
        ...         OpType.T: ResourceBounds(1, 2),
        ...         OpType.H: ResourceBounds(0, 1),
        ...         OpType.CX: ResourceBounds(1, 2),
        ...         OpType.CZ: ResourceBounds(3, 3),
        ...     },
        ...     gate_depth=ResourceBounds(5, 8),
        ...     op_type_depth={
        ...         OpType.T: ResourceBounds(0, 10),
        ...         OpType.H: ResourceBounds(0, 10),
        ...         OpType.CX: ResourceBounds(1, 2),
        ...         OpType.CZ: ResourceBounds(3, 3),
        ...     },
        ...     two_qubit_gate_depth=ResourceBounds(4, 5),
        ... )
        >>> dbox0 = DummyBox(n_qubits=2, n_bits=0, resource_data=resource_data0)
        >>> resource_data1 = ResourceData(
        ...     op_type_count={
        ...         OpType.T: ResourceBounds(2, 2),
        ...         OpType.H: ResourceBounds(1, 1),
        ...         OpType.CX: ResourceBounds(2, 3),
        ...         OpType.CZ: ResourceBounds(3, 5),
        ...     },
        ...     gate_depth=ResourceBounds(5, 10),
        ...     op_type_depth={
        ...         OpType.T: ResourceBounds(1, 2),
        ...         OpType.H: ResourceBounds(2, 4),
        ...         OpType.CX: ResourceBounds(1, 1),
        ...         OpType.CZ: ResourceBounds(3, 4),
        ...     },
        ...     two_qubit_gate_depth=ResourceBounds(3, 5),
        ... )
        >>> dbox1 = DummyBox(n_qubits=3, n_bits=0, resource_data=resource_data1)
        >>> c = (
        ...     Circuit(3)
        ...     .H(0)
        ...     .CX(1, 2)
        ...     .CX(0, 1)
        ...     .T(2)
        ...     .H(1)
        ...     .add_dummybox(dbox0, , [])
        ...     .CZ(1, 2)
        ...     .add_dummybox(dbox1, [0, 1, 2], [])
        ...     .H(2)
        ... )
        >>> resource_data = c.get_resources()
        >>> print(resource_data)
        ResourceData(op_type_count={OpType.T: ResourceBounds(4, 5), OpType.H: ResourceBounds(4, 5), OpType.CX: ResourceBounds(5, 7), OpType.CZ: ResourceBounds(7, 9), }, gate_depth=ResourceBounds(15, 23), op_type_depth={OpType.T: ResourceBounds(2, 12), OpType.H: ResourceBounds(5, 17), OpType.CX: ResourceBounds(4, 5), OpType.CZ: ResourceBounds(7, 8), }, two_qubit_gate_depth=ResourceBounds(10, 13))
        """
    def get_statevector(self) -> NDArray[numpy.complex128]:
        """
        Calculate the unitary matrix of the circuit, using ILO-BE convention, applied to the column vector (1,0,0...), which is thus another column vector. Due to pybind11 and numpy peculiarities, to treat the result as a genuine column vector and perform further matrix multiplication, you need to call .reshape(rows,1) to get a 2D matrix with the correct dimensions.
        
        :return: The calculated vector.
        """
    def get_unitary(self) -> NDArray[numpy.complex128]:
        """
        :return: The numerical unitary matrix of the circuit, using ILO-BE convention.
        """
    def get_unitary_times_other(self, matr: NDArray[numpy.complex128]) -> NDArray[numpy.complex128]:
        """
        Calculate UM, where U is the numerical unitary matrix of the circuit, with ILO-BE convention, and M is another matrix. This is more efficient than calculating U separately, if M has fewer columns than U.
        
        :param matr: The matrix to be multiplied.
        :return: The product of the circuit unitary and the given matrix.
        """
    def implicit_qubit_permutation(self) -> dict[pytket._tket.unit_id.Qubit, pytket._tket.unit_id.Qubit]:
        """
        :return: dictionary mapping input qubit to output qubit on the same path
        """
    def is_symbolic(self) -> bool:
        """
        :return: True if the circuit contains any free symbols, False otherwise.
        """
    def measure_all(self) -> Circuit:
        """
        Appends a measure gate to all qubits, storing the results in the default classical register. Bits are added to the circuit if they do not already exist.
        
        :return: the new :py:class:`Circuit`
        """
    def measure_register(self, arg0: pytket._tket.unit_id.QubitRegister, arg1: str) -> Circuit:
        """
        Appends a measure gate to all qubits in the given register, storing the results in the given classical register with matching indices.The classical register will be created if it doesn't exist.
        
        :param qreg: the QubitRegister to be measured
        :param creg_name: the name of the BitRegister to store the results
        :return: the new :py:class:`Circuit`
        """
    def n_1qb_gates(self) -> int:
        """
        Returns the number of vertices in the dag with one quantum edge.Ignores Input, Create, Output, Discard, Reset, Measure and Barrier vertices.
        """
    def n_2qb_gates(self) -> int:
        """
        Returns the number of vertices in the dag with two quantum edges.Ignores Input, Create, Output, Discard, Reset, Measure and Barrier vertices.
        """
    def n_gates_of_type(self, type: OpType) -> int:
        """
        Returns the number of vertices in the dag of a given operation type.
        
        >>> c.CX(0,1)
        >>> c.H(0)
        >>> c.CX(0,1)
        >>> c.n_gates_of_type(OpType.CX)
        2
        
        :param type: The operation type to search for
        :return: the number of operations matching `type`
        """
    def n_nqb_gates(self, size: int) -> int:
        """
        Returns the number of vertices in the dag with given number of  quantum edges.Ignores Input, Create, Output, Discard, Reset, Measure and Barrier vertices.
        """
    def ops_of_type(self, optype: OpType) -> list[Op]:
        """
        Get all operations in the circuit of a given type.
        
        The order is not guaranteed.
        
        :param optype: operation type
        
        :return: list of :py:class:`Op`
        """
    def qubit_create(self, arg0: pytket._tket.unit_id.Qubit) -> None:
        """
        Make a quantum input a Create operation (initialized to 0
        """
    def qubit_create_all(self) -> None:
        """
        Make all quantum inputs Create operations (initialized to 0)
        """
    def qubit_discard(self, arg0: pytket._tket.unit_id.Qubit) -> None:
        """
        Make a quantum output a Discard operation
        """
    def qubit_discard_all(self) -> None:
        """
        Make all quantum outputs Discard operations
        """
    def qubit_is_created(self, arg0: pytket._tket.unit_id.Qubit) -> bool:
        """
        Query whether a qubit has its initial state set to zero
        """
    def qubit_is_discarded(self, arg0: pytket._tket.unit_id.Qubit) -> bool:
        """
        Query whether a qubit has its final state discarded
        """
    def remove_blank_wires(self, keep_blank_classical_wires: bool = False) -> None:
        """
        Removes any Input-Output pairs in the DAG with no intervening operations, i.e. removes untouched qubits/bits from the circuit. This may occur when optimisations recognise that the operations on a qubit reduce to the identity, or when routing adds wires to "fill out" the architecture. This operation will only remove empty classical wires if there are no used bits with a higher index in the same register. 
        
        :param keep_blank_classical_wires: select if empty classical wires should not be removed
        """
    def rename_units(self, map: dict[pytket._tket.unit_id.UnitID | pytket._tket.unit_id.Qubit | pytket._tket.unit_id.Bit, pytket._tket.unit_id.UnitID | pytket._tket.unit_id.Qubit | pytket._tket.unit_id.Bit]) -> bool:
        """
        Rename qubits and bits simultaneously according to the map of ids provided
        
        :param map: Dictionary from current ids to new ids
        """
    def replace_SWAPs(self) -> None:
        """
        Replace all SWAP gates with implicit wire swaps.
        """
    def replace_implicit_wire_swaps(self) -> None:
        """
        Replace all implicit wire swaps with SWAP gates.
        """
    @typing.overload
    def substitute_named(self, op: Op, opgroup: str) -> bool:
        """
        Substitute all ops with the given name for the given op.The replacement operations retain the same name.
        
        :param op: the replacement operation
        :param opgroup: the name of the operations group to replace
        :return: whether any replacements were made
        """
    @typing.overload
    def substitute_named(self, repl: Circuit, opgroup: str) -> bool:
        """
        Substitute all ops with the given name for the given circuit.Named operations in the replacement circuit must not match any named operations in the circuit being modified.
        
        :param repl: the replacement circuit
        :param opgroup: the name of the operations group to replace
        :return: whether any replacements were made
        """
    @typing.overload
    def substitute_named(self, box: CircBox, opgroup: str) -> bool:
        """
        Substitute all ops with the given name for the given box.The replacement boxes retain the same name.
        
        :param box: the replacement CircBox
        :param opgroup: the name of the operations group to replace
        :return: whether any replacements were made
        """
    @typing.overload
    def substitute_named(self, box: Unitary1qBox, opgroup: str) -> bool:
        """
        Substitute all ops with the given name for the given box.The replacement boxes retain the same name.
        
        :param box: the replacement Unitary1qBox
        :param opgroup: the name of the operations group to replace
        :return: whether any replacements were made
        """
    @typing.overload
    def substitute_named(self, box: Unitary2qBox, opgroup: str) -> bool:
        """
        Substitute all ops with the given name for the given box.The replacement boxes retain the same name.
        
        :param box: the replacement Unitary2qBox
        :param opgroup: the name of the operations group to replace
        :return: whether any replacements were made
        """
    @typing.overload
    def substitute_named(self, box: Unitary3qBox, opgroup: str) -> bool:
        """
        Substitute all ops with the given name for the given box.The replacement boxes retain the same name.
        
        :param box: the replacement Unitary3qBox
        :param opgroup: the name of the operations group to replace
        :return: whether any replacements were made
        """
    @typing.overload
    def substitute_named(self, box: ExpBox, opgroup: str) -> bool:
        """
        Substitute all ops with the given name for the given box.The replacement boxes retain the same name.
        
        :param box: the replacement ExpBox
        :param opgroup: the name of the operations group to replace
        :return: whether any replacements were made
        """
    @typing.overload
    def substitute_named(self, box: PauliExpBox, opgroup: str) -> bool:
        """
        Substitute all ops with the given name for the given box.The replacement boxes retain the same name.
        
        :param box: the replacement PauliExpBox
        :param opgroup: the name of the operations group to replace
        :return: whether any replacements were made
        """
    @typing.overload
    def substitute_named(self, box: ToffoliBox, opgroup: str) -> bool:
        """
        Substitute all ops with the given name for the given box.The replacement boxes retain the same name.
        
        :param box: the replacement ToffoliBox
        :param opgroup: the name of the operations group to replace
        :return: whether any replacements were made
        """
    @typing.overload
    def substitute_named(self, box: DummyBox, opgroup: str) -> bool:
        """
        Substitute all ops with the given name for the given box.The replacement boxes retain the same name.
        
        :param box: the replacement DummyBox
        :param opgroup: the name of the operations group to replace
        :return: whether any replacements were made
        """
    @typing.overload
    def substitute_named(self, box: QControlBox, opgroup: str) -> bool:
        """
        Substitute all ops with the given name for the given box.The replacement boxes retain the same name.
        
        :param box: the replacement QControlBox
        :param opgroup: the name of the operations group to replace
        :return: whether any replacements were made
        """
    @typing.overload
    def substitute_named(self, box: CustomGate, opgroup: str) -> bool:
        """
        Substitute all ops with the given name for the given box.The replacement boxes retain the same name.
        
        :param box: the replacement CustomGate
        :param opgroup: the name of the operations group to replace
        :return: whether any replacements were made
        """
    @typing.overload
    def symbol_substitution(self, symbol_map: dict[sympy.Symbol, sympy.Expr | float]) -> None:
        """
        In-place substitution for symbolic expressions; iterates through each parameterised gate/box and performs the substitution. 
        
        :param symbol_map: A map from SymPy symbols to SymPy expressions
        """
    @typing.overload
    def symbol_substitution(self, symbol_map: dict[sympy.Symbol, float]) -> None:
        """
        In-place substitution for symbolic expressions; iterates through each gate/box and performs the substitution. 
        
        :param symbol_map: A map from SymPy symbols to floating-point values
        """
    def to_dict(self) -> dict:
        """
        :return: a JSON serializable dictionary representation of the Circuit
        """
    def to_latex_file(self, filename: str) -> None:
        """
        Produces a latex file with a visualisation of the circuit using the Quantikz package.
        
        :param filename: Name of file to write output to (must end in ".tex")
        """
    def transpose(self) -> Circuit:
        """
        Given a pure circuit (i.e. without any measurements or conditional gates), produces a new circuit for the transpose operation.
        
        :return: a new :py:class:`Circuit` corresponding to the transpose operation
        """
    def valid_connectivity(self, arch: pytket._tket.architecture.Architecture, directed: bool, allow_bridge: bool = False) -> bool:
        """
        Confirms whether all two qubit gates in given circuit are along some edge of the architecture.
        
        :param arch: The architecture capturing the desired connectivity
        :param directed: If true, also checks that CX or ECR gates are in the same direction as the edges of the architecture
        :param allow_bridge: Accept BRIDGEs as valid, assuming the middle qubit neighbours the others
        
        :return: True or False
        """
    @property
    def _dag_data(self) -> tuple[set[int], set[int], set[int], set[int], set[int], set[int], dict[int, str], dict[int, str], dict[int, str], set[tuple[int, int, int, int, str]]]:
        """
        DAG data for circuit
        """
    @property
    def bit_readout(self) -> dict[pytket._tket.unit_id.Bit, int]:
        """
        A map from bit to its (left-to-right) index in readouts from backends (following the increasing lexicographic order convention)
        """
    @property
    def bits(self) -> list[pytket._tket.unit_id.Bit]:
        """
        A list of all classical bit ids in the circuit
        """
    @property
    def c_registers(self) -> list[pytket._tket.unit_id.BitRegister]:
        """
        Get all classical registers.
        
        The list only includes registers that are singly-indexed contiguously from zero.
        
        :return: List of :py:class:`BitRegister`
        """
    @property
    def created_qubits(self) -> list[pytket._tket.unit_id.Qubit]:
        """
        A list of qubits whose input is a Create operation
        """
    @property
    def discarded_qubits(self) -> list[pytket._tket.unit_id.Qubit]:
        """
        A list of qubits whose output is a Discard operation
        """
    @property
    def is_simple(self) -> bool:
        """
        Checks that the circuit has only 1 quantum and 1 classic register using the default names ('q' and 'c'). This means it is suitable to refer to qubits simply by their integer indices.
        """
    @property
    def n_bits(self) -> int:
        """
        :return: the number of classiclal bits in the circuit
        """
    @property
    def n_gates(self) -> int:
        """
        :return: the number of gates in the Circuit
        """
    @property
    def n_qubits(self) -> int:
        """
        :return: the number of qubits in the circuit
        """
    @property
    def name(self) -> str | None:
        ...
    @name.setter
    def name(self, arg1: str) -> None:
        ...
    @property
    def opgroups(self) -> set[str]:
        """
        A set of all opgroup names in the circuit
        """
    @property
    def phase(self) -> sympy.Expr | float:
        """
        :return: the global phase applied to the circuit, in halfturns (not meaningful for circuits with classical interactions)
        """
    @property
    def q_registers(self) -> list[pytket._tket.unit_id.QubitRegister]:
        """
        Get all quantum registers.
        
        The list only includes registers that are singly-indexed contiguously from zero.
        
        :return: List of :py:class:`QubitRegister`
        """
    @property
    def qubit_readout(self) -> dict[pytket._tket.unit_id.Qubit, int]:
        """
        A map from qubit to its (left-to-right) index in readouts from backends. A qubit will feature in this map if it is measured and neither it nor the bit containing the measurement result is subsequently acted on
        """
    @property
    def qubit_to_bit_map(self) -> dict[pytket._tket.unit_id.Qubit, pytket._tket.unit_id.Bit]:
        """
        A map from qubit to the bit it is measured to. A qubit will feature in this map if it is measured and neither it nor the bit containing the measurement result is subsequently acted on
        """
    @property
    def qubits(self) -> list[pytket._tket.unit_id.Qubit]:
        """
        A list of all qubit ids in the circuit
        """
class ClassicalEvalOp(ClassicalOp):
    """
    Evaluatable classical operation.
    """
    @staticmethod
    def _pybind11_conduit_v1_(*args, **kwargs):  # type: ignore
        ...
class ClassicalExpBox(Op):
    """
    A box for holding classical expressions on Bits.
    """
    @staticmethod
    def _pybind11_conduit_v1_(*args, **kwargs):  # type: ignore
        ...
    def __init__(self, n_i: int, n_io: int, n_o: int, exp: pytket.circuit.logic_exp.LogicExp) -> None:
        """
        Construct from signature (number of input, input/output, and output bits) and expression.
        """
    def content_equality(self, arg0: ClassicalExpBox) -> bool:
        """
        Check whether two ClassicalExpBox are equal in content
        """
    def get_exp(self) -> pytket.circuit.logic_exp.LogicExp:
        """
        :return: the classical expression
        """
    def get_n_i(self) -> int:
        """
        :return: the number of pure inputs to the box.
        """
    def get_n_io(self) -> int:
        """
        :return: the number of inputs/outputs to the box.
        """
    def get_n_o(self) -> int:
        """
        :return: the number of pure outputs from the box.
        """
class ClassicalOp(Op):
    """
    Classical operation.
    """
    @staticmethod
    def _pybind11_conduit_v1_(*args, **kwargs):  # type: ignore
        ...
    @property
    def n_input_outputs(self) -> int:
        """
        Number of pure input/output arguments.
        """
    @property
    def n_inputs(self) -> int:
        """
        Number of pure inputs.
        """
    @property
    def n_outputs(self) -> int:
        """
        Number of pure outputs.
        """
class Command:
    """
    A single quantum command in the circuit, defined by the Op, the qubits it acts on, and the op group name if any.
    """
    @staticmethod
    def _pybind11_conduit_v1_(*args, **kwargs):  # type: ignore
        ...
    def __eq__(self, arg0: typing.Any) -> bool:
        ...
    def __hash__(self) -> int:
        """
        Hashing is not implemented for this class, attempting to hash an object will raise a type error
        """
    def __init__(self, op: Op, args: typing.Sequence[pytket._tket.unit_id.UnitID]) -> None:
        """
        Construct from an operation and a vector of unit IDs
        """
    def __repr__(self) -> str:
        ...
    def free_symbols(self) -> set[sympy.Symbol]:
        """
        :return: set of symbolic parameters for the command
        """
    @property
    def args(self) -> list[pytket._tket.unit_id.UnitID]:
        """
        The qubits/bits the command acts on.
        """
    @property
    def bits(self) -> list[pytket._tket.unit_id.Bit]:
        """
        The bits the command could write to (does not include read-only bits).
        """
    @property
    def op(self) -> Op:
        """
        Operation for this command.
        """
    @property
    def opgroup(self) -> str | None:
        """
        The op group name assigned to the command (or `None` if no name is defined).
        """
    @property
    def qubits(self) -> list[pytket._tket.unit_id.Qubit]:
        """
        The qubits the command acts on.
        """
class Conditional(Op):
    """
    A wrapper for an operation to be applied conditionally on the value of some classical bits (following the nature of conditional operations in the OpenQASM specification).
    """
    @staticmethod
    def _pybind11_conduit_v1_(*args, **kwargs):  # type: ignore
        ...
    def __init__(self, op: Op, width: int, value: int) -> None:
        """
        Construct from operation, bit width and (little-endian) value
        """
    @property
    def op(self) -> Op:
        """
        The operation to be applied conditionally
        """
    @property
    def value(self) -> int:
        """
        The little-endian value the classical register must read in order to apply the operation (e.g. value 2 (10b) means bits[0] must be 0 and bits[1] must be 1)
        """
    @property
    def width(self) -> int:
        """
        The number of bits in the condition register
        """
class ConjugationBox(Op):
    """
    A box to express computations that follow the compute-action-uncompute pattern.
    """
    @staticmethod
    def _pybind11_conduit_v1_(*args, **kwargs):  # type: ignore
        ...
    def __init__(self, compute: Op, action: Op, uncompute: Op | None = None) -> None:
        """
        Construct from operations that perform compute, action, and uncompute. All three operations need to be quantum and have the same size.
        
        :param compute: the compute operation
        :param action: the action operation
        :param uncompute: optional uncompute operation, default to compute.dagger(). If provided, the user needs to make sure that uncompute.dagger() and compute have the same unitary.
        """
    def get_action(self) -> Op:
        """
        :return: the action operation
        """
    def get_circuit(self) -> Circuit:
        """
        :return: the :py:class:`Circuit` described by the box
        """
    def get_compute(self) -> Op:
        """
        :return: the compute operation
        """
    def get_uncompute(self) -> Op | None:
        """
        :return: the uncompute operation. Returns None if the default compute.dagger() is used
        """
class CopyBitsOp(ClassicalEvalOp):
    """
    An operation to copy the values of Bits to other Bits.
    """
    @staticmethod
    def _pybind11_conduit_v1_(*args, **kwargs):  # type: ignore
        ...
class CustomGate(Op):
    """
    A user-defined gate defined by a parametrised :py:class:`Circuit`.
    """
    @staticmethod
    def _pybind11_conduit_v1_(*args, **kwargs):  # type: ignore
        ...
    def __init__(self, gatedef: CustomGateDef, params: typing.Sequence[sympy.Expr | float]) -> None:
        """
        Instantiate a custom gate.
        """
    def get_circuit(self) -> Circuit:
        """
        :return: the :py:class:`Circuit` described by the gate.
        """
    @property
    def gate(self) -> CustomGateDef:
        """
        Underlying gate object.
        """
    @property
    def name(self) -> str:
        """
        The readable name of the gate.
        """
    @property
    def params(self) -> list[sympy.Expr | float]:
        """
        The parameters of the gate.
        """
class CustomGateDef:
    """
    A custom unitary gate definition, given as a composition of other gates
    """
    @staticmethod
    def _pybind11_conduit_v1_(*args, **kwargs):  # type: ignore
        ...
    @staticmethod
    def define(name: str, circ: Circuit, args: typing.Sequence[sympy.Symbol]) -> CustomGateDef:
        """
        Define a new custom gate as a composite of other gates
        
        :param name: Readable name for the new gate
        :param circ: The definition of the gate as a Circuit
        :param args: Symbols to be encapsulated as arguments of the custom gate
        """
    @staticmethod
    def from_dict(arg0: dict) -> CustomGateDef:
        """
        Construct Circuit instance from JSON serializable dictionary representation of the Circuit.
        """
    def __init__(self, arg0: str, arg1: Circuit, arg2: typing.Sequence[sympy.Symbol]) -> None:
        ...
    def to_dict(self) -> dict:
        """
        :return: a JSON serializable dictionary representation of the CustomGateDef
        """
    @property
    def args(self) -> list[sympy.Symbol]:
        """
        Return symbolic arguments of gate.
        """
    @property
    def arity(self) -> int:
        """
        The number of real parameters for the gate
        """
    @property
    def definition(self) -> Circuit:
        """
        Return definition as a circuit.
        """
    @property
    def name(self) -> str:
        """
        The readable name of the gate
        """
class DiagonalBox(Op):
    """
    A box for synthesising a diagonal unitary matrix into a sequence of multiplexed-Rz gates. Implementation based on Theorem 7 of arxiv.org/abs/quant-ph/0406176. The decomposed circuit has at most 2^n-2 CX gates.
    """
    @staticmethod
    def _pybind11_conduit_v1_(*args, **kwargs):  # type: ignore
        ...
    def __init__(self, diagonal: NDArray[numpy.complex128], upper_triangle: bool = True) -> None:
        """
        Construct from the diagonal entries of the unitary operator. The size of the vector must be 2^n where n is a positive integer.
        
        :param diagonal: diagonal entries
        :param upper_triangle: indicates whether the multiplexed-Rz gates take the shape of an upper triangle or a lower triangle. Default to true.
        """
    def get_circuit(self) -> Circuit:
        """
        :return: the :py:class:`Circuit` described by the box
        """
    def get_diagonal(self) -> NDArray[numpy.complex128]:
        """
        :return: the statevector
        """
    def is_upper_triangle(self) -> bool:
        """
        :return: the upper_triangle flag
        """
class DummyBox(Op):
    """
    A placeholder operation that holds resource data. This box type cannot be decomposed into a circuit. It only serves to record resource data for a region of a circuit: for example, upper and lower bounds on gate counts and depth. A circuit containing such a box cannot be executed.
    """
    @staticmethod
    def _pybind11_conduit_v1_(*args, **kwargs):  # type: ignore
        ...
    def __init__(self, n_qubits: int, n_bits: int, resource_data: ResourceData) -> None:
        """
        Construct a new instance from some resource data.
        """
    def get_n_bits(self) -> int:
        """
        :return: the number of bits covered by the box
        """
    def get_n_qubits(self) -> int:
        """
        :return: the number of qubits covered by the box
        """
    def get_resource_data(self) -> ResourceData:
        """
        :return: the associated resource data
        """
class EdgeType:
    """
    Type of a wire in a circuit or input to an op
    
    Members:
    
      Boolean
    
      Classical
    
      Quantum
    
      WASM
    """
    Boolean: typing.ClassVar[EdgeType]  # value = <EdgeType.Boolean: 2>
    Classical: typing.ClassVar[EdgeType]  # value = <EdgeType.Classical: 1>
    Quantum: typing.ClassVar[EdgeType]  # value = <EdgeType.Quantum: 0>
    WASM: typing.ClassVar[EdgeType]  # value = <EdgeType.WASM: 3>
    __members__: typing.ClassVar[dict[str, EdgeType]]  # value = {'Boolean': <EdgeType.Boolean: 2>, 'Classical': <EdgeType.Classical: 1>, 'Quantum': <EdgeType.Quantum: 0>, 'WASM': <EdgeType.WASM: 3>}
    @staticmethod
    def _pybind11_conduit_v1_(*args, **kwargs):  # type: ignore
        ...
    def __eq__(self, other: typing.Any) -> bool:
        ...
    def __getstate__(self) -> int:
        ...
    def __hash__(self) -> int:
        ...
    def __index__(self) -> int:
        ...
    def __init__(self, value: int) -> None:
        ...
    def __int__(self) -> int:
        ...
    def __ne__(self, other: typing.Any) -> bool:
        ...
    def __repr__(self) -> str:
        ...
    def __setstate__(self, state: int) -> None:
        ...
    def __str__(self) -> str:
        ...
    @property
    def name(self) -> str:
        ...
    @property
    def value(self) -> int:
        ...
class ExpBox(Op):
    """
    A user-defined two-qubit operation whose corresponding unitary matrix is the exponential of a user-defined hermitian matrix.
    """
    @staticmethod
    def _pybind11_conduit_v1_(*args, **kwargs):  # type: ignore
        ...
    def __init__(self, A: NDArray[numpy.complex128], t: float, basis: BasisOrder = BasisOrder.ilo) -> None:
        """
        Construct :math:`e^{itA}` from a hermitian matrix :math:`A` and a parameter :math:`t`.
        
        :param A: A hermitian matrix
        :param t: Exponentiation parameter
        :param basis: Whether the provided matrix is in the ILO-BE (increasing lexicographic order of qubit ids, big-endian indexing) format, or DLO-BE (decreasing lexicographic order of ids)
        """
    def get_circuit(self) -> Circuit:
        """
        :return: the :py:class:`Circuit` described by the box
        """
class MetaOp(Op):
    """
    Meta operation, such as input or output vertices.
    """
    @staticmethod
    def _pybind11_conduit_v1_(*args, **kwargs):  # type: ignore
        ...
    def __init__(self, type: OpType, signature: typing.Sequence[EdgeType], data: str) -> None:
        """
        Construct MetaOp with optype, signature and additional data string
        
        :param type: type for the meta op
        :param signature: signature for the op
        :param data: additional string stored in the op
        """
    @property
    def data(self) -> str:
        """
        Get data from MetaOp
        """
class MultiBitOp(ClassicalEvalOp):
    """
    An operation to apply a classical op multiple times in parallel.
    """
    @staticmethod
    def _pybind11_conduit_v1_(*args, **kwargs):  # type: ignore
        ...
    def __init__(self, op: ClassicalEvalOp, multiplier: int) -> None:
        """
        Construct from a basic operation and a multiplier.
        """
    @property
    def basic_op(self) -> ClassicalEvalOp:
        """
        Underlying bitwise op.
        """
class MultiplexedRotationBox(Op):
    """
    A user-defined multiplexed rotation gate (i.e. uniformly controlled single-axis rotations) specified by a map from bitstrings to :py:class:`Op` sor a list of bitstring-:py:class:`Op` s pairs. Implementation based on arxiv.org/abs/quant-ph/0410066. The decomposed circuit has at most 2^k single-qubit rotations, 2^k CX gates, and two additional H gates if the rotation axis is X. k is the number of control qubits.
    """
    @staticmethod
    def _pybind11_conduit_v1_(*args, **kwargs):  # type: ignore
        ...
    @typing.overload
    def __init__(self, bistring_to_op_list: typing.Sequence[tuple[typing.Sequence[bool], Op]]) -> None:
        """
        Construct from a list of bitstring-:py:class:`Op` spairs
        
        All :py:class:`Op` s  must share the same single-qubit rotation type: Rx, Ry, or Rz.
        
        :param bitstring_to_op_list: List of bitstring-:py:class:`Op` spairs
        """
    @typing.overload
    def __init__(self, op_map: dict[tuple[bool, ...], Op]) -> None:
        """
        Construct from a map from bitstrings to :py:class:`Op` s.All :py:class:`Op` s  must share the same single-qubit rotation type: Rx, Ry, or Rz.
        
        :param op_map: Map from bitstrings to :py:class:`Op` s
        """
    @typing.overload
    def __init__(self, angles: typing.Sequence[float], axis: OpType) -> None:
        """
        Construct from a list of angles and the rotation axis.
        
        :param angles: List of rotation angles in half-turns. angles[i] is the angle activated by the binary representation of i
        :param axis: ``OpType.Rx``, ``OpType.Ry`` or ``OpType.Rz``
        """
    def get_bitstring_op_pair_list(self) -> list[tuple[list[bool], Op]]:
        """
        :return: the underlying bistring-op pairs
        """
    def get_circuit(self) -> Circuit:
        """
        :return: the :py:class:`Circuit` described by the box
        """
    def get_op_map(self) -> dict[tuple[bool, ...], Op]:
        """
        :return: the underlying op map
        """
class MultiplexedTensoredU2Box(Op):
    """
    A user-defined multiplexed tensor product of U2 gates specified by a map from bitstrings to lists of :py:class:`Op` sor a list of bitstring-list(:py:class:`Op` s) pairs. A box with k control qubits and t target qubits is implemented as t k-controlled multiplexed-U2 gates with their diagonal components merged and commuted to the end. The resulting circuit contains t non-diagonal components of the multiplexed-U2 decomposition, t k-controlled multiplexed-Rz boxes, and a k-qubit DiagonalBox at the end. The total CX count is at most 2^k(2t+1)-t-2.
    """
    @staticmethod
    def _pybind11_conduit_v1_(*args, **kwargs):  # type: ignore
        ...
    @typing.overload
    def __init__(self, bistring_to_op_list: typing.Sequence[tuple[typing.Sequence[bool], typing.Sequence[Op]]]) -> None:
        """
        Construct from a list of bitstring-:py:class:`Op` spairs
        
        Only supports single qubit unitary gate types and :py:class:`Unitary1qBox`.
        
        :param bitstring_to_op_list: List of bitstring-List of :py:class:`Op` s pairs
        """
    @typing.overload
    def __init__(self, op_map: dict[tuple[bool, ...], typing.Sequence[Op]]) -> None:
        """
        Construct from a map from bitstrings to equal-sized lists of :py:class:`Op` s. Only supports single qubit unitary gate types and :py:class:`Unitary1qBox`.
        
        :param op_map: Map from bitstrings to lists of :py:class:`Op` s
        """
    def get_bitstring_op_pair_list(self) -> list[tuple[list[bool], list[Op]]]:
        """
        :return: the underlying bistring-op pairs
        """
    def get_circuit(self) -> Circuit:
        """
        :return: the :py:class:`Circuit` described by the box
        """
    def get_op_map(self) -> dict[tuple[bool, ...], list[Op]]:
        """
        :return: the underlying op map
        """
class MultiplexedU2Box(Op):
    """
    A user-defined multiplexed U2 gate (i.e. uniformly controlled U2 gate) specified by a map from bitstrings to :py:class:`Op` sor a list of bitstring-:py:class:`Op` s pairsImplementation based on arxiv.org/abs/quant-ph/0410066. The decomposed circuit has at most 2^k single-qubit gates, 2^k -1 CX gates, and a k+1 qubit DiagonalBox at the end. k is the number of control qubits.
    """
    @staticmethod
    def _pybind11_conduit_v1_(*args, **kwargs):  # type: ignore
        ...
    @typing.overload
    def __init__(self, bistring_to_op_list: typing.Sequence[tuple[typing.Sequence[bool], Op]], impl_diag: bool = True) -> None:
        """
        Construct from a list of bitstring-:py:class:`Op` spairs
        
        Only supports single qubit unitary gate types and :py:class:`Unitary1qBox`.
        
        :param op_map: List of bitstring-:py:class:`Op` spairs
        :param impl_diag: Whether to implement the final diagonal gate, default to True.
        """
    @typing.overload
    def __init__(self, op_map: dict[tuple[bool, ...], Op], impl_diag: bool = True) -> None:
        """
        Construct from a map from bitstrings to :py:class:`Op` s.Only supports single qubit unitary gate types and :py:class:`Unitary1qBox`.
        
        :param op_map: Map from bitstrings to :py:class:`Op` s
        :param impl_diag: Whether to implement the final diagonal gate, default to True.
        """
    def get_bitstring_op_pair_list(self) -> list[tuple[list[bool], Op]]:
        """
        :return: the underlying bistring-op pairs
        """
    def get_circuit(self) -> Circuit:
        """
        :return: the :py:class:`Circuit` described by the box
        """
    def get_impl_diag(self) -> bool:
        """
        :return: flag indicating whether to implement the final diagonal gate.
        """
    def get_op_map(self) -> dict[tuple[bool, ...], Op]:
        """
        :return: the underlying op map
        """
class MultiplexorBox(Op):
    """
    A user-defined multiplexor (i.e. uniformly controlled operations) specified by a map from bitstrings to :py:class:`Op` sor a list of bitstring-:py:class:`Op` s pairs
    """
    @staticmethod
    def _pybind11_conduit_v1_(*args, **kwargs):  # type: ignore
        ...
    @typing.overload
    def __init__(self, bistring_to_op_list: typing.Sequence[tuple[typing.Sequence[bool], Op]]) -> None:
        """
        Construct from a list of bitstring-:py:class:`Op` spairs
        
        :param bitstring_to_op_list: List of bitstring-:py:class:`Op` spairs
        """
    @typing.overload
    def __init__(self, op_map: dict[tuple[bool, ...], Op]) -> None:
        """
        Construct from a map from bitstrings to :py:class:`Op` s
        
        :param op_map: Map from bitstrings to :py:class:`Op` s
        """
    def get_bitstring_op_pair_list(self) -> list[tuple[list[bool], Op]]:
        """
        :return: the underlying bistring-op pairs
        """
    def get_circuit(self) -> Circuit:
        """
        :return: the :py:class:`Circuit` described by the box
        """
    def get_op_map(self) -> dict[tuple[bool, ...], Op]:
        """
        :return: the underlying op map
        """
class Op:
    """
    Encapsulates operation information
    """
    @staticmethod
    def _pybind11_conduit_v1_(*args, **kwargs):  # type: ignore
        ...
    @staticmethod
    @typing.overload
    def create(arg0: OpType) -> Op:
        """
        Create an :py:class:`Op` with given type
        """
    @staticmethod
    @typing.overload
    def create(arg0: OpType, arg1: sympy.Expr | float) -> Op:
        """
        Create an :py:class:`Op` with given type and parameter
        """
    @staticmethod
    @typing.overload
    def create(arg0: OpType, arg1: typing.Sequence[sympy.Expr | float]) -> Op:
        """
        Create an :py:class:`Op` with given type and parameters
        """
    def __eq__(self, arg0: typing.Any) -> bool:
        ...
    def __hash__(self) -> int:
        """
        Hashing is not implemented for this class, attempting to hash an object will raise a type error
        """
    def __repr__(self) -> str:
        ...
    def free_symbols(self) -> set[sympy.Symbol]:
        ...
    def get_name(self, latex: bool = False) -> str:
        """
        String representation of op
        """
    def get_unitary(self) -> NDArray[numpy.complex128]:
        ...
    def is_clifford(self) -> bool:
        """
        Test whether the operation is in the Clifford group. A return value of true guarantees that the operation is Clifford. However, the converse is not the case as some Clifford operations may not be detected as such.
        """
    def is_clifford_type(self) -> bool:
        """
        Check if the operation is one of the Clifford `OpType`s.
        """
    def is_gate(self) -> bool:
        ...
    @property
    def dagger(self) -> Op:
        """
        Dagger of op
        """
    @property
    def n_qubits(self) -> int:
        """
        Number of qubits of op
        """
    @property
    def params(self) -> list[sympy.Expr | float]:
        """
        Angular parameters of the op, in half-turns (e.g. 1.0 half-turns is :math:`\\pi` radians). The parameters returned are constrained to the appropriate canonical range, which is usually the half-open interval [0,2) but for some operations (e.g. Rx, Ry and Rz) is [0,4).
        """
    @property
    def transpose(self) -> Op:
        """
        Transpose of op
        """
    @property
    def type(self) -> OpType:
        """
        Type of op being performed
        """
class OpType:
    """
    Enum for available operations compatible with tket :py:class:`Circuit` s.
    
    Members:
    
      Phase : Global phase: :math:`(\\alpha) \\mapsto \\left[ \\begin{array}{c} e^{i\\pi\\alpha} \\end{array} \\right]`
    
      Z : Pauli Z: :math:`\\left[ \\begin{array}{cc} 1 & 0 \\\\ 0 & -1 \\end{array} \\right]`
    
      X : Pauli X: :math:`\\left[ \\begin{array}{cc} 0 & 1 \\\\ 1 & 0 \\end{array} \\right]`
    
      Y : Pauli Y: :math:`\\left[ \\begin{array}{cc} 0 & -i \\\\ i & 0 \\end{array} \\right]`
    
      S : :math:`\\left[ \\begin{array}{cc} 1 & 0 \\\\ 0 & i \\end{array} \\right] = \\mathrm{U1}(\\frac12)`
    
      Sdg : :math:`\\mathrm{S}^{\\dagger} = \\left[ \\begin{array}{cc} 1 & 0 \\\\ 0 & -i \\end{array} \\right] = \\mathrm{U1}(-\\frac12)`
    
      T : :math:`\\left[ \\begin{array}{cc} 1 & 0 \\\\ 0 & e^{i\\pi/4} \\end{array} \\right] = \\mathrm{U1}(\\frac14)`
    
      Tdg : :math:`\\mathrm{T}^{\\dagger} = \\left[ \\begin{array}{cc} 1 & 0 \\\\ 0 & e^{-i\\pi/4} \\end{array} \\right] = \\mathrm{U1}(-\\frac14)`
    
      V : :math:`\\frac{1}{\\sqrt 2} \\left[ \\begin{array}{cc} 1 & -i \\\\ -i & 1 \\end{array} \\right] = \\mathrm{Rx}(\\frac12)`
    
      Vdg : :math:`\\mathrm{V}^{\\dagger} = \\frac{1}{\\sqrt 2} \\left[ \\begin{array}{cc} 1 & i \\\\ i & 1 \\end{array} \\right] = \\mathrm{Rx}(-\\frac12)`
    
      SX : :math:`\\frac{1}{2} \\left[ \\begin{array}{cc} 1 + i & 1 - i \\\\ 1 - i & 1 + i \\end{array} \\right] = e^{\\frac{i\\pi}{4}}\\mathrm{Rx}(\\frac12)`
    
      SXdg : :math:`\\mathrm{SX}^{\\dagger} = \\frac{1}{2} \\left[ \\begin{array}{cc} 1 - i & 1 + i \\\\ 1 + i & 1 - i \\end{array} \\right] = e^{\\frac{-i\\pi}{4}}\\mathrm{Rx}(-\\frac12)`
    
      H : Hadamard gate: :math:`\\frac{1}{\\sqrt 2} \\left[ \\begin{array}{cc} 1 & 1 \\\\ 1 & -1 \\end{array} \\right]`
    
      Rx : :math:`(\\alpha) \\mapsto e^{-\\frac12 i \\pi \\alpha \\mathrm{X}} = \\left[ \\begin{array}{cc} \\cos\\frac{\\pi\\alpha}{2} & -i\\sin\\frac{\\pi\\alpha}{2} \\\\ -i\\sin\\frac{\\pi\\alpha}{2} & \\cos\\frac{\\pi\\alpha}{2} \\end{array} \\right]`
    
      Ry : :math:`(\\alpha) \\mapsto e^{-\\frac12 i \\pi \\alpha \\mathrm{Y}} = \\left[ \\begin{array}{cc} \\cos\\frac{\\pi\\alpha}{2} & -\\sin\\frac{\\pi\\alpha}{2} \\\\ \\sin\\frac{\\pi\\alpha}{2} & \\cos\\frac{\\pi\\alpha}{2} \\end{array} \\right]`
    
      Rz : :math:`(\\alpha) \\mapsto e^{-\\frac12 i \\pi \\alpha \\mathrm{Z}} = \\left[ \\begin{array}{cc} e^{-\\frac12 i \\pi\\alpha} & 0 \\\\ 0 & e^{\\frac12 i \\pi\\alpha} \\end{array} \\right]`
    
      U1 : :math:`(\\lambda) \\mapsto \\mathrm{U3}(0, 0, \\lambda) = e^{\\frac12 i\\pi\\lambda} \\mathrm{Rz}(\\lambda)`. U-gates are used by IBM. See https://qiskit.org/documentation/tutorials/circuits/3_summary_of_quantum_operations.html for more information on U-gates.
    
      U2 : :math:`(\\phi, \\lambda) \\mapsto \\mathrm{U3}(\\frac12, \\phi, \\lambda) = e^{\\frac12 i\\pi(\\lambda+\\phi)} \\mathrm{Rz}(\\phi) \\mathrm{Ry}(\\frac12) \\mathrm{Rz}(\\lambda)`, defined by matrix multiplication
    
      U3 : :math:`(\\theta, \\phi, \\lambda) \\mapsto  \\left[ \\begin{array}{cc} \\cos\\frac{\\pi\\theta}{2} & -e^{i\\pi\\lambda} \\sin\\frac{\\pi\\theta}{2} \\\\ e^{i\\pi\\phi} \\sin\\frac{\\pi\\theta}{2} & e^{i\\pi(\\lambda+\\phi)} \\cos\\frac{\\pi\\theta}{2} \\end{array} \\right] = e^{\\frac12 i\\pi(\\lambda+\\phi)} \\mathrm{Rz}(\\phi) \\mathrm{Ry}(\\theta) \\mathrm{Rz}(\\lambda)`
    
      GPI : :math:`(\\phi) \\mapsto \\left[ \\begin{array}{cc} 0 & e^{-i\\pi\\phi} \\\\ e^{i\\pi\\phi} & 0 \\end{array} \\right]`
    
      GPI2 : :math:`(\\phi) \\mapsto \\frac{1}{\\sqrt 2} \\left[ \\begin{array}{cc} 1 & -ie^{-i\\pi\\phi} \\\\ -ie^{i\\pi\\phi} & 1 \\end{array} \\right]`
    
      AAMS : :math:`(\\theta, \\phi_0, \\phi_1) \\mapsto \\left[ \\begin{array}{cccc} \\cos\\frac{\\pi\\theta}{2} & 0 & 0 & -ie^{-i\\pi(\\phi_0+\\phi_1)}\\sin\\frac{\\pi\\theta}{2} \\\\ 0 & \\cos\\frac{\\pi\\theta}{2} & -ie^{i\\pi(\\phi_1-\\phi_0)}\\sin\\frac{\\pi\\theta}{2} & 0 \\\\ 0 & -ie^{i\\pi(\\phi_0-\\phi_1)}\\sin\\frac{\\pi\\theta}{2} & \\cos\\frac{\\pi\\theta}{2} & 0 \\\\ -ie^{i\\pi(\\phi_0+\\phi_1)}\\sin\\frac{\\pi\\theta}{2} & 0 & 0 & \\cos\\frac{\\pi\\theta}{2} \\end{array} \\right]`
    
      TK1 : :math:`(\\alpha, \\beta, \\gamma) \\mapsto \\mathrm{Rz}(\\alpha) \\mathrm{Rx}(\\beta) \\mathrm{Rz}(\\gamma)`
    
      TK2 : :math:`(\\alpha, \\beta, \\gamma) \\mapsto \\mathrm{XXPhase}(\\alpha) \\mathrm{YYPhase}(\\beta) \\mathrm{ZZPhase}(\\gamma)`
    
      CX : Controlled :math:`\\mathrm{X}` gate
    
      CY : Controlled :math:`\\mathrm{Y}` gate
    
      CZ : Controlled :math:`\\mathrm{Z}` gate
    
      CH : Controlled :math:`\\mathrm{H}` gate
    
      CV : Controlled :math:`\\mathrm{V}` gate
    
      CVdg : Controlled :math:`\\mathrm{V}^{\\dagger}` gate
    
      CSX : Controlled :math:`\\mathrm{SX}` gate
    
      CSXdg : Controlled :math:`\\mathrm{SX}^{\\dagger}` gate
    
      CS : Controlled :math:`\\mathrm{S}` gate
    
      CSdg : Controlled :math:`\\mathrm{S}^{\\dagger}` gate
    
      CRz : :math:`(\\alpha) \\mapsto` Controlled :math:`\\mathrm{Rz}(\\alpha)` gate
    
      CRx : :math:`(\\alpha) \\mapsto` Controlled :math:`\\mathrm{Rx}(\\alpha)` gate
    
      CRy : :math:`(\\alpha) \\mapsto` Controlled :math:`\\mathrm{Ry}(\\alpha)` gate
    
      CU1 : :math:`(\\lambda) \\mapsto` Controlled :math:`\\mathrm{U1}(\\lambda)` gate. Note that this is not equivalent to a :math:`\\mathrm{CRz}(\\lambda)` up to global phase, differing by an extra :math:`\\mathrm{Rz}(\\frac{\\lambda}{2})` on the control qubit.
    
      CU3 : :math:`(\\theta, \\phi, \\lambda) \\mapsto` Controlled :math:`\\mathrm{U3}(\\theta, \\phi, \\lambda)` gate. Similar rules apply.
    
      CCX : Toffoli gate
    
      ECR : :math:`\\frac{1}{\\sqrt 2} \\left[ \\begin{array}{cccc} 0 & 0 & 1 & i \\\\0 & 0 & i & 1 \\\\1 & -i & 0 & 0 \\\\-i & 1 & 0 & 0 \\end{array} \\right]`
    
      SWAP : Swap gate
    
      CSWAP : Controlled swap gate
    
      noop : Identity gate. These gates are not permanent and are automatically stripped by the compiler
    
      Barrier : Meta-operation preventing compilation through it. Not automatically stripped by the compiler
    
      Label : Label for control flow jumps. Does not appear within a circuit
    
      Branch : A control flow jump to a label dependent on the value of a given Bit. Does not appear within a circuit
    
      Goto : An unconditional control flow jump to a Label. Does not appear within a circuit.
    
      Stop : Halts execution immediately. Used to terminate a program. Does not appear within a circuit.
    
      BRIDGE : A CX Bridge over 3 qubits. Used to apply a logical CX between the first and third qubits when they are not adjacent on the device, but both neighbour the second qubit. Acts as the identity on the second qubit
    
      Measure : Z-basis projective measurement, storing the measurement outcome in a specified bit
    
      Reset : Resets the qubit to :math:`\\left|0\\right>`
    
      CircBox : Represents an arbitrary subcircuit
    
      PhasePolyBox : An operation representing arbitrary circuits made up of CX and Rz gates, represented as a phase polynomial together with a boolean matrix representing an additional linear transformation.
    
      Unitary1qBox : Represents an arbitrary one-qubit unitary operation by its matrix
    
      Unitary2qBox : Represents an arbitrary two-qubit unitary operation by its matrix
    
      Unitary3qBox : Represents an arbitrary three-qubit unitary operation by its matrix
    
      ExpBox : A two-qubit operation corresponding to a unitary matrix defined as the exponential :math:`e^{itA}` of an arbitrary 4x4 hermitian matrix :math:`A`.
    
      PauliExpBox : An operation defined as the exponential :math:`e^{-\\frac{i\\pi\\alpha}{2} P}` of a tensor :math:`P` of Pauli operations.
    
      PauliExpPairBox : A pair of (not necessarily commuting) Pauli exponentials :math:`e^{-\\frac{i\\pi\\alpha}{2} P}` performed in sequence.
    
      PauliExpCommutingSetBox : An operation defined as a setof commuting exponentials of the form :math:`e^{-\\frac{i\\pi\\alpha}{2} P}` of a tensor :math:`P` of Pauli operations.
    
      TermSequenceBox : An unordered collection of Pauli exponentials that can be synthesised in any order, causing a change in the unitary operation. Synthesis order depends on the synthesis strategy chosen only.
    
      QControlBox : An arbitrary n-controlled operation
    
      ToffoliBox : A permutation of classical basis states
    
      ConjugationBox : An operation composed of 'action', 'compute' and 'uncompute' circuits
    
      DummyBox : A placeholder operation that holds resource data
    
      CustomGate : :math:`(\\alpha, \\beta, \\ldots) \\mapsto` A user-defined operation, based on a :py:class:`Circuit` :math:`C` with parameters :math:`\\alpha, \\beta, \\ldots` substituted in place of bound symbolic variables in :math:`C`, as defined by the :py:class:`CustomGateDef`.
    
      Conditional : An operation to be applied conditionally on the value of some classical register
    
      ISWAP : :math:`(\\alpha) \\mapsto e^{\\frac14 i \\pi\\alpha (\\mathrm{X} \\otimes \\mathrm{X} + \\mathrm{Y} \\otimes \\mathrm{Y})} = \\left[ \\begin{array}{cccc} 1 & 0 & 0 & 0 \\\\ 0 & \\cos\\frac{\\pi\\alpha}{2} & i\\sin\\frac{\\pi\\alpha}{2} & 0 \\\\ 0 & i\\sin\\frac{\\pi\\alpha}{2} & \\cos\\frac{\\pi\\alpha}{2} & 0 \\\\ 0 & 0 & 0 & 1 \\end{array} \\right]`
    
      PhasedISWAP : :math:`(p, t) \\mapsto \\left[ \\begin{array}{cccc} 1 & 0 & 0 & 0 \\\\ 0 & \\cos\\frac{\\pi t}{2} & i\\sin\\frac{\\pi t}{2}e^{2i\\pi p} & 0 \\\\ 0 & i\\sin\\frac{\\pi t}{2}e^{-2i\\pi p} & \\cos\\frac{\\pi t}{2} & 0 \\\\ 0 & 0 & 0 & 1 \\end{array} \\right]` (equivalent to: Rz(p)[0]; Rz(-p)[1]; ISWAP(t); Rz(-p)[0]; Rz(p)[1])
    
      XXPhase : :math:`(\\alpha) \\mapsto e^{-\\frac12 i \\pi\\alpha (\\mathrm{X} \\otimes \\mathrm{X})} = \\left[ \\begin{array}{cccc} \\cos\\frac{\\pi\\alpha}{2} & 0 & 0 & -i\\sin\\frac{\\pi\\alpha}{2} \\\\ 0 & \\cos\\frac{\\pi\\alpha}{2} & -i\\sin\\frac{\\pi\\alpha}{2} & 0 \\\\ 0 & -i\\sin\\frac{\\pi\\alpha}{2} & \\cos\\frac{\\pi\\alpha}{2} & 0 \\\\ -i\\sin\\frac{\\pi\\alpha}{2} & 0 & 0 & \\cos\\frac{\\pi\\alpha}{2} \\end{array} \\right]`
    
      YYPhase : :math:`(\\alpha) \\mapsto e^{-\\frac12 i \\pi\\alpha (\\mathrm{Y} \\otimes \\mathrm{Y})} = \\left[ \\begin{array}{cccc} \\cos\\frac{\\pi\\alpha}{2} & 0 & 0 & i\\sin\\frac{\\pi\\alpha}{2} \\\\ 0 & \\cos\\frac{\\pi\\alpha}{2} & -i\\sin\\frac{\\pi\\alpha}{2} & 0 \\\\ 0 & -i\\sin\\frac{\\pi\\alpha}{2} & \\cos\\frac{\\pi\\alpha}{2} & 0 \\\\ i\\sin\\frac{\\pi\\alpha}{2} & 0 & 0 & \\cos\\frac{\\pi\\alpha}{2} \\end{array} \\right]`
    
      ZZPhase : :math:`(\\alpha) \\mapsto e^{-\\frac12 i \\pi\\alpha (\\mathrm{Z} \\otimes \\mathrm{Z})} = \\left[ \\begin{array}{cccc} e^{-\\frac12 i \\pi\\alpha} & 0 & 0 & 0 \\\\ 0 & e^{\\frac12 i \\pi\\alpha} & 0 & 0 \\\\ 0 & 0 & e^{\\frac12 i \\pi\\alpha} & 0 \\\\ 0 & 0 & 0 & e^{-\\frac12 i \\pi\\alpha} \\end{array} \\right]`
    
      XXPhase3 : A 3-qubit gate XXPhase3(α) consists of pairwise 2-qubit XXPhase(α) interactions. Equivalent to XXPhase(α) XXPhase(α) XXPhase(α).
    
      PhasedX : :math:`(\\alpha,\\beta) \\mapsto \\mathrm{Rz}(\\beta)\\mathrm{Rx}(\\alpha)\\mathrm{Rz}(-\\beta)` (matrix-multiplication order)
    
      NPhasedX : :math:`(\\alpha, \\beta) \\mapsto \\mathrm{PhasedX}(\\alpha, \\beta)^{\\otimes n}` (n-qubit gate composed of identical PhasedX in parallel.
    
      CnRx : :math:`(\\alpha)` := n-controlled :math:`\\mathrm{Rx}(\\alpha)` gate.
    
      CnRy : :math:`(\\alpha)` := n-controlled :math:`\\mathrm{Ry}(\\alpha)` gate.
    
      CnRz : :math:`(\\alpha)` := n-controlled :math:`\\mathrm{Rz}(\\alpha)` gate.
    
      CnX : n-controlled X gate.
    
      CnY : n-controlled Y gate.
    
      CnZ : n-controlled Z gate.
    
      ZZMax : :math:`e^{-\\frac{i\\pi}{4}(\\mathrm{Z} \\otimes \\mathrm{Z})}`, a maximally entangling ZZPhase
    
      ESWAP : :math:`\\alpha \\mapsto e^{-\\frac12 i\\pi\\alpha \\cdot \\mathrm{SWAP}} = \\left[ \\begin{array}{cccc} e^{-\\frac12 i \\pi\\alpha} & 0 & 0 & 0 \\\\ 0 & \\cos\\frac{\\pi\\alpha}{2} & -i\\sin\\frac{\\pi\\alpha}{2} & 0 \\\\ 0 & -i\\sin\\frac{\\pi\\alpha}{2} & \\cos\\frac{\\pi\\alpha}{2} & 0 \\\\ 0 & 0 & 0 & e^{-\\frac12 i \\pi\\alpha} \\end{array} \\right]`
    
      FSim : :math:`(\\alpha, \\beta) \\mapsto \\left[ \\begin{array}{cccc} 1 & 0 & 0 & 0 \\\\ 0 & \\cos \\pi\\alpha & -i\\sin \\pi\\alpha & 0 \\\\ 0 & -i\\sin \\pi\\alpha & \\cos \\pi\\alpha & 0 \\\\ 0 & 0 & 0 & e^{-i\\pi\\beta} \\end{array} \\right]`
    
      Sycamore : :math:`\\mathrm{FSim}(\\frac12, \\frac16)`
    
      ISWAPMax : :math:`\\mathrm{ISWAP}(1) = \\left[ \\begin{array}{cccc} 1 & 0 & 0 & 0 \\\\ 0 & 0 & i & 0 \\\\ 0 & i & 0 & 0 \\\\ 0 & 0 & 0 & 1 \\end{array} \\right]`
    
      ClassicalTransform : A general classical operation where all inputs are also outputs
    
      WASM : Op containing a classical wasm function call
    
      SetBits : An operation to set some bits to specified values
    
      CopyBits : An operation to copy some bit values
    
      RangePredicate : A classical predicate defined by a range of values in binary encoding
    
      ExplicitPredicate : A classical predicate defined by a truth table
    
      ExplicitModifier : An operation defined by a truth table that modifies one bit
    
      MultiBit : A classical operation applied to multiple bits simultaneously
    
      ClassicalExpBox : A box for holding compound classical operations on Bits.
    
      MultiplexorBox : A multiplexor (i.e. uniformly controlled operations)
    
      MultiplexedRotationBox : A multiplexed rotation gate (i.e. uniformly controlled single-axis rotations)
    
      MultiplexedU2Box : A multiplexed U2 gate (i.e. uniformly controlled U2 gate)
    
      MultiplexedTensoredU2Box : A multiplexed tensored-U2 gate
    
      StatePreparationBox : A box for preparing quantum states using multiplexed-Ry and multiplexed-Rz gates
    
      DiagonalBox : A box for synthesising a diagonal unitary matrix into a sequence of multiplexed-Rz gates
    """
    AAMS: typing.ClassVar[OpType]  # value = <OpType.AAMS: 42>
    BRIDGE: typing.ClassVar[OpType]  # value = <OpType.BRIDGE: 64>
    Barrier: typing.ClassVar[OpType]  # value = <OpType.Barrier: 8>
    Branch: typing.ClassVar[OpType]  # value = <OpType.Branch: 10>
    CCX: typing.ClassVar[OpType]  # value = <OpType.CCX: 61>
    CH: typing.ClassVar[OpType]  # value = <OpType.CH: 48>
    CRx: typing.ClassVar[OpType]  # value = <OpType.CRx: 56>
    CRy: typing.ClassVar[OpType]  # value = <OpType.CRy: 57>
    CRz: typing.ClassVar[OpType]  # value = <OpType.CRz: 55>
    CS: typing.ClassVar[OpType]  # value = <OpType.CS: 53>
    CSWAP: typing.ClassVar[OpType]  # value = <OpType.CSWAP: 63>
    CSX: typing.ClassVar[OpType]  # value = <OpType.CSX: 51>
    CSXdg: typing.ClassVar[OpType]  # value = <OpType.CSXdg: 52>
    CSdg: typing.ClassVar[OpType]  # value = <OpType.CSdg: 54>
    CU1: typing.ClassVar[OpType]  # value = <OpType.CU1: 58>
    CU3: typing.ClassVar[OpType]  # value = <OpType.CU3: 59>
    CV: typing.ClassVar[OpType]  # value = <OpType.CV: 49>
    CVdg: typing.ClassVar[OpType]  # value = <OpType.CVdg: 50>
    CX: typing.ClassVar[OpType]  # value = <OpType.CX: 45>
    CY: typing.ClassVar[OpType]  # value = <OpType.CY: 46>
    CZ: typing.ClassVar[OpType]  # value = <OpType.CZ: 47>
    CircBox: typing.ClassVar[OpType]  # value = <OpType.CircBox: 89>
    ClassicalExpBox: typing.ClassVar[OpType]  # value = <OpType.ClassicalExpBox: 109>
    ClassicalTransform: typing.ClassVar[OpType]  # value = <OpType.ClassicalTransform: 13>
    CnRx: typing.ClassVar[OpType]  # value = <OpType.CnRx: 84>
    CnRy: typing.ClassVar[OpType]  # value = <OpType.CnRy: 83>
    CnRz: typing.ClassVar[OpType]  # value = <OpType.CnRz: 85>
    CnX: typing.ClassVar[OpType]  # value = <OpType.CnX: 86>
    CnY: typing.ClassVar[OpType]  # value = <OpType.CnY: 88>
    CnZ: typing.ClassVar[OpType]  # value = <OpType.CnZ: 87>
    Conditional: typing.ClassVar[OpType]  # value = <OpType.Conditional: 110>
    ConjugationBox: typing.ClassVar[OpType]  # value = <OpType.ConjugationBox: 108>
    CopyBits: typing.ClassVar[OpType]  # value = <OpType.CopyBits: 16>
    CustomGate: typing.ClassVar[OpType]  # value = <OpType.CustomGate: 99>
    DiagonalBox: typing.ClassVar[OpType]  # value = <OpType.DiagonalBox: 107>
    DummyBox: typing.ClassVar[OpType]  # value = <OpType.DummyBox: 115>
    ECR: typing.ClassVar[OpType]  # value = <OpType.ECR: 69>
    ESWAP: typing.ClassVar[OpType]  # value = <OpType.ESWAP: 78>
    ExpBox: typing.ClassVar[OpType]  # value = <OpType.ExpBox: 93>
    ExplicitModifier: typing.ClassVar[OpType]  # value = <OpType.ExplicitModifier: 19>
    ExplicitPredicate: typing.ClassVar[OpType]  # value = <OpType.ExplicitPredicate: 18>
    FSim: typing.ClassVar[OpType]  # value = <OpType.FSim: 79>
    GPI: typing.ClassVar[OpType]  # value = <OpType.GPI: 40>
    GPI2: typing.ClassVar[OpType]  # value = <OpType.GPI2: 41>
    Goto: typing.ClassVar[OpType]  # value = <OpType.Goto: 11>
    H: typing.ClassVar[OpType]  # value = <OpType.H: 33>
    ISWAP: typing.ClassVar[OpType]  # value = <OpType.ISWAP: 70>
    ISWAPMax: typing.ClassVar[OpType]  # value = <OpType.ISWAPMax: 81>
    Label: typing.ClassVar[OpType]  # value = <OpType.Label: 9>
    Measure: typing.ClassVar[OpType]  # value = <OpType.Measure: 66>
    MultiBit: typing.ClassVar[OpType]  # value = <OpType.MultiBit: 20>
    MultiplexedRotationBox: typing.ClassVar[OpType]  # value = <OpType.MultiplexedRotationBox: 103>
    MultiplexedTensoredU2Box: typing.ClassVar[OpType]  # value = <OpType.MultiplexedTensoredU2Box: 105>
    MultiplexedU2Box: typing.ClassVar[OpType]  # value = <OpType.MultiplexedU2Box: 104>
    MultiplexorBox: typing.ClassVar[OpType]  # value = <OpType.MultiplexorBox: 102>
    NPhasedX: typing.ClassVar[OpType]  # value = <OpType.NPhasedX: 72>
    PauliExpBox: typing.ClassVar[OpType]  # value = <OpType.PauliExpBox: 94>
    PauliExpCommutingSetBox: typing.ClassVar[OpType]  # value = <OpType.PauliExpCommutingSetBox: 96>
    PauliExpPairBox: typing.ClassVar[OpType]  # value = <OpType.PauliExpPairBox: 95>
    Phase: typing.ClassVar[OpType]  # value = <OpType.Phase: 21>
    PhasePolyBox: typing.ClassVar[OpType]  # value = <OpType.PhasePolyBox: 100>
    PhasedISWAP: typing.ClassVar[OpType]  # value = <OpType.PhasedISWAP: 82>
    PhasedX: typing.ClassVar[OpType]  # value = <OpType.PhasedX: 71>
    QControlBox: typing.ClassVar[OpType]  # value = <OpType.QControlBox: 101>
    RangePredicate: typing.ClassVar[OpType]  # value = <OpType.RangePredicate: 17>
    Reset: typing.ClassVar[OpType]  # value = <OpType.Reset: 68>
    Rx: typing.ClassVar[OpType]  # value = <OpType.Rx: 34>
    Ry: typing.ClassVar[OpType]  # value = <OpType.Ry: 35>
    Rz: typing.ClassVar[OpType]  # value = <OpType.Rz: 36>
    S: typing.ClassVar[OpType]  # value = <OpType.S: 25>
    SWAP: typing.ClassVar[OpType]  # value = <OpType.SWAP: 62>
    SX: typing.ClassVar[OpType]  # value = <OpType.SX: 31>
    SXdg: typing.ClassVar[OpType]  # value = <OpType.SXdg: 32>
    Sdg: typing.ClassVar[OpType]  # value = <OpType.Sdg: 26>
    SetBits: typing.ClassVar[OpType]  # value = <OpType.SetBits: 15>
    StatePreparationBox: typing.ClassVar[OpType]  # value = <OpType.StatePreparationBox: 106>
    Stop: typing.ClassVar[OpType]  # value = <OpType.Stop: 12>
    Sycamore: typing.ClassVar[OpType]  # value = <OpType.Sycamore: 80>
    T: typing.ClassVar[OpType]  # value = <OpType.T: 27>
    TK1: typing.ClassVar[OpType]  # value = <OpType.TK1: 43>
    TK2: typing.ClassVar[OpType]  # value = <OpType.TK2: 44>
    Tdg: typing.ClassVar[OpType]  # value = <OpType.Tdg: 28>
    TermSequenceBox: typing.ClassVar[OpType]  # value = <OpType.TermSequenceBox: 97>
    ToffoliBox: typing.ClassVar[OpType]  # value = <OpType.ToffoliBox: 113>
    U1: typing.ClassVar[OpType]  # value = <OpType.U1: 39>
    U2: typing.ClassVar[OpType]  # value = <OpType.U2: 38>
    U3: typing.ClassVar[OpType]  # value = <OpType.U3: 37>
    Unitary1qBox: typing.ClassVar[OpType]  # value = <OpType.Unitary1qBox: 90>
    Unitary2qBox: typing.ClassVar[OpType]  # value = <OpType.Unitary2qBox: 91>
    Unitary3qBox: typing.ClassVar[OpType]  # value = <OpType.Unitary3qBox: 92>
    V: typing.ClassVar[OpType]  # value = <OpType.V: 29>
    Vdg: typing.ClassVar[OpType]  # value = <OpType.Vdg: 30>
    WASM: typing.ClassVar[OpType]  # value = <OpType.WASM: 14>
    X: typing.ClassVar[OpType]  # value = <OpType.X: 23>
    XXPhase: typing.ClassVar[OpType]  # value = <OpType.XXPhase: 74>
    XXPhase3: typing.ClassVar[OpType]  # value = <OpType.XXPhase3: 77>
    Y: typing.ClassVar[OpType]  # value = <OpType.Y: 24>
    YYPhase: typing.ClassVar[OpType]  # value = <OpType.YYPhase: 75>
    Z: typing.ClassVar[OpType]  # value = <OpType.Z: 22>
    ZZMax: typing.ClassVar[OpType]  # value = <OpType.ZZMax: 73>
    ZZPhase: typing.ClassVar[OpType]  # value = <OpType.ZZPhase: 76>
    __members__: typing.ClassVar[dict[str, OpType]]  # value = {'Phase': <OpType.Phase: 21>, 'Z': <OpType.Z: 22>, 'X': <OpType.X: 23>, 'Y': <OpType.Y: 24>, 'S': <OpType.S: 25>, 'Sdg': <OpType.Sdg: 26>, 'T': <OpType.T: 27>, 'Tdg': <OpType.Tdg: 28>, 'V': <OpType.V: 29>, 'Vdg': <OpType.Vdg: 30>, 'SX': <OpType.SX: 31>, 'SXdg': <OpType.SXdg: 32>, 'H': <OpType.H: 33>, 'Rx': <OpType.Rx: 34>, 'Ry': <OpType.Ry: 35>, 'Rz': <OpType.Rz: 36>, 'U1': <OpType.U1: 39>, 'U2': <OpType.U2: 38>, 'U3': <OpType.U3: 37>, 'GPI': <OpType.GPI: 40>, 'GPI2': <OpType.GPI2: 41>, 'AAMS': <OpType.AAMS: 42>, 'TK1': <OpType.TK1: 43>, 'TK2': <OpType.TK2: 44>, 'CX': <OpType.CX: 45>, 'CY': <OpType.CY: 46>, 'CZ': <OpType.CZ: 47>, 'CH': <OpType.CH: 48>, 'CV': <OpType.CV: 49>, 'CVdg': <OpType.CVdg: 50>, 'CSX': <OpType.CSX: 51>, 'CSXdg': <OpType.CSXdg: 52>, 'CS': <OpType.CS: 53>, 'CSdg': <OpType.CSdg: 54>, 'CRz': <OpType.CRz: 55>, 'CRx': <OpType.CRx: 56>, 'CRy': <OpType.CRy: 57>, 'CU1': <OpType.CU1: 58>, 'CU3': <OpType.CU3: 59>, 'CCX': <OpType.CCX: 61>, 'ECR': <OpType.ECR: 69>, 'SWAP': <OpType.SWAP: 62>, 'CSWAP': <OpType.CSWAP: 63>, 'noop': <OpType.noop: 65>, 'Barrier': <OpType.Barrier: 8>, 'Label': <OpType.Label: 9>, 'Branch': <OpType.Branch: 10>, 'Goto': <OpType.Goto: 11>, 'Stop': <OpType.Stop: 12>, 'BRIDGE': <OpType.BRIDGE: 64>, 'Measure': <OpType.Measure: 66>, 'Reset': <OpType.Reset: 68>, 'CircBox': <OpType.CircBox: 89>, 'PhasePolyBox': <OpType.PhasePolyBox: 100>, 'Unitary1qBox': <OpType.Unitary1qBox: 90>, 'Unitary2qBox': <OpType.Unitary2qBox: 91>, 'Unitary3qBox': <OpType.Unitary3qBox: 92>, 'ExpBox': <OpType.ExpBox: 93>, 'PauliExpBox': <OpType.PauliExpBox: 94>, 'PauliExpPairBox': <OpType.PauliExpPairBox: 95>, 'PauliExpCommutingSetBox': <OpType.PauliExpCommutingSetBox: 96>, 'TermSequenceBox': <OpType.TermSequenceBox: 97>, 'QControlBox': <OpType.QControlBox: 101>, 'ToffoliBox': <OpType.ToffoliBox: 113>, 'ConjugationBox': <OpType.ConjugationBox: 108>, 'DummyBox': <OpType.DummyBox: 115>, 'CustomGate': <OpType.CustomGate: 99>, 'Conditional': <OpType.Conditional: 110>, 'ISWAP': <OpType.ISWAP: 70>, 'PhasedISWAP': <OpType.PhasedISWAP: 82>, 'XXPhase': <OpType.XXPhase: 74>, 'YYPhase': <OpType.YYPhase: 75>, 'ZZPhase': <OpType.ZZPhase: 76>, 'XXPhase3': <OpType.XXPhase3: 77>, 'PhasedX': <OpType.PhasedX: 71>, 'NPhasedX': <OpType.NPhasedX: 72>, 'CnRx': <OpType.CnRx: 84>, 'CnRy': <OpType.CnRy: 83>, 'CnRz': <OpType.CnRz: 85>, 'CnX': <OpType.CnX: 86>, 'CnY': <OpType.CnY: 88>, 'CnZ': <OpType.CnZ: 87>, 'ZZMax': <OpType.ZZMax: 73>, 'ESWAP': <OpType.ESWAP: 78>, 'FSim': <OpType.FSim: 79>, 'Sycamore': <OpType.Sycamore: 80>, 'ISWAPMax': <OpType.ISWAPMax: 81>, 'ClassicalTransform': <OpType.ClassicalTransform: 13>, 'WASM': <OpType.WASM: 14>, 'SetBits': <OpType.SetBits: 15>, 'CopyBits': <OpType.CopyBits: 16>, 'RangePredicate': <OpType.RangePredicate: 17>, 'ExplicitPredicate': <OpType.ExplicitPredicate: 18>, 'ExplicitModifier': <OpType.ExplicitModifier: 19>, 'MultiBit': <OpType.MultiBit: 20>, 'ClassicalExpBox': <OpType.ClassicalExpBox: 109>, 'MultiplexorBox': <OpType.MultiplexorBox: 102>, 'MultiplexedRotationBox': <OpType.MultiplexedRotationBox: 103>, 'MultiplexedU2Box': <OpType.MultiplexedU2Box: 104>, 'MultiplexedTensoredU2Box': <OpType.MultiplexedTensoredU2Box: 105>, 'StatePreparationBox': <OpType.StatePreparationBox: 106>, 'DiagonalBox': <OpType.DiagonalBox: 107>}
    noop: typing.ClassVar[OpType]  # value = <OpType.noop: 65>
    @staticmethod
    def _pybind11_conduit_v1_(*args, **kwargs):  # type: ignore
        ...
    @staticmethod
    def from_name(arg0: str) -> OpType:
        """
        Construct from name
        """
    def __eq__(self, other: typing.Any) -> bool:
        ...
    def __ge__(self, other: typing.Any) -> bool:
        ...
    def __getstate__(self) -> int:
        ...
    def __gt__(self, other: typing.Any) -> bool:
        ...
    def __hash__(self) -> int:
        ...
    def __index__(self) -> int:
        ...
    def __init__(self, value: int) -> None:
        ...
    def __int__(self) -> int:
        ...
    def __le__(self, other: typing.Any) -> bool:
        ...
    def __lt__(self, other: typing.Any) -> bool:
        ...
    def __ne__(self, other: typing.Any) -> bool:
        ...
    def __repr__(self) -> str:
        ...
    def __setstate__(self, state: int) -> None:
        ...
    def __str__(self) -> str:
        ...
    @property
    def name(self) -> str:
        ...
    @property
    def value(self) -> int:
        ...
class PauliExpBox(Op):
    """
    An operation defined as the exponential of a tensor of Pauli operations and a (possibly symbolic) phase parameter.
    """
    @staticmethod
    def _pybind11_conduit_v1_(*args, **kwargs):  # type: ignore
        ...
    def __init__(self, paulis: typing.Sequence[pytket._tket.pauli.Pauli], t: sympy.Expr | float, cx_config_type: CXConfigType = CXConfigType.Tree) -> None:
        """
        Construct :math:`e^{-\\frac12 i \\pi t \\sigma_0 \\otimes \\sigma_1 \\otimes \\cdots}` from Pauli operators :math:`\\sigma_i \\in \\{I,X,Y,Z\\}` and a parameter :math:`t`.
        """
    def get_circuit(self) -> Circuit:
        """
        :return: the :py:class:`Circuit` described by the box
        """
    def get_cx_config(self) -> CXConfigType:
        """
        :return: decomposition method
        """
    def get_paulis(self) -> list[pytket._tket.pauli.Pauli]:
        """
        :return: the corresponding list of :py:class:`Pauli` s
        """
    def get_phase(self) -> sympy.Expr | float:
        """
        :return: the corresponding phase parameter
        """
class PauliExpCommutingSetBox(Op):
    """
    An operation defined as a set of commuting of exponentials of atensor of Pauli operations and their (possibly symbolic) phase parameters.
    """
    @staticmethod
    def _pybind11_conduit_v1_(*args, **kwargs):  # type: ignore
        ...
    def __init__(self, pauli_gadgets: typing.Sequence[tuple[typing.Sequence[pytket._tket.pauli.Pauli], sympy.Expr | float]], cx_config_type: CXConfigType = CXConfigType.Tree) -> None:
        """
        Construct a set of necessarily commuting Pauli exponentials of the form :math:`e^{-\\frac12 i \\pi t_j \\sigma_0 \\otimes \\sigma_1 \\otimes \\cdots}` from Pauli operator strings :math:`\\sigma_i \\in \\{I,X,Y,Z\\}` and parameters :math:`t_j, j \\in \\{0, 1, \\cdots \\}`.
        """
    def get_circuit(self) -> Circuit:
        """
        :return: the :py:class:`Circuit` described by the box
        """
    def get_cx_config(self) -> CXConfigType:
        """
        :return: decomposition method
        """
    def get_paulis(self) -> list[tuple[list[pytket._tket.pauli.Pauli], sympy.Expr | float]]:
        """
        :return: the corresponding list of Pauli gadgets
        """
class PauliExpPairBox(Op):
    """
    A pair of (not necessarily commuting) Pauli exponentials performed in sequence.
    Pairing up exponentials for synthesis can reduce gate costs of synthesis compared to synthesising individually, with the best reductions found when the Pauli tensors act on a large number of the same qubits.
    Phase parameters may be symbolic.
    """
    @staticmethod
    def _pybind11_conduit_v1_(*args, **kwargs):  # type: ignore
        ...
    def __init__(self, paulis0: typing.Sequence[pytket._tket.pauli.Pauli], t0: sympy.Expr | float, paulis1: typing.Sequence[pytket._tket.pauli.Pauli], t1: sympy.Expr | float, cx_config_type: CXConfigType = CXConfigType.Tree) -> None:
        """
        Construct a pair of Pauli exponentials of the form :math:`e^{-\\frac12 i \\pi t_j \\sigma_0 \\otimes \\sigma_1 \\otimes \\cdots}` from Pauli operator strings :math:`\\sigma_i \\in \\{I,X,Y,Z\\}` and parameters :math:`t_j, j \\in \\{0,1\\}`.
        """
    def get_circuit(self) -> Circuit:
        """
        :return: the :py:class:`Circuit` described by the box
        """
    def get_cx_config(self) -> CXConfigType:
        """
        :return: decomposition method
        """
    def get_paulis_pair(self) -> tuple[list[pytket._tket.pauli.Pauli], list[pytket._tket.pauli.Pauli]]:
        """
        :return: A tuple containing the two corresponding lists of :py:class:`Pauli` s
        """
    def get_phase_pair(self) -> tuple[sympy.Expr | float, sympy.Expr | float]:
        """
        :return: A tuple containing the two phase parameters
        """
class PhasePolyBox(Op):
    """
    Box encapsulating any Circuit made up of CNOT and RZ as a phase polynomial + linear transformation
    """
    @staticmethod
    def _pybind11_conduit_v1_(*args, **kwargs):  # type: ignore
        ...
    @typing.overload
    def __init__(self, n_qubits: int, qubit_indices: dict[pytket._tket.unit_id.Qubit, int], phase_polynomial: dict[tuple[bool, ...], sympy.Expr | float], linear_transformation: NDArray[numpy.bool_]) -> None:
        """
        Construct from the number of qubits, the mapping from Qubit to index, the phase polynomial (map from bitstring to phase) and the linear transformation (boolean matrix)
        """
    @typing.overload
    def __init__(self, n_qubits: int, qubit_indices: dict[pytket._tket.unit_id.Qubit, int], phase_polynomial: typing.Sequence[tuple[typing.Sequence[bool], sympy.Expr | float]], linear_transformation: NDArray[numpy.bool_]) -> None:
        """
        Construct from the number of qubits, the mapping from Qubit to index, the phase polynomial (list of bitstring phase pairs) and the linear transformation (boolean matrix)
        
        If any bitstring is repeated in the phase polynomial list, the last given value for that bistring will be used
        """
    @typing.overload
    def __init__(self, circuit: Circuit) -> None:
        """
        Construct a PhasePolyBox from a given circuit containing only Rz and CX gates.
        """
    def get_circuit(self) -> Circuit:
        """
        :return: the :py:class:`Circuit` described by the box.
        """
    @property
    def linear_transformation(self) -> NDArray[numpy.bool_]:
        """
        Boolean matrix corresponding to linear transformation.
        """
    @property
    def n_qubits(self) -> int:
        """
        Number of gates the polynomial acts on.
        """
    @property
    def phase_polynomial(self) -> dict[tuple[bool, ...], sympy.Expr | float]:
        """
        Map from bitstring (basis state) to phase.
        """
    @property
    def phase_polynomial_as_list(self) -> list[tuple[list[bool], sympy.Expr | float]]:
        """
        List of bitstring(basis state)-phase pairs.
        """
    @property
    def qubit_indices(self) -> dict[pytket._tket.unit_id.Qubit, int]:
        """
        Map from Qubit to index in polynomial.
        """
class ProjectorAssertionBox(Op):
    """
    A user-defined assertion specified by a 2x2, 4x4, or 8x8 projector matrix.
    """
    @staticmethod
    def _pybind11_conduit_v1_(*args, **kwargs):  # type: ignore
        ...
    def __init__(self, m: NDArray[numpy.complex128], basis: BasisOrder = BasisOrder.ilo) -> None:
        """
        Construct from a projector matrix.
        
        :param m: The projector matrix
        :param basis: Whether the provided unitary is in the ILO-BE (increasing lexicographic order of qubit ids, big-endian indexing) format, or DLO-BE (decreasing lexicographic order of ids)
        """
    def get_circuit(self) -> Circuit:
        """
        :return: the :py:class:`Circuit` described by the box
        """
    def get_matrix(self) -> NDArray[numpy.complex128]:
        """
        :return: the unitary matrix (in ILO-BE format) as a numpy array
        """
class QControlBox(Op):
    """
    A user-defined controlled operation specified by an :py:class:`Op`, the number of quantum controls, and the control state expressed as an integer or a bit vector.
    """
    @staticmethod
    def _pybind11_conduit_v1_(*args, **kwargs):  # type: ignore
        ...
    @typing.overload
    def __init__(self, op: Op, n_controls: int = 1, control_state: typing.Sequence[bool] = []) -> None:
        """
        Construct from an :py:class:`Op`, a number of quantum controls, and the control state expressed as a bit vector. The controls occupy the low-index ports of the resulting operation.
        
        :param op: the underlying operator
        :param n_controls: the number of control qubits. Default to 1
        :param control_state: the control state expressed as a bit vector. Default to all 1s
        """
    @typing.overload
    def __init__(self, op: Op, n_controls: int, control_state: int) -> None:
        """
        Construct from an :py:class:`Op`, a number of quantum controls, and the control state expressed as an integer. The controls occupy the low-index ports of the resulting operation.
        
        :param op: the underlying operator
        :param n_controls: the number of control qubits
        :param control_state: the control state expressed as an integer. Big-endian
        """
    @typing.overload
    def __init__(self, op: Op, n: int = 1) -> None:
        """
        Construct from an :py:class:`Op` and a number of quantum controls. The controls occupy the low-index ports of the resulting operation.
        """
    def get_circuit(self) -> Circuit:
        """
        :return: the :py:class:`Circuit` described by the box
        """
    def get_control_state(self) -> int:
        """
        :return: the control state as an integer (big-endian binary representation)
        """
    def get_control_state_bits(self) -> list[bool]:
        """
        :return: the control state as a bit vector
        """
    def get_n_controls(self) -> int:
        """
        :return: the number of control qubits
        """
    def get_op(self) -> Op:
        """
        :return: the underlying operator
        """
class RangePredicateOp(ClassicalEvalOp):
    """
    A predicate defined by a range of values in binary encoding.
    """
<<<<<<< HEAD
=======
    @staticmethod
    def _pybind11_conduit_v1_(*args, **kwargs):  # type: ignore
        ...
>>>>>>> 604abf4c
    def __init__(self, width: int, lower: int, upper: int) -> None:
        """
        Construct from a bit width, a lower bound and an upper bound.
        """
    @property
    def lower(self) -> int:
        """
        Inclusive lower bound.
        """
    @property
    def upper(self) -> int:
        """
        Inclusive upper bound.
        """
class ResourceBounds:
    """
    Structure holding a minimum and maximum value of some resource, where both values are unsigned integers.
    """
    @staticmethod
    def _pybind11_conduit_v1_(*args, **kwargs):  # type: ignore
        ...
    def __init__(self, min: int, max: int) -> None:
        """
        Constructs a ResourceBounds object.
        
        :param min: minimum value
        :param max: maximum value
        """
    def get_max(self) -> int:
        """
        :return: the maximum value
        """
    def get_min(self) -> int:
        """
        :return: the minimum value
        """
class ResourceData:
    """
    An object holding resource data for use in a :py:class:`DummyBox`.
    
    The object holds several fields representing minimum and maximum values for certain resources. The absence of an :py:class:`OpType` in one of these fields is interpreted as the absence of gates of that type in the (imagined) circuit.
    
    See :py:meth:`Circuit.get_resources` for how to use this data.
    """
    @staticmethod
    def _pybind11_conduit_v1_(*args, **kwargs):  # type: ignore
        ...
    def __init__(self, op_type_count: dict[OpType, ResourceBounds], gate_depth: ResourceBounds, op_type_depth: dict[OpType, ResourceBounds], two_qubit_gate_depth: ResourceBounds) -> None:
        """
        Constructs a ResourceData object.
        
        :param op_type_count: dictionary of counts of selected :py:class:`OpType`
        :param gate_depth: overall gate depth
        :param op_type_depth: dictionary of depths of selected :py:class:`OpType`
        :param two_qubit_gate_depth: overall two-qubit-gate depth
        """
    def __repr__(self) -> str:
        ...
    def get_gate_depth(self) -> ResourceBounds:
        """
        :return: bounds on the gate depth
        """
    def get_op_type_count(self) -> dict[OpType, ResourceBounds]:
        """
        :return: bounds on the op type count
        """
    def get_op_type_depth(self) -> dict[OpType, ResourceBounds]:
        """
        :return: bounds on the op type depth
        """
    def get_two_qubit_gate_depth(self) -> ResourceBounds:
        """
        :return: bounds on the two-qubit-gate depth
        """
class SetBitsOp(ClassicalEvalOp):
    """
    An operation to set the values of Bits to some constants.
    """
    @staticmethod
    def _pybind11_conduit_v1_(*args, **kwargs):  # type: ignore
        ...
    def __init__(self, values: typing.Sequence[bool]) -> None:
        """
        Construct from a table of values.
        """
    @property
    def values(self) -> list[bool]:
        """
        The values to set bits to.
        """
class StabiliserAssertionBox(Op):
    """
    A user-defined assertion specified by a list of Pauli stabilisers.
    """
    @staticmethod
    def _pybind11_conduit_v1_(*args, **kwargs):  # type: ignore
        ...
    @typing.overload
    def __init__(self, stabilisers: typing.Sequence[pytket._tket.pauli.PauliStabiliser]) -> None:
        """
        Construct from a list of Pauli stabilisers.
        
        :param stabilisers: The list of Pauli stabilisers
        """
    @typing.overload
    def __init__(self, stabilisers: typing.Sequence[str]) -> None:
        """
        Construct from a list of Pauli stabilisers.
        
        :param m: The list of Pauli stabilisers expressed as Python strings
        """
    def get_circuit(self) -> Circuit:
        """
        :return: the :py:class:`Circuit` described by the box
        """
    def get_stabilisers(self) -> list[pytket._tket.pauli.PauliStabiliser]:
        """
        :return: the list of Pauli stabilisers
        """
class StatePreparationBox(Op):
    """
    A box for preparing quantum states using multiplexed-Ry and multiplexed-Rz gates. Implementation based on Theorem 9 of arxiv.org/abs/quant-ph/0406176. The decomposed circuit has at most 2*(2^n-2) CX gates, and 2^n-2 CX gates if the coefficients are all real.
    """
    @staticmethod
    def _pybind11_conduit_v1_(*args, **kwargs):  # type: ignore
        ...
    def __init__(self, statevector: NDArray[numpy.complex128], is_inverse: bool = False, with_initial_reset: bool = False) -> None:
        """
        Construct from a statevector
        
        :param statevector: normalised statevector
        :param is_inverse: whether to implement the dagger of the state preparation circuit, default to false
        :param with_initial_reset: whether to explicitly set the state to zero initially (by default the initial zero state is assumed and no explicit reset is applied)
        """
    def get_circuit(self) -> Circuit:
        """
        :return: the :py:class:`Circuit` described by the box
        """
    def get_statevector(self) -> NDArray[numpy.complex128]:
        """
        :return: the statevector
        """
    def is_inverse(self) -> bool:
        """
        :return: flag indicating whether to implement the dagger of the state preparation circuit
        """
    def with_initial_reset(self) -> bool:
        """
        :return: flag indicating whether the qubits are explicitly set to the zero state initially
        """
class TermSequenceBox(Op):
    """
    An unordered collection of Pauli exponentials that can be synthesised in any order, causing a change in the unitary operation. Synthesis order depends on the synthesis strategy chosen only.
    """
    @staticmethod
    def _pybind11_conduit_v1_(*args, **kwargs):  # type: ignore
        ...
    def __init__(self, pauli_gadgets: typing.Sequence[tuple[typing.Sequence[pytket._tket.pauli.Pauli], sympy.Expr | float]], synthesis_strategy: pytket._tket.transform.PauliSynthStrat = pytket._tket.transform.PauliSynthStrat.Sets, partitioning_strategy: pytket._tket.partition.PauliPartitionStrat = pytket._tket.partition.PauliPartitionStrat.CommutingSets, graph_colouring: pytket._tket.partition.GraphColourMethod = pytket._tket.partition.GraphColourMethod.Lazy, cx_config_type: CXConfigType = CXConfigType.Tree, depth_weight: float = 0.3) -> None:
        """
        Construct a set of Pauli exponentials of the form :math:`e^{-\\frac12 i \\pi t_j \\sigma_0 \\otimes \\sigma_1 \\otimes \\cdots}` from Pauli operator strings :math:`\\sigma_i \\in \\{I,X,Y,Z\\}` and parameters :math:`t_j, j \\in \\{0, 1, \\cdots \\}`.
        `depth_weight` controls the degree of depth optimisation and only applies to synthesis_strategy `PauliSynthStrat:Greedy`. `partitioning_strategy`, `graph_colouring`, and `cx_config_type` have no effect if `PauliSynthStrat:Greedy` is used.
        """
    def get_circuit(self) -> Circuit:
        """
        :return: the :py:class:`Circuit` described by the box
        """
    def get_cx_config(self) -> CXConfigType:
        """
        :return: cx decomposition method
        """
    def get_depth_weight(self) -> float:
        """
        :return: depth tuning parameter
        """
    def get_graph_colouring_method(self) -> pytket._tket.partition.GraphColourMethod:
        """
        :return: graph colouring method
        """
    def get_partition_strategy(self) -> pytket._tket.partition.PauliPartitionStrat:
        """
        :return: partitioning strategy
        """
    def get_paulis(self) -> list[tuple[list[pytket._tket.pauli.Pauli], sympy.Expr | float]]:
        """
        :return: the corresponding list of Pauli gadgets
        """
    def get_synthesis_strategy(self) -> pytket._tket.transform.PauliSynthStrat:
        """
        :return: synthesis strategy
        """
class ToffoliBox(Op):
    """
    An operation that constructs a circuit to implement the specified permutation of classical basis states.
    """
    @staticmethod
    def _pybind11_conduit_v1_(*args, **kwargs):  # type: ignore
        ...
    @typing.overload
    def __init__(self, permutation: typing.Sequence[tuple[typing.Sequence[bool], typing.Sequence[bool]]], strat: ToffoliBoxSynthStrat, rotation_axis: OpType = OpType.Ry) -> None:
        """
        Construct from a permutation of basis states
        
        :param permutation: a list of bitstring pairs
        :param strat: synthesis strategy
        :param rotation_axis: the rotation axis of the multiplexors used in the decomposition. Can be either Rx or Ry. Only applicable to the Matching strategy. Default to Ry.
        """
    @typing.overload
    def __init__(self, permutation: typing.Sequence[tuple[typing.Sequence[bool], typing.Sequence[bool]]], rotation_axis: OpType = OpType.Ry) -> None:
        """
        Construct from a permutation of basis states and perform synthesis using the Matching strategy
        
        :param permutation: a list of bitstring pairs
        :param rotation_axis: the rotation axis of the multiplexors used in the decomposition. Can be either Rx or Ry, default to Ry.
        """
    @typing.overload
    def __init__(self, n_qubits: int, permutation: typing.Sequence[tuple[typing.Sequence[bool], typing.Sequence[bool]]], rotation_axis: OpType = OpType.Ry) -> None:
        """
        Constructor for backward compatibility. Subject to deprecation.
        """
    @typing.overload
    def __init__(self, permutation: dict[tuple[bool, ...], typing.Sequence[bool]], strat: ToffoliBoxSynthStrat, rotation_axis: OpType = OpType.Ry) -> None:
        """
        Construct from a permutation of basis states
        
        :param permutation: a map between bitstrings
        :param strat: synthesis strategy
        :param rotation_axis: the rotation axis of the multiplexors used in the decomposition. Can be either Rx or Ry. Only applicable to the Matching strategy. Default to Ry.
        """
    @typing.overload
    def __init__(self, permutation: dict[tuple[bool, ...], typing.Sequence[bool]], rotation_axis: OpType = OpType.Ry) -> None:
        """
        Construct from a permutation of basis states and perform synthesis using the Matching strategy
        
        :param permutation: a map between bitstrings
        :param rotation_axis: the rotation axis of the multiplexors used in the decomposition. Can be either Rx or Ry, default to Ry.
        """
    @typing.overload
    def __init__(self, n_qubits: int, permutation: dict[tuple[bool, ...], typing.Sequence[bool]], rotation_axis: OpType = OpType.Ry) -> None:
        """
        Constructor for backward compatibility. Subject to deprecation.
        """
    def get_circuit(self) -> Circuit:
        """
        :return: the :py:class:`Circuit` described by the box
        """
    def get_permutation(self) -> dict[tuple, tuple]:
        """
        :return: the permutation
        """
    def get_rotation_axis(self) -> OpType:
        """
        :return: the rotation axis
        """
    def get_strat(self) -> ToffoliBoxSynthStrat:
        """
        :return: the synthesis strategy
        """
class ToffoliBoxSynthStrat:
    """
    Enum strategies for synthesising ToffoliBoxes
    
    Members:
    
      Matching : Use multiplexors to perform parallel swaps on hypercubes
    
      Cycle : Use CnX gates to perform transpositions
    """
    Cycle: typing.ClassVar[ToffoliBoxSynthStrat]  # value = <ToffoliBoxSynthStrat.Cycle: 1>
    Matching: typing.ClassVar[ToffoliBoxSynthStrat]  # value = <ToffoliBoxSynthStrat.Matching: 0>
    __members__: typing.ClassVar[dict[str, ToffoliBoxSynthStrat]]  # value = {'Matching': <ToffoliBoxSynthStrat.Matching: 0>, 'Cycle': <ToffoliBoxSynthStrat.Cycle: 1>}
    @staticmethod
    def _pybind11_conduit_v1_(*args, **kwargs):  # type: ignore
        ...
    def __eq__(self, other: typing.Any) -> bool:
        ...
    def __getstate__(self) -> int:
        ...
    def __hash__(self) -> int:
        ...
    def __index__(self) -> int:
        ...
    def __init__(self, value: int) -> None:
        ...
    def __int__(self) -> int:
        ...
    def __ne__(self, other: typing.Any) -> bool:
        ...
    def __repr__(self) -> str:
        ...
    def __setstate__(self, state: int) -> None:
        ...
    def __str__(self) -> str:
        ...
    @property
    def name(self) -> str:
        ...
    @property
    def value(self) -> int:
        ...
class Unitary1qBox(Op):
    """
    A user-defined one-qubit operation specified by a unitary matrix.
    """
    @staticmethod
    def _pybind11_conduit_v1_(*args, **kwargs):  # type: ignore
        ...
    def __init__(self, m: NDArray[numpy.complex128]) -> None:
        """
        Construct from a unitary matrix.
        """
    def get_circuit(self) -> Circuit:
        """
        :return: the :py:class:`Circuit` described by the box
        """
    def get_matrix(self) -> NDArray[numpy.complex128]:
        """
        :return: the unitary matrix as a numpy array
        """
class Unitary2qBox(Op):
    """
    A user-defined two-qubit operation specified by a unitary matrix.
    """
    @staticmethod
    def _pybind11_conduit_v1_(*args, **kwargs):  # type: ignore
        ...
    def __init__(self, m: NDArray[numpy.complex128], basis: BasisOrder = BasisOrder.ilo) -> None:
        """
        Construct from a unitary matrix.
        
        :param m: The unitary matrix
        :param basis: Whether the provided unitary is in the ILO-BE (increasing lexicographic order of qubit ids, big-endian indexing) format, or DLO-BE (decreasing lexicographic order of ids)
        """
    def get_circuit(self) -> Circuit:
        """
        :return: the :py:class:`Circuit` described by the box
        """
    def get_matrix(self) -> NDArray[numpy.complex128]:
        """
        :return: the unitary matrix (in ILO-BE format) as a numpy array
        """
class Unitary3qBox(Op):
    """
    A user-defined three-qubit operation specified by a unitary matrix.
    """
    @staticmethod
    def _pybind11_conduit_v1_(*args, **kwargs):  # type: ignore
        ...
    def __init__(self, m: NDArray[numpy.complex128], basis: BasisOrder = BasisOrder.ilo) -> None:
        """
        Construct from a unitary matrix.
        
        :param m: The unitary matrix
        :param basis: Whether the provided unitary is in the ILO-BE (increasing lexicographic order of qubit ids, big-endian indexing) format, or DLO-BE (decreasing lexicographic order of ids)
        """
    def get_circuit(self) -> Circuit:
        """
        :return: the :py:class:`Circuit` described by the box
        """
    def get_matrix(self) -> NDArray[numpy.complex128]:
        """
        :return: the unitary matrix (in ILO-BE format) as a numpy array
        """
class WASMOp(ClassicalOp):
    """
    An op holding an external classical call, defined by the external module id, the name of the function and the arguments. External calls can only act on entire registers (which will be interpreted as fixed-width integers).
    """
    @staticmethod
    def _pybind11_conduit_v1_(*args, **kwargs):  # type: ignore
        ...
    def __init__(self, num_bits: int, num_w: int, n_inputs: typing.Sequence[int], n_outputs: typing.Sequence[int], func_name: str, wasm_uid: str) -> None:
        """
        Construct from number of bits, bitwidths of inputs and outputs, function name and module id.
        """
    @property
    def func_name(self) -> str:
        """
        Name of function.
        """
    @property
    def input_widths(self) -> list[int]:
        """
        Widths of input integers.
        """
    @property
    def n_i32(self) -> int:
        """
        Number of integers acted on.
        """
    @property
    def num_bits(self) -> int:
        """
        Number of bits interacted with.
        """
    @property
    def num_w(self) -> int:
        """
        Number of wasm wire in the op
        """
    @property
    def output_widths(self) -> list[int]:
        """
        Widths of output integers.
        """
    @property
    def wasm_uid(self) -> str:
        """
        Wasm module id.
        """
def fresh_symbol(preferred: str = 'a') -> sympy.Symbol:
    """
    Given some preferred symbol, this finds an appropriate suffix that will guarantee it has not yet been used in the current python session.
    
    :param preferred: The preferred readable symbol name as a string (default is 'a')
    
    :return: A new sympy symbol object
    """<|MERGE_RESOLUTION|>--- conflicted
+++ resolved
@@ -3732,12 +3732,9 @@
     """
     A predicate defined by a range of values in binary encoding.
     """
-<<<<<<< HEAD
-=======
-    @staticmethod
-    def _pybind11_conduit_v1_(*args, **kwargs):  # type: ignore
-        ...
->>>>>>> 604abf4c
+    @staticmethod
+    def _pybind11_conduit_v1_(*args, **kwargs):  # type: ignore
+        ...
     def __init__(self, width: int, lower: int, upper: int) -> None:
         """
         Construct from a bit width, a lower bound and an upper bound.
