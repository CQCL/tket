--- conflicted
+++ resolved
@@ -258,91 +258,82 @@
     Decomposes CCX, CnX, CnY, CnZ, CnRy, CnRz and CnRx gates into CX and single-qubit gates.
     """
 
-def DecomposeBoxes(excluded_types: Set[pytket._tket.circuit.OpType] = ..., excluded_opgroups: Set[str] = ...) -> BasePass:
-    """
-    Recursively replaces all boxes by their decomposition into circuits.
-
-    :param excluded_types: box :py:class:`OpType` s excluded from decomposition
-    :param excluded_opgroups: opgroups excluded from decomposition
-    """
-
-def DecomposeClassicalExp() -> BasePass:
-    """Replaces each `ClExprOp` by a sequence of classical gates."""
-
-def DecomposeMultiQubitsCX() -> BasePass:
-    """Converts all multi-qubit gates into CX and single-qubit gates."""
-
-def DecomposeSingleQubitsTK1() -> BasePass:
-    """Converts all single-qubit gates into TK1 gates."""
-
-def PeepholeOptimise2Q(allow_swaps: bool = True) -> BasePass:
-    """
-    Performs peephole optimisation including resynthesis of 2-qubit gate sequences, and converts to a circuit containing only CX and TK1 gates.
-
-    :param allow_swaps: whether to allow implicit wire swaps
-    """
-
-def FullPeepholeOptimise(allow_swaps: bool = True, target_2qb_gate: pytket._tket.circuit.OpType = pytket._tket.circuit.OpType.CX) -> BasePass:
-    """
-    Performs peephole optimisation including resynthesis of 2- and 3-qubit gate sequences, and converts to a circuit containing only the given 2-qubit gate (which may be CX or TK2) and TK1 gates.
-
-    :param allow_swaps: whether to allow implicit wire swaps
-    """
-
-def RebaseTket() -> BasePass:
-    """
-    Converts all gates to CX, TK1 and Phase. (Any Measure and Reset operations are left untouched; Conditional gates are also allowed.)
-    """
-
-def RemoveRedundancies() -> BasePass:
-    """
-    Removes gate-inverse pairs, merges rotations, removes identity rotations, and removes redundant gates before measurement. Does not add any new gate types.
-
-    When merging rotations with the same op group name, the merged operation keeps the same name.
-    """
-
-def SynthesiseTK() -> BasePass:
-    """Optimises and converts all gates to TK2, TK1 and Phase gates."""
-
-def SynthesiseTket() -> BasePass:
-    """Optimises and converts all gates to CX, TK1 and Phase gates."""
-
-def SquashTK1() -> BasePass:
-    """Squash sequences of single-qubit gates to TK1 gates."""
-
-def SquashRzPhasedX() -> BasePass:
-    """
-    Squash single qubit gates into PhasedX and Rz gates. Also remove identity gates. Commute Rz gates to the back if possible.
-    """
-
-def FlattenRegisters() -> BasePass:
-    """
-    Merges all quantum and classical registers into their respective default registers with contiguous indexing.
-    """
-
-def SquashCustom(singleqs: Set[pytket._tket.circuit.OpType], tk1_replacement: Callable[[Union[sympy.Expr, float], Union[sympy.Expr, float], Union[sympy.Expr, float]], pytket._tket.circuit.Circuit], always_squash_symbols: bool = False) -> BasePass:
-    """
-<<<<<<< HEAD
-    Squash sequences of single qubit gates from the target gate set into an optimal form given by `tk1_replacement`.
-
-    :param singleqs: The types of single qubit gates in the target gate set. This pass will only affect sequences of gates that are already in this set.
-    :param tk1_replacement: A function which, given the parameters of an Rz(a)Rx(b)Rz(c) triple, returns an equivalent circuit in the desired basis.
-    :param always_squash_symbols: If true, always squash symbolic gates regardless of the blow-up in complexity. Default is false, meaning that symbolic gates are only squashed if doing so reduces the overall symbolic complexity.
-    """
-
-def AutoSquash(singleqs: Set[pytket._tket.circuit.OpType]) -> BasePass:
-=======
-def DecomposeBoxes(excluded_types: set[pytket._tket.circuit.OpType] = set(), excluded_opgroups: set[str] = set(), included_types: set[pytket._tket.circuit.OpType] | None = None, included_opgroups: set[str] | None = None) -> BasePass:
+def DecomposeBoxes(excluded_types: Set[pytket._tket.circuit.OpType] = ..., excluded_opgroups: Set[str] = ..., included_types: Set[pytket._tket.circuit.OpType] | None = None, included_opgroups: Set[str] | None = None) -> BasePass:
     """
     Recursively replaces all boxes by their decomposition into circuits. 
-    
+
     Arguments specify ways to filter which boxes are decomposed. A box must satisfy ALL filters in order to be decomposed (i.e. be in the inclusive sets and not in the exclusive sets).
-    
+
     :param excluded_types: box :py:class:`OpType` s excluded from decomposition
     :param excluded_opgroups: opgroups excluded from decomposition
     :param included_types: optional, only decompose these box :py:class:`OpType` s
     :param included_opgroups: optional, only decompose these opgroups
->>>>>>> 535823b4
+    """
+
+def DecomposeClassicalExp() -> BasePass:
+    """Replaces each `ClExprOp` by a sequence of classical gates."""
+
+def DecomposeMultiQubitsCX() -> BasePass:
+    """Converts all multi-qubit gates into CX and single-qubit gates."""
+
+def DecomposeSingleQubitsTK1() -> BasePass:
+    """Converts all single-qubit gates into TK1 gates."""
+
+def PeepholeOptimise2Q(allow_swaps: bool = True) -> BasePass:
+    """
+    Performs peephole optimisation including resynthesis of 2-qubit gate sequences, and converts to a circuit containing only CX and TK1 gates.
+
+    :param allow_swaps: whether to allow implicit wire swaps
+    """
+
+def FullPeepholeOptimise(allow_swaps: bool = True, target_2qb_gate: pytket._tket.circuit.OpType = pytket._tket.circuit.OpType.CX) -> BasePass:
+    """
+    Performs peephole optimisation including resynthesis of 2- and 3-qubit gate sequences, and converts to a circuit containing only the given 2-qubit gate (which may be CX or TK2) and TK1 gates.
+
+    :param allow_swaps: whether to allow implicit wire swaps
+    """
+
+def RebaseTket() -> BasePass:
+    """
+    Converts all gates to CX, TK1 and Phase. (Any Measure and Reset operations are left untouched; Conditional gates are also allowed.)
+    """
+
+def RemoveRedundancies() -> BasePass:
+    """
+    Removes gate-inverse pairs, merges rotations, removes identity rotations, and removes redundant gates before measurement. Does not add any new gate types.
+
+    When merging rotations with the same op group name, the merged operation keeps the same name.
+    """
+
+def SynthesiseTK() -> BasePass:
+    """Optimises and converts all gates to TK2, TK1 and Phase gates."""
+
+def SynthesiseTket() -> BasePass:
+    """Optimises and converts all gates to CX, TK1 and Phase gates."""
+
+def SquashTK1() -> BasePass:
+    """Squash sequences of single-qubit gates to TK1 gates."""
+
+def SquashRzPhasedX() -> BasePass:
+    """
+    Squash single qubit gates into PhasedX and Rz gates. Also remove identity gates. Commute Rz gates to the back if possible.
+    """
+
+def FlattenRegisters() -> BasePass:
+    """
+    Merges all quantum and classical registers into their respective default registers with contiguous indexing.
+    """
+
+def SquashCustom(singleqs: Set[pytket._tket.circuit.OpType], tk1_replacement: Callable[[Union[sympy.Expr, float], Union[sympy.Expr, float], Union[sympy.Expr, float]], pytket._tket.circuit.Circuit], always_squash_symbols: bool = False) -> BasePass:
+    """
+    Squash sequences of single qubit gates from the target gate set into an optimal form given by `tk1_replacement`.
+
+    :param singleqs: The types of single qubit gates in the target gate set. This pass will only affect sequences of gates that are already in this set.
+    :param tk1_replacement: A function which, given the parameters of an Rz(a)Rx(b)Rz(c) triple, returns an equivalent circuit in the desired basis.
+    :param always_squash_symbols: If true, always squash symbolic gates regardless of the blow-up in complexity. Default is false, meaning that symbolic gates are only squashed if doing so reduces the overall symbolic complexity.
+    """
+
+def AutoSquash(singleqs: Set[pytket._tket.circuit.OpType]) -> BasePass:
     """
     Attempt to generate a squash pass automatically for the given target single qubit gateset.
     Raises an error if no known TK1 decomposition can be found based on the given gateset, in which case try using :py:class:`SquashCustom` with your own decomposition.
