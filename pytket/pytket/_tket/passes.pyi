from typing import Any
from __future__ import annotations
import pytket._tket.architecture
import pytket._tket.circuit
import pytket._tket.mapping
import pytket._tket.placement
import pytket._tket.predicates
import pytket._tket.transform
import pytket._tket.unit_id
import sympy
import typing
__all__ = ['AASRouting', 'Audit', 'AutoRebase', 'AutoSquash', 'BasePass', 'CNotSynthType', 'CXMappingPass', 'CliffordPushThroughMeasures', 'CliffordResynthesis', 'CliffordSimp', 'CnXPairwiseDecomposition', 'CommuteThroughMultis', 'ComposePhasePolyBoxes', 'ContextSimp', 'CustomPass', 'CustomRoutingPass', 'DecomposeArbitrarilyControlledGates', 'DecomposeBoxes', 'DecomposeClassicalExp', 'DecomposeMultiQubitsCX', 'DecomposeSingleQubitsTK1', 'DecomposeSwapsToCXs', 'DecomposeSwapsToCircuit', 'DecomposeTK2', 'Default', 'DefaultMappingPass', 'DelayMeasures', 'EulerAngleReduction', 'FlattenRegisters', 'FlattenRelabelRegistersPass', 'FullMappingPass', 'FullPeepholeOptimise', 'GlobalisePhasedX', 'GreedyPauliSimp', 'GuidedPauliSimp', 'HamPath', 'KAKDecomposition', 'NaivePlacementPass', 'NormaliseTK2', 'OptimisePhaseGadgets', 'PauliExponentials', 'PauliSimp', 'PauliSquash', 'PeepholeOptimise2Q', 'PlacementPass', 'RebaseCustom', 'RebaseTket', 'Rec', 'RemoveBarriers', 'RemoveDiscarded', 'RemoveImplicitQubitPermutation', 'RemoveRedundancies', 'RenameQubitsPass', 'RepeatPass', 'RepeatUntilSatisfiedPass', 'RepeatWithMetricPass', 'RoundAngles', 'RoutingPass', 'SWAP', 'SafetyMode', 'SequencePass', 'SimplifyInitial', 'SimplifyMeasured', 'SquashCustom', 'SquashRzPhasedX', 'SquashTK1', 'SynthesiseTK', 'SynthesiseTket', 'SynthesiseUMD', 'ThreeQubitSquash', 'ZXGraphlikeOptimisation', 'ZZPhaseToRz']
class BasePass:
    """
    Base class for passes.
    """
    @staticmethod
    def _pybind11_conduit_v1_(*args, **kwargs):  # type: ignore
        ...
    @staticmethod
    def from_dict(base_pass_dict: dict, custom_deserialisation: dict[str, typing.Callable[[pytket._tket.circuit.Circuit], pytket._tket.circuit.Circuit]] = {}) -> BasePass:
        """
        Construct a new Pass instance from a JSON serializable dictionary representation. `custom_deserialisation` is a map between `CustomPass` label attributes and a Circuit to Circuit function matching the `CustomPass` `transform` argument. This allows the construction of some `CustomPass` from JSON. `CustomPass` without a matching entry in `custom_deserialisation` will be rejected.
        """
    def __getstate__(self) -> tuple:
        ...
    def __repr__(self) -> str:
        ...
    def __setstate__(self, arg0: tuple) -> None:
        ...
    def __str__(self) -> str:
        ...
    @typing.overload
    def apply(self, compilation_unit: pytket._tket.predicates.CompilationUnit, safety_mode: SafetyMode = SafetyMode.Default) -> bool:
        """
        Apply to a :py:class:`CompilationUnit`.
        
        :return: True if the pass modified the circuit. Note that in some cases the method may return True even when the circuit is unmodified (but a return value of False definitely implies no modification).
        """
    @typing.overload
    def apply(self, circuit: pytket._tket.circuit.Circuit) -> bool:
        """
        Apply to a :py:class:`Circuit` in-place.
        
        :return: True if pass modified the circuit, else False
        """
    @typing.overload
    def apply(self, circuit: pytket._tket.circuit.Circuit, before_apply: typing.Callable[[pytket._tket.predicates.CompilationUnit, typing.Any], None], after_apply: typing.Callable[[pytket._tket.predicates.CompilationUnit, typing.Any], None]) -> bool:
        """
        Apply to a :py:class:`Circuit` in-place and invoke callbacks for all nested passes.
        
        
        :param before_apply: Invoked before a pass is applied. The CompilationUnit and a summary of the pass configuration are passed into the callback.
        :param after_apply: Invoked after a pass is applied. The CompilationUnit and a summary of the pass configuration are passed into the callback.
        :return: True if pass modified the circuit, else False
        """
<<<<<<< HEAD
=======
    def get_gate_set(self) -> set[pytket._tket.circuit.OpType] | None:
        """
        :return: A set of allowed OpType
        """
    def get_postconditions(self) -> list[pytket._tket.predicates.Predicate]:
        """
        Returns the postcondition Predicates for the given pass.
        
        :return: A list of :py:class:`Predicate`
        """
    def get_preconditions(self) -> list[pytket._tket.predicates.Predicate]:
        """
        Returns the precondition Predicates for the given pass.
        :return: A list of Predicate
        """
>>>>>>> c39f1cc4
    def to_dict(self) -> typing.Any:
        """
        :return: A JSON serializable dictionary representation of the Pass.
        """
class CNotSynthType:
    """
    Members:
    
      SWAP : swap-based algorithm for CNOT synthesis
    
      HamPath : Hamilton-path-based method for CNOT synthesis; this method will fail if there is no Hamilton path in the given architecture
    
      Rec : recursive Steiner--Gauss method for CNOT synthesis
    """
    HamPath: typing.ClassVar[CNotSynthType]  # value = <CNotSynthType.HamPath: 1>
    Rec: typing.ClassVar[CNotSynthType]  # value = <CNotSynthType.Rec: 2>
    SWAP: typing.ClassVar[CNotSynthType]  # value = <CNotSynthType.SWAP: 0>
    __members__: typing.ClassVar[dict[str, CNotSynthType]]  # value = {'SWAP': <CNotSynthType.SWAP: 0>, 'HamPath': <CNotSynthType.HamPath: 1>, 'Rec': <CNotSynthType.Rec: 2>}
    @staticmethod
    def _pybind11_conduit_v1_(*args, **kwargs):  # type: ignore
        ...
    def __eq__(self, other: typing.Any) -> bool:
        ...
    def __getstate__(self) -> int:
        ...
    def __hash__(self) -> int:
        ...
    def __index__(self) -> int:
        ...
    def __init__(self, value: int) -> None:
        ...
    def __int__(self) -> int:
        ...
    def __ne__(self, other: typing.Any) -> bool:
        ...
    def __repr__(self) -> str:
        ...
    def __setstate__(self, state: int) -> None:
        ...
    def __str__(self) -> str:
        ...
    @property
    def name(self) -> str:
        ...
    @property
    def value(self) -> int:
        ...
class RepeatPass(BasePass):
    """
    Repeat a pass until its `apply()` method returns False, or if `strict_check` is True until it stops modifying the circuit.
    """
    @staticmethod
    def _pybind11_conduit_v1_(*args, **kwargs):  # type: ignore
        ...
    def __init__(self, compilation_pass: BasePass, strict_check: bool = False) -> None:
        """
        Construct from a compilation pass.
        """
    def __str__(self) -> str:
        ...
    def get_pass(self) -> BasePass:
        """
        :return: The underlying compilation pass.
        """
class RepeatUntilSatisfiedPass(BasePass):
    """
    Repeat a compilation pass until a predicate on the circuit is satisfied.
    """
    @staticmethod
    def _pybind11_conduit_v1_(*args, **kwargs):  # type: ignore
        ...
    @typing.overload
    def __init__(self, compilation_pass: BasePass, predicate: pytket._tket.predicates.Predicate) -> None:
        """
        Construct from a compilation pass and a predicate.
        """
    @typing.overload
    def __init__(self, compilation_pass: BasePass, check_function: typing.Callable[[pytket._tket.circuit.Circuit], bool]) -> None:
        """
        Construct from a compilation pass and a user-defined function from :py:class:`Circuit` to `bool`.
        """
    def __str__(self: BasePass) -> str:
        ...
    def get_pass(self) -> BasePass:
        """
        :return: The underlying compilation pass.
        """
    def get_predicate(self) -> pytket._tket.predicates.Predicate:
        """
        :return: The underlying predicate.
        """
class RepeatWithMetricPass(BasePass):
    """
    Repeat a compilation pass until the given metric stops decreasing.
    """
    @staticmethod
    def _pybind11_conduit_v1_(*args, **kwargs):  # type: ignore
        ...
    def __init__(self, compilation_pass: BasePass, metric: typing.Callable[[pytket._tket.circuit.Circuit], int]) -> None:
        """
        Construct from a compilation pass and a metric function.
        """
    def __str__(self: BasePass) -> str:
        ...
    def get_metric(self) -> typing.Callable[[pytket._tket.circuit.Circuit], int]:
        """
        :return: The underlying metric.
        """
    def get_pass(self) -> BasePass:
        """
        :return: The underlying compilation pass.
        """
class SafetyMode:
    """
    Members:
    
      Audit : Checks which predicates a circuit satisfies after the application of each base pass
    
      Default : Only check that a circuit satisfies the preconditions of the overall pass at the start and the postconditions at the end
    """
    Audit: typing.ClassVar[SafetyMode]  # value = <SafetyMode.Audit: 0>
    Default: typing.ClassVar[SafetyMode]  # value = <SafetyMode.Default: 1>
    __members__: typing.ClassVar[dict[str, SafetyMode]]  # value = {'Audit': <SafetyMode.Audit: 0>, 'Default': <SafetyMode.Default: 1>}
    @staticmethod
    def _pybind11_conduit_v1_(*args, **kwargs):  # type: ignore
        ...
    def __eq__(self, other: typing.Any) -> bool:
        ...
    def __getstate__(self) -> int:
        ...
    def __hash__(self) -> int:
        ...
    def __index__(self) -> int:
        ...
    def __init__(self, value: int) -> None:
        ...
    def __int__(self) -> int:
        ...
    def __ne__(self, other: typing.Any) -> bool:
        ...
    def __repr__(self) -> str:
        ...
    def __setstate__(self, state: int) -> None:
        ...
    def __str__(self) -> str:
        ...
    @property
    def name(self) -> str:
        ...
    @property
    def value(self) -> int:
        ...
class SequencePass(BasePass):
    """
    A sequence of compilation passes.
    """
    @staticmethod
    def _pybind11_conduit_v1_(*args, **kwargs):  # type: ignore
        ...
    def __init__(self, pass_list: typing.Sequence[BasePass], strict: bool = True) -> None:
        """
        Construct from a list of compilation passes arranged in order of application.
        
        :param pass_list: sequence of passes
        :param strict: if True (the default), check that all postconditions and preconditions of the passes in the sequence are compatible and raise an exception if not.
        :return: a pass that applies the sequence
        """
    def __str__(self: BasePass) -> str:
        ...
    def get_sequence(self) -> list[BasePass]:
        """
        :return: The underlying sequence of passes.
        """
    def to_dict(self) -> typing.Any:
        """
        :return: A JSON serializable dictionary representation of the SequencePass.
        """
def AASRouting(arc: pytket._tket.architecture.Architecture, **kwargs: Any) -> BasePass:
    """
    Construct a pass to relabel :py:class:`Circuit` Qubits to :py:class:`Device` Nodes, and then use architecture-aware synthesis to route the circuit. In the steps of the pass the circuit will be converted to CX, Rz, H gateset. The limited connectivity of the :py:class:`Architecture` is used for the routing. The direction of the edges is ignored. The placement used is GraphPlacement. This pass can take a few parameters for the routing, described below:
    
    - (unsigned) lookahead=1: parameter for the recursive iteration
    - (CNotSynthType) cnotsynthtype=CNotSynthType.Rec: CNOT synthesis type
    
    NB: The circuit needs to have at most as many qubits as the architecture has nodes. The resulting circuit will always have the same number of qubits as the architecture has nodes, even if the input circuit had fewer.
    
    :param arc: target architecture
    :param \\**kwargs: parameters for routing (described above)
    :return: a pass to perform the remapping
    """
def AutoRebase(gateset: set[pytket._tket.circuit.OpType], allow_swaps: bool = False) -> BasePass:
    """
    Attempt to generate a rebase pass automatically for the given target gateset. Checks if there are known existing decompositions to target gateset and TK1 to target gateset and uses those to construct a custom rebase.
    Raises an error if no known decompositions can be found, in which case try using :py:class:`RebaseCustom` with your own decompositions.
    
    :param gateset: Set of supported OpTypes, target gate set. (in addition, Measure and Reset operations are always allowed and are left alone; conditional operations may be present; and Phase gates may also be introduced by the rebase)
    :param allow_swaps: Whether to allow implicit wire swaps. Default to False.
    """
def AutoSquash(singleqs: set[pytket._tket.circuit.OpType]) -> BasePass:
    """
    Attempt to generate a squash pass automatically for the given target single qubit gateset.
    Raises an error if no known TK1 decomposition can be found based on the given gateset, in which case try using :py:class:`SquashCustom` with your own decomposition.
    
    :param singleqs: The types of single qubit gates in the target gate set. This pass will only affect sequences of gates that are already in this set.
    """
def CXMappingPass(arc: pytket._tket.architecture.Architecture, placer: pytket._tket.placement.Placement, **kwargs: Any) -> BasePass:
    """
    Construct a pass to convert all gates to CX, relabel :py:class:`Circuit` Qubits to :py:class:`Architecture` Nodes, route to the connectivty graph of a :py:class:`Architecture` and decompose additional routing gates (SWAP and BRIDGE) to CX gates.
    
    :param arc: The Architecture used for connectivity information.
    :param placer: The placement used for relabelling.
    :param \\**kwargs: Parameters for routing: (bool)directed_cx=false, (bool)delay_measures=true
    :return: a pass to perform the remapping
    """
def CliffordPushThroughMeasures() -> BasePass:
    """
    An optimisation pass that resynthesise a Clifford subcircuit before end of circuit Measurement operations by implementing the action of the Clifford as a mutual diagonalisation circuit and a permutation on output measurements realised as a series of classical operations.
    : return: a pass to simplify end of circuit Clifford gates.
    """
def CliffordResynthesis(transform: typing.Callable[[pytket._tket.circuit.Circuit], pytket._tket.circuit.Circuit] | None = None, allow_swaps: bool = True) -> BasePass:
    """
    An optimisation pass that resynthesises Clifford subcircuits, trying to reduce the 2-qubit gate count as much as possible.
    
    :param transform: optional user-provided resynthesis method to apply to all Clifford subcircuits (a function taking a Clifford circuit as an argument and returning an equivalent circuit); if not provided, a default resynthesis method is applied
    :param allow_swaps: whether the rewriting may introduce wire swaps (only relevant to the default resynthesis method used when the `transform` argument is not provided)
    :return: a pass to perform the rewriting
    """
def CliffordSimp(allow_swaps: bool = True) -> BasePass:
    """
    An optimisation pass that performs a number of rewrite rules for simplifying Clifford gate sequences, similar to Duncan & Fagan (https://arxiv.org/abs/1901.10114). Given a circuit with CXs and any single-qubit gates, produces a circuit with TK1, CX gates.
    
    :param allow_swaps: dictates whether the rewriting will disregard CX placement or orientation and introduce wire swaps.
    :return: a pass to perform the rewriting
    """
def CnXPairwiseDecomposition() -> BasePass:
    """
    Decompose CnX gates to 2-qubit gates `fand single qubit gates. For every two CnX gates, reorder their control qubits to improve the chance of gate cancellation
    """
def CommuteThroughMultis() -> BasePass:
    """
    Moves single-qubit operations past multi-qubit operations that they commute with, towards the front of the circuit.
    """
def ComposePhasePolyBoxes(min_size: int = 0) -> BasePass:
    """
    Pass to convert a given :py:class:`Circuit` to the CX, Rz, H gateset and compose phase polynomial boxes from the groups of the CX+Rz gates.
    
    - (unsigned) min_size=0: minimal number of CX gates in each phase polynominal box: groups with a smaller number of CX gates are not affected by this transformation
    
    :param \\**kwargs: parameters for composition (described above)
    :return: a pass to perform the composition
    """
def ContextSimp(allow_classical: bool = True, xcirc: pytket._tket.circuit.Circuit | None = None) -> BasePass:
    """
    Applies simplifications enabled by knowledge of qubit state and discarded qubits.
    
    :param allow_classical: allow replacement of measurements on known state with classical set-bit operations
    :param xcirc: 1-qubit circuit implementing an X gate in the transformed circuit (if omitted, an X gate is used)
    :return: a pass to perform the simplification
    """
def CustomPass(transform: typing.Callable[[pytket._tket.circuit.Circuit], pytket._tket.circuit.Circuit], label: str = '') -> BasePass:
    """
    Generate a custom pass from a user-provided circuit transfomation function.
    
    It is the caller's responsibility to provide a valid transform.
    
    :param transform: function taking a :py:class:`Circuit` as an argument and returning a new transformed circuit
    :param label: optional label for the pass
    :return: a pass to perform the transformation
    """
def CustomRoutingPass(arc: pytket._tket.architecture.Architecture, config: typing.Sequence[pytket._tket.mapping.RoutingMethod]) -> BasePass:
    """
    Construct a pass to route to the connectivity graph of an :py:class:`Architecture`. Edge direction is ignored. 
    
    :return: a pass that routes to the given device architecture 
    """
def DecomposeArbitrarilyControlledGates() -> BasePass:
    """
    Decomposes CCX, CnX, CnY, CnZ, CnRy, CnRz and CnRx gates into CX and single-qubit gates.
    """
def DecomposeBoxes(excluded_types: set[pytket._tket.circuit.OpType] = set(), excluded_opgroups: set[str] = set()) -> BasePass:
    """
    Recursively replaces all boxes by their decomposition into circuits.
    
    :param excluded_types: box `OpType`s excluded from decomposition
    :param excluded_opgroups: opgroups excluded from decomposition
    """
def DecomposeClassicalExp() -> BasePass:
    """
    Replaces each :py:class:`ClassicalExpBox` and `ClExprOp` by a sequence of classical gates.
    """
def DecomposeMultiQubitsCX() -> BasePass:
    """
    Converts all multi-qubit gates into CX and single-qubit gates.
    """
def DecomposeSingleQubitsTK1() -> BasePass:
    """
    Converts all single-qubit gates into TK1 gates.
    """
def DecomposeSwapsToCXs(arc: pytket._tket.architecture.Architecture, respect_direction: bool = False) -> BasePass:
    """
    Construct a pass to decompose SWAP and BRIDGE gates to CX gates, constraining connectivity to an :py:class:`Architecture`, optionally taking the directedness of the connectivity graph into account.
    
    :param arc: The architecture to use for connectivity information.
    :param respect_direction: Optionally takes the directedness of the connectivity graph into account.
    :return: a pass to perform the decomposition
    """
def DecomposeSwapsToCircuit(replacement_circuit: pytket._tket.circuit.Circuit) -> BasePass:
    """
    :param replacement_circuit: An equivalent circuit to replace a SWAP gate with in the desired basis.
    :return: a pass to replace all SWAP gates with the given circuit
    """
def DecomposeTK2(allow_swaps: bool = True, **kwargs: Any) -> BasePass:
    """
    Decompose each TK2 gate into two-qubit gates.
    
    Gate fidelities can be passed as keyword arguments to perform noise-aware decompositions. If the fidelities of several gate types are provided, the best will be chosen.
    
    We currently support `CX_fidelity`, `ZZMax_fidelity` and `ZZPhase_fidelity`. If provided, the `CX` and `ZZMax` fidelities must be given by a single floating point fidelity. The `ZZPhase` fidelity is given as a lambda float -> float, mapping a ZZPhase angle parameter to its fidelity, or by a single float. These parameters will be used to return the optimal decomposition of each TK2 gate, taking noise into consideration.
    
    If no fidelities are provided, the TK2 gates will be decomposed exactly using CX gates. For equal fidelities, ZZPhase will be prefered over ZZMax and CX if the decomposition results in fewer two-qubit gates.
    
    All TK2 gate parameters must be normalised, i.e. they must satisfy `NormalisedTK2Predicate`. (This can be achieved by applying the :py:meth:`NormaliseTK2` pass beforehand.)
    
    Using the `allow_swaps=True` (default) option, qubits will be swapped when convenient to reduce the two-qubit gate count of the decomposed TK2.
    
    If the TK2 angles are symbolic values, the decomposition will be exact (i.e. not noise-aware). It is not possible in general to obtain optimal decompositions for arbitrary symbolic parameters, so consider substituting for concrete values if possible.
    
    :param allow_swaps: Whether to allow implicit wire swaps.
    """
def DefaultMappingPass(arc: pytket._tket.architecture.Architecture, delay_measures: bool = True) -> BasePass:
    """
    Construct a pass to relabel :py:class:`Circuit` Qubits to :py:class:`Architecture` Nodes, and then route to the connectivity graph of the given :py:class:`Architecture`. Edge direction is ignored. Placement used is GraphPlacement.
    
    :param arc: The Architecture used for connectivity information.
    :param delay_measures: Whether to commute measurements to the end of the circuit, defaulting to true.
    :return: a pass to perform the remapping
    """
def DelayMeasures(allow_partial: bool = True) -> BasePass:
    """
    Commutes Measure operations to the end of the circuit. Throws an exception when this is not possible because of gates following the measure which are dependent on either the resulting quantum state or classical values.
    
    :param allow_partial: Whether to allow measurements that cannot be commuted to the end, and delay them as much as possible instead. If false, the pass includes a :py:class:`CommutableMeasuresPredicate` precondition.
    """
def EulerAngleReduction(q: pytket._tket.circuit.OpType, p: pytket._tket.circuit.OpType, strict: bool = False) -> BasePass:
    """
    Uses Euler angle decompositions to squash all chains of P and Q rotations, where P,Q ∈ {Rx,Ry,Rz}. By default (`strict=False`), this pass will try to decompose the chains into pairs of -P-Q- or -Q-P- rotations, commuting any third rotation past multi-qubit gates. If `strict=True`, all chains will be decomposed to P-Q-P triples and no further optimisation is performed.
    
    :param q: The type of the Q rotation (Q ∈ {Rx,Ry,Rz}).
    :param p: The type of the P rotation (P ∈ {Rx,Ry,Rz}, P ≠ Q).
    :param strict: Optionally performs strict P-Q-P Euler decomposition
    :return: a pass that squashes chains of P and Q rotations
    """
def FlattenRegisters() -> BasePass:
    """
    Merges all quantum and classical registers into their respective default registers with contiguous indexing.
    """
def FlattenRelabelRegistersPass(label: str = 'q', relabel_classical_expressions: bool = True) -> BasePass:
    """
    Removes empty Quantum wires from the Circuit and relabels all Qubit to a register from passed name. 
    
    :param label: Name to relabel remaining Qubit to, default 'q'.
    :param relabel_classical_expressions: Whether to relabel arguments of expressions held in `ClassicalExpBox`. 
    :return: A pass that removes empty wires and relabels.
    """
def FullMappingPass(arc: pytket._tket.architecture.Architecture, placer: pytket._tket.placement.Placement, config: typing.Sequence[pytket._tket.mapping.RoutingMethod]) -> BasePass:
    """
    Construct a pass to relabel :py:class:`Circuit` Qubits to :py:class:`Architecture` Nodes, and then route to the connectivity graph of an :py:class:`Architecture`. Edge direction is ignored.
    
    :param arc: The architecture to use for connectivity information. 
    :param placer: The Placement used for relabelling.
    :param config: Parameters for routing, a list of RoutingMethod, each method is checked and run if applicable in turn.
    :return: a pass to perform the remapping
    """
def FullPeepholeOptimise(allow_swaps: bool = True, target_2qb_gate: pytket._tket.circuit.OpType = pytket._tket.circuit.OpType.CX) -> BasePass:
    """
    Performs peephole optimisation including resynthesis of 2- and 3-qubit gate sequences, and converts to a circuit containing only the given 2-qubit gate (which may be CX or TK2) and TK1 gates.
    
    :param allow_swaps: whether to allow implicit wire swaps
    """
def GlobalisePhasedX(squash: bool = True) -> BasePass:
    """
    Turns all PhasedX and NPhasedX gates into global gates
    
    Replaces any PhasedX gates with global NPhasedX gates. By default, this transform will squash all single-qubit gates to PhasedX and Rz gates before proceeding further. Existing non-global NPhasedX will not be preserved. This is the recommended setting for best performance. If squashing is disabled, each non-global PhasedX gate will be replaced with two global NPhasedX, but any other gates will be left untouched.
    
    DEPRECATED: This pass will be removed no earlier than three months after the pytket 1.35 release.
    
    :param squash: Whether to squash the circuit in pre-processing (default: true).
    
    If squash=true (default), the `GlobalisePhasedX` transform's `apply` method will always return true. For squash=false, `apply()` will return true if the circuit was changed and false otherwise.
    
    It is not recommended to use this pass with symbolic expressions, as in certain cases a blow-up in symbolic expression sizes may occur.
    """
def GreedyPauliSimp(discount_rate: float = 0.7, depth_weight: float = 0.3, max_lookahead: int = 500, max_tqe_candidates: int = 500, seed: int = 0, allow_zzphase: bool = False, thread_timeout: int = 100, only_reduce: bool = False, trials: int = 1) -> BasePass:
    """
    Construct a pass that converts a circuit into a graph of Pauli gadgets to account for commutation and phase folding, and resynthesises them using a greedy algorithm adapted from arxiv.org/abs/2103.08602. The method for synthesising the final Clifford operator is adapted from arxiv.org/abs/2305.10966.
    
    :param discount_rate: Rate used to discount the cost impact from gadgets that are further away. Default to 0.7.
    :param depth_weight:  Degree of depth optimisation. Default to 0.3.
    :param max_tqe_candidates:  Maximum number of 2-qubit Clifford gate candidates to evaluate at each step. Default to 500.
    :param max_lookahead:  Maximum lookahead when evaluating each Clifford gate candidate. Default to 500.
    :param seed:  Unsigned integer seed used for sampling candidates and tie breaking. Default to 0.
    :param allow_zzphase: If set to True, allows the algorithm to implement 2-qubit rotations using ZZPhase gates when deemed optimal. Defaults to False.
    :param thread_timeout: Sets maximum out of time spent finding a single solution in one thread.
    :param only_reduce: Only returns modified circuit if it has fewer two-qubit gates.
    :param trials: Sets maximum number of found solutions. The smallest circuit is returned, prioritising the number of 2qb-gates, then the number of gates, then the depth.
    :return: a pass to perform the simplification
    """
def GuidedPauliSimp(strat: pytket._tket.transform.PauliSynthStrat = pytket._tket.transform.PauliSynthStrat.Sets, cx_config: pytket._tket.circuit.CXConfigType = pytket._tket.circuit.CXConfigType.Snake) -> BasePass:
    """
    Applies the ``PauliSimp`` optimisation pass to any region of the circuit contained within a :py:class:`CircBox`. This can be useful to focus the synthesis to target specific sets of commuting operations, rather than the default greedy approach.
    
    :param strat: A synthesis strategy for the Pauli graph.
    :param cx_config: A configuration of CXs to convert Pauli gadgets into.
    :return: a pass to perform the simplification
    """
@typing.overload
def KAKDecomposition(target_2qb_gate: pytket._tket.circuit.OpType = pytket._tket.circuit.OpType.CX, cx_fidelity: float = 1.0, allow_swaps: bool = True) -> BasePass:
    """
    Squash sequences of two-qubit operations into minimal form.
    
    Pass to squash together sequences of single- and two-qubit gates into minimal form. Can decompose to TK2 or CX gates.
    
    Two-qubit operations can always be expressed in a minimal form of maximum three CXs, or as a single TK2 gate (a result also known as the KAK or Cartan decomposition).
    
    It is in general recommended to squash to TK2 gates, and to then use the `DecomposeTK2` pass for noise-aware decompositions to other gatesets. For backward compatibility, decompositions to CX are also supported. In this case, `cx_fidelity` can be provided to perform approximate decompositions to CX gates.
    
    When decomposing to TK2 gates, any sequence of two or more two-qubit gates on the same set of qubits are replaced by a single TK2 gate. When decomposing to CX, the substitution is only performed if it results in a reduction of the number of CX gates, or if at least one of the two-qubit gates is not a CX.
    
    Using the `allow_swaps=True` (default) option, qubits will be swapped when convenient to further reduce the two-qubit gate count (only applicable when decomposing to CX gates).
    
    Note that gates containing symbolic parameters are not squashed.
    
    :param target_2qb_gate: OpType to decompose to. Either TK2 or CX.
    :param cx_fidelity: Estimated CX gate fidelity, used when target_2qb_gate=CX.
    :param allow_swaps: Whether to allow implicit wire swaps.
    """
@typing.overload
def KAKDecomposition(cx_fidelity: float) -> BasePass:
    ...
def NaivePlacementPass(architecture: pytket._tket.architecture.Architecture) -> BasePass:
    """
    :param architecture: The Architecture used for relabelling.
    :return: a pass to relabel :py:class:`Circuit` Qubits to :py:class:`Architecture` Nodes
    """
def NormaliseTK2() -> BasePass:
    """
    Normalises all TK2 gates.
    
    TK2 gates have three angles in the interval [0, 4], but these can always be normalised to be within the so-called Weyl chamber by adding single-qubit gates.
    
    More precisely, the three angles a, b, c of TK2(a, b, c) are normalised exactly when the two following conditions are met:
     - numerical values must be in the Weyl chamber, ie `1/2 >= a >= b >= |c|`,
     - symbolic values must come before any numerical value in the array.
    
    After this pass, all TK2 angles will be normalised and the circuit will satisfy `NormalisedTK2Predicate`.
    """
def OptimisePhaseGadgets(cx_config: pytket._tket.circuit.CXConfigType = pytket._tket.circuit.CXConfigType.Snake) -> BasePass:
    """
    Construct a pass that synthesises phase gadgets and converts to a circuit containing only CX, TK1 and Phase gates.
    
    :param cx_config: A configuration of CXs to convert phase gadgets into.
    :return: a pass to perform the synthesis
    """
def PauliExponentials(strat: pytket._tket.transform.PauliSynthStrat = pytket._tket.transform.PauliSynthStrat.Sets, cx_config: pytket._tket.circuit.CXConfigType = pytket._tket.circuit.CXConfigType.Snake) -> BasePass:
    """
    Construct a pass that converts a circuit into a graph of Pauli exponential boxes, with information
    
    :param strat: A synthesis strategy for the Pauli graph.
    :param cx_config: A configuration of CXs to convert Pauli gadgets into.
    :return: a pass to perform the simplification
    """
def PauliSimp(strat: pytket._tket.transform.PauliSynthStrat = pytket._tket.transform.PauliSynthStrat.Sets, cx_config: pytket._tket.circuit.CXConfigType = pytket._tket.circuit.CXConfigType.Snake) -> BasePass:
    """
    Construct a pass that converts a circuit into a graph of Pauli gadgets to account for commutation and phase folding, and resynthesises them as either individual gagdets, pairwise constructions, or by diagonalising sets of commuting gadgets.
    
    This pass will not preserve the global phase of the circuit.
    
    :param strat: A synthesis strategy for the Pauli graph.
    :param cx_config: A configuration of CXs to convert Pauli gadgets into.
    :return: a pass to perform the simplification
    """
def PauliSquash(strat: pytket._tket.transform.PauliSynthStrat = pytket._tket.transform.PauliSynthStrat.Sets, cx_config: pytket._tket.circuit.CXConfigType = pytket._tket.circuit.CXConfigType.Snake) -> BasePass:
    """
    Applies :py:meth:`PauliSimp` followed by :py:meth:`FullPeepholeOptimise`.
    
    :param strat: a synthesis strategy for the Pauli graph
    :param cx_config: a configuration of CXs to convert Pauli gadgets into
    :return: a pass to perform the simplification
    """
def PeepholeOptimise2Q(allow_swaps: bool = True) -> BasePass:
    """
    Performs peephole optimisation including resynthesis of 2-qubit gate sequences, and converts to a circuit containing only CX and TK1 gates.
    
    :param allow_swaps: whether to allow implicit wire swaps
    """
def PlacementPass(placer: pytket._tket.placement.Placement) -> BasePass:
    """
    :param placer: The Placement used for relabelling.
    :return: a pass to relabel :py:class:`Circuit` Qubits to :py:class:`Architecture` Nodes
    """
@typing.overload
def RebaseCustom(gateset: set[pytket._tket.circuit.OpType], cx_replacement: pytket._tket.circuit.Circuit, tk1_replacement: typing.Callable[[sympy.Expr | float, sympy.Expr | float, sympy.Expr | float], pytket._tket.circuit.Circuit]) -> BasePass:
    """
    Construct a custom rebase pass, given user-defined rebases for TK1 and CX. This pass:
    
    1. decomposes multi-qubit gates not in the set of gate types `gateset` to CX gates;
    2. if CX is not in `gateset`, replaces CX gates with `cx_replacement`;
    3. converts any single-qubit gates not in the gate type set to the form :math:`\\mathrm{Rz}(a)\\mathrm{Rx}(b)\\mathrm{Rz}(c)` (in matrix-multiplication order, i.e. reverse order in the circuit);
    4. applies the `tk1_replacement` function to each of these triples :math:`(a,b,c)` to generate replacement circuits.
    
    :param gateset: the allowed operations in the rebased circuit (in addition, Measure and Reset operations are always allowed and are left alone; conditional operations may be present; and Phase gates may also be introduced by the rebase)
    :param cx_replacement: the equivalent circuit to replace a CX gate using two qubit gates from the desired basis (can use any single qubit OpTypes)
    :param tk1_replacement: a function which, given the parameters of an Rz(a)Rx(b)Rz(c) triple, returns an equivalent circuit in the desired basis
    :return: a pass that rebases to the given gate set (possibly including conditional and phase operations, and Measure and Reset
    """
@typing.overload
def RebaseCustom(gateset: set[pytket._tket.circuit.OpType], tk2_replacement: typing.Callable[[sympy.Expr | float, sympy.Expr | float, sympy.Expr | float], pytket._tket.circuit.Circuit], tk1_replacement: typing.Callable[[sympy.Expr | float, sympy.Expr | float, sympy.Expr | float], pytket._tket.circuit.Circuit]) -> BasePass:
    """
    Construct a custom rebase pass, given user-defined rebases for TK1 and TK2. This pass:
    
    1. decomposes multi-qubit gates not in the set of gate types `gateset` to TK2 gates;
    2. if TK2 is not in `gateset`, replaces TK2(a,b,c) gates via the `tk2_replacement` function;
    3. converts any single-qubit gates not in the gate type set to TK1;
    4. if TK2 is not in `gateset`. applies the `tk1_replacement` function to each TK1(a,b,c).
    
    :param gateset: the allowed operations in the rebased circuit (in addition, Measure and Reset always allowed and are left alone; conditional operations may be present; and Phase gates may also be introduced by the rebase)
    :param tk2_replacement: a function which, given the parameters (a,b,c) of an XXPhase(a)YYPhase(b)ZZPhase(c) triple, returns an equivalent circuit in the desired basis
    :param tk1_replacement: a function which, given the parameters (a,b,c) of an Rz(a)Rx(b)Rz(c) triple, returns an equivalent circuit in the desired basis
    :return: a pass that rebases to the given gate set (possibly including conditional and phase operations, and Measure and Reset)
    """
def RebaseTket() -> BasePass:
    """
    Converts all gates to CX, TK1 and Phase. (Any Measure and Reset operations are left untouched; Conditional gates are also allowed.)
    """
def RemoveBarriers() -> BasePass:
    """
    A pass to remove all barrier instructions from the circuit.
    """
def RemoveDiscarded() -> BasePass:
    """
    A pass to remove all operations that have no ``OpType.Output`` or ``OpType.ClOutput`` in their causal future (in other words, all operations whose causal future is discarded).
    """
def RemoveImplicitQubitPermutation() -> BasePass:
    """
    Remove any implicit qubit permutation by appending SWAP gates.
    
    Note that if the circuit contains measurements, they may become mid-circuit measurements in the transformed circuit.
    """
def RemoveRedundancies() -> BasePass:
    """
    Removes gate-inverse pairs, merges rotations, removes identity rotations, and removes redundant gates before measurement. Does not add any new gate types.
    
    When merging rotations with the same op group name, the merged operation keeps the same name.
    """
def RenameQubitsPass(qubit_map: dict[pytket._tket.unit_id.Qubit, pytket._tket.unit_id.Qubit]) -> BasePass:
    """
    Rename some or all qubits. 
    
    :param qubit_map: map from old to new qubit names 
    """
def RoundAngles(n: int, only_zeros: bool = False) -> BasePass:
    """
    Round angles to the nearest :math:`\\pi / 2^n`. 
    
    :param n: precision parameter, must be >= 0 and < 32 
    :param only_zeros: if True, only round angles less than :math:`\\pi / 2^{n+1}` to zero, leave other angles alone (default False)
    """
def RoutingPass(arc: pytket._tket.architecture.Architecture) -> BasePass:
    """
    Construct a pass to route to the connectivity graph of an :py:class:`Architecture`. Edge direction is ignored. Uses :py:class:`LexiLabellingMethod` and :py:class:`LexiRouteRoutingMethod`.
    
    :return: a pass that routes to the given device architecture
    """
def SimplifyInitial(allow_classical: bool = True, create_all_qubits: bool = False, remove_redundancies: bool = True, xcirc: pytket._tket.circuit.Circuit | None = None) -> BasePass:
    """
    Simplify the circuit using knowledge of qubit state.
    
    :param allow_classical: allow replacement of measurements on known state with classical set-bit operations
    :param create_all_qubits: automatically annotate all qubits as initialized to the zero state
    :param remove_redundancies: apply a :py:meth:`RemoveRedundancies` pass after the initial simplification
    :param xcirc: 1-qubit circuit implementing an X gate in the transformed circuit (if omitted, an X gate is used)
    :return: a pass to perform the simplification
    """
def SimplifyMeasured() -> BasePass:
    """
    A pass to replace all 'classical maps' followed by measure operations whose quantum output is discarded with classical operations following the measure. (A 'classical map' is a quantum operation that acts as a permutation of the computational basis states followed by a diagonal operation.)
    """
def SquashCustom(singleqs: set[pytket._tket.circuit.OpType], tk1_replacement: typing.Callable[[sympy.Expr | float, sympy.Expr | float, sympy.Expr | float], pytket._tket.circuit.Circuit], always_squash_symbols: bool = False) -> BasePass:
    """
    Squash sequences of single qubit gates from the target gate set into an optimal form given by `tk1_replacement`.
    
    :param singleqs: The types of single qubit gates in the target gate set. This pass will only affect sequences of gates that are already in this set.
    :param tk1_replacement: A function which, given the parameters of an Rz(a)Rx(b)Rz(c) triple, returns an equivalent circuit in the desired basis.
    :param always_squash_symbols: If true, always squash symbolic gates regardless of the blow-up in complexity. Default is false, meaning that symbolic gates are only squashed if doing so reduces the overall symbolic complexity.
    """
def SquashRzPhasedX() -> BasePass:
    """
    Squash single qubit gates into PhasedX and Rz gates. Also remove identity gates. Commute Rz gates to the back if possible.
    """
def SquashTK1() -> BasePass:
    """
    Squash sequences of single-qubit gates to TK1 gates.
    """
def SynthesiseTK() -> BasePass:
    """
    Optimises and converts all gates to TK2, TK1 and Phase gates.
    """
def SynthesiseTket() -> BasePass:
    """
    Optimises and converts all gates to CX, TK1 and Phase gates.
    """
def SynthesiseUMD() -> BasePass:
    """
    Optimises and converts all gates to XXPhase, PhasedX, Rz and Phase. DEPRECATED: will be removed after pytket 1.32.
    """
def ThreeQubitSquash(allow_swaps: bool = True) -> BasePass:
    """
    Squash three-qubit subcircuits into subcircuits having fewer CX gates, when possible, and apply Clifford simplification.
    
    The circuit to which this is applied must consist of single-qubit, pure-classical and CX gates, and Measure, Collapse, Reset, Phase and conditional gates.
    
    :param allow_swaps: whether to allow implicit wire swaps
    """
def ZXGraphlikeOptimisation() -> BasePass:
    """
    Attempt to optimise the circuit by simplifying in ZX calculus and extracting a circuit back out. Due to limitations in extraction, may not work if the circuit contains created or discarded qubits. As a resynthesis pass, this will ignore almost all optimisations achieved beforehand and may increase the cost of the circuit.
    """
def ZZPhaseToRz() -> BasePass:
    """
    Converts all ZZPhase gates in a circuit with angle 1 or -1 (half-turns) into two Rz gates each with a parameter value of 1 (half-turns). ZZPhase gates with parameter values other than 1 or -1 (half-turns) are left unchanged.
    
    :return: a pass to convert ZZPhase gates to Rz.
    """
def _sympy_import() -> sympy.Expr | float:
    """
    This function only exists so that sympy gets imported in the resulting .pyi file. It's needed due to a bug in pybind11-stubgen's translation for Callables most likely.
    """
Audit: SafetyMode  # value = <SafetyMode.Audit: 0>
Default: SafetyMode  # value = <SafetyMode.Default: 1>
HamPath: CNotSynthType  # value = <CNotSynthType.HamPath: 1>
Rec: CNotSynthType  # value = <CNotSynthType.Rec: 2>
SWAP: CNotSynthType  # value = <CNotSynthType.SWAP: 0><|MERGE_RESOLUTION|>--- conflicted
+++ resolved
@@ -54,8 +54,6 @@
         :param after_apply: Invoked after a pass is applied. The CompilationUnit and a summary of the pass configuration are passed into the callback.
         :return: True if pass modified the circuit, else False
         """
-<<<<<<< HEAD
-=======
     def get_gate_set(self) -> set[pytket._tket.circuit.OpType] | None:
         """
         :return: A set of allowed OpType
@@ -71,7 +69,6 @@
         Returns the precondition Predicates for the given pass.
         :return: A list of Predicate
         """
->>>>>>> c39f1cc4
     def to_dict(self) -> typing.Any:
         """
         :return: A JSON serializable dictionary representation of the Pass.
