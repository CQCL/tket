# Copyright 2019-2022 Cambridge Quantum Computing
#
# Licensed under the Apache License, Version 2.0 (the "License");
# you may not use this file except in compliance with the License.
# You may obtain a copy of the License at
#
#     http://www.apache.org/licenses/LICENSE-2.0
#
# Unless required by applicable law or agreed to in writing, software
# distributed under the License is distributed on an "AS IS" BASIS,
# WITHOUT WARRANTIES OR CONDITIONS OF ANY KIND, either express or implied.
# See the License for the specific language governing permissions and
# limitations under the License.

"""The `architecture` module provides an API to interact with the
<<<<<<< HEAD
::py:class:`Architecture` class."""
=======
    ::py:class:`Architecture` class."""
>>>>>>> abbe67c2

from pytket._tket.architecture import *  # type: ignore<|MERGE_RESOLUTION|>--- conflicted
+++ resolved
@@ -13,10 +13,6 @@
 # limitations under the License.
 
 """The `architecture` module provides an API to interact with the
-<<<<<<< HEAD
-::py:class:`Architecture` class."""
-=======
     ::py:class:`Architecture` class."""
->>>>>>> abbe67c2
 
 from pytket._tket.architecture import *  # type: ignore