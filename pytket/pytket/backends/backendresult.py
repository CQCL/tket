--- conflicted
+++ resolved
@@ -329,10 +329,6 @@
             qubits must be requested.
             For measured results (shots/counts), some subset of the relevant bits must
             be requested.
-<<<<<<< HEAD
-        :type request_ids: Optional[Sequence[UnitID]]
-=======
->>>>>>> 002c0d3a
         :param basis: Toggle between ILO (increasing lexicographic order of bit ids) and
             DLO (decreasing lexicographic order) for column ordering if request_ids is
             None. Defaults to BasisOrder.ilo.
@@ -378,10 +374,6 @@
 
         :param cbits: ordered subset of Bits, returns all results by default, defaults
          to None
-<<<<<<< HEAD
-        :type cbits: Optional[Sequence[Bit]]
-=======
->>>>>>> 002c0d3a
         :param basis: Toggle between ILO (increasing lexicographic order of bit ids) and
             DLO (decreasing lexicographic order) for column ordering if cbits is None.
             Defaults to BasisOrder.ilo.
@@ -389,10 +381,6 @@
         :raises InvalidResultType: Shot results are not available
         :return: 2D array of readouts, each row a separate outcome and each column a
          bit value.
-<<<<<<< HEAD
-        :rtype: numpy.ndarray
-=======
->>>>>>> 002c0d3a
 
         The order of the columns follows the order of `cbits`, if provided.
         """
@@ -413,10 +401,6 @@
 
         :param cbits: ordered subset of Bits, returns all results by default, defaults
          to None
-<<<<<<< HEAD
-        :type cbits: Optional[Sequence[Bit]]
-=======
->>>>>>> 002c0d3a
         :param basis: Toggle between ILO (increasing lexicographic order of bit ids) and
             DLO (decreasing lexicographic order) for column ordering if cbits is None.
             Defaults to BasisOrder.ilo.
@@ -441,19 +425,11 @@
         """Return statevector if available.
 
         :param qbits: permutation of Qubits, defaults to None
-<<<<<<< HEAD
-        :type qbits: Optional[Sequence[Qubit]]
-=======
->>>>>>> 002c0d3a
         :param basis: Toggle between ILO (increasing lexicographic order of qubit ids)
             and DLO (decreasing lexicographic order) for column ordering if qbits is
             None. Defaults to BasisOrder.ilo.
         :raises InvalidResultType: Statevector not available
         :return: Statevector, (complex 1-D numpy array)
-<<<<<<< HEAD
-        :rtype: numpy.ndarray
-=======
->>>>>>> 002c0d3a
         """
         if qbits is None:
             qbits = sorted(self.q_bits.keys(), reverse=(basis == BasisOrder.dlo))
@@ -473,19 +449,11 @@
         """Return unitary if available.
 
         :param qbits: permutation of Qubits, defaults to None
-<<<<<<< HEAD
-        :type qbits: Optional[Sequence[Qubit]]
-=======
->>>>>>> 002c0d3a
         :param basis: Toggle between ILO (increasing lexicographic order of qubit ids)
             and DLO (decreasing lexicographic order) for column ordering if qbits is
             None. Defaults to BasisOrder.ilo.
         :raises InvalidResultType: Statevector not available
         :return: Unitary, (complex 2-D numpy array)
-<<<<<<< HEAD
-        :rtype: numpy.ndarray
-=======
->>>>>>> 002c0d3a
         """
         if qbits is None:
             qbits = sorted(self.q_bits.keys(), reverse=(basis == BasisOrder.dlo))
@@ -502,19 +470,11 @@
         """Return density_matrix if available.
 
         :param qbits: permutation of Qubits, defaults to None
-<<<<<<< HEAD
-        :type qbits: Optional[Sequence[Qubit]]
-=======
->>>>>>> 002c0d3a
         :param basis: Toggle between ILO (increasing lexicographic order of qubit ids)
             and DLO (decreasing lexicographic order) for column ordering if qbits is
             None. Defaults to BasisOrder.ilo.
         :raises InvalidResultType: Statevector not available
         :return: density_matrix, (complex 2-D numpy array)
-<<<<<<< HEAD
-        :rtype: numpy.ndarray
-=======
->>>>>>> 002c0d3a
         """
         if qbits is None:
             qbits = sorted(self.q_bits.keys(), reverse=(basis == BasisOrder.dlo))
@@ -539,10 +499,6 @@
 
         :param units: Optionally provide the Qubits or Bits
             to marginalise the distribution over, defaults to None
-<<<<<<< HEAD
-        :type units: Optional[Sequence[UnitID]]
-=======
->>>>>>> 002c0d3a
         :return: A distribution as a map from bitstring to probability.
         """
         warnings.warn(
