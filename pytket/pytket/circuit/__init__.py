# Copyright Quantinuum
#
# Licensed under the Apache License, Version 2.0 (the "License");
# you may not use this file except in compliance with the License.
# You may obtain a copy of the License at
#
#     http://www.apache.org/licenses/LICENSE-2.0
#
# Unless required by applicable law or agreed to in writing, software
# distributed under the License is distributed on an "AS IS" BASIS,
# WITHOUT WARRANTIES OR CONDITIONS OF ANY KIND, either express or implied.
# See the License for the specific language governing permissions and
# limitations under the License.

"""The circuit module provides an API to interact with the
tket :py:class:`Circuit` data structure.
<<<<<<< HEAD
This module is provided in binary form during the PyPI installation."""
=======
 This module is provided in binary form during the PyPI installation."""

from collections.abc import Callable, Sequence
>>>>>>> 5e03695d
from typing import (
    Any,
    Optional,
    Union,
)

from pytket import wasm
from pytket._tket.circuit import *
from pytket._tket.circuit import Circuit
from pytket._tket.pauli import Pauli
from pytket._tket.unit_id import *

# prefixes for assertion bits
from pytket._tket.unit_id import (
    _DEBUG_ONE_REG_PREFIX,
    _DEBUG_ZERO_REG_PREFIX,
    Bit,
    BitRegister,
)

from .logic_exp import (
    BinaryOp,
    Ops,
    if_bit,
    if_not_bit,
    reg_eq,
    reg_geq,
    reg_gt,
    reg_leq,
    reg_lt,
    reg_neq,
)


def add_wasm(  # noqa: PLR0913
    self: Circuit,
    funcname: str,
    filehandler: wasm.WasmModuleHandler,
    list_i: Sequence[int],
    list_o: Sequence[int],
    args: Union[Sequence[int], Sequence[Bit]],  # noqa: UP007
    args_wasm: Optional[Sequence[int]] = None,  # noqa: UP007
    **kwargs: Any,
) -> Circuit:
    """Add a classical function call from a wasm file to the circuit.
    \n\n:param funcname: name of the function that is called
    \n:param filehandler: wasm file or module handler to identify the wasm module
    \n:param list_i: list of the number of bits in the input variables
    \n:param list_o: list of the number of bits in the output variables
    \n:param args: vector of circuit bits the wasm op should be added to
    \n:param args_wasm: vector of wasmstates the wasm op should be added to
    \n:param kwargs: additional arguments passed to `add_gate_method` .
     Allowed parameters are `opgroup`,  `condition` , `condition_bits`,
     `condition_value`
    \n:return: the new :py:class:`Circuit`"""

    if args_wasm is None:
        args_wasm = [0]

    for x in list_i:
        if x > filehandler._int_size:  # noqa: SLF001
            raise ValueError(
                f"only functions with i{filehandler._int_size} type are allowed"  # noqa: SLF001
            )

    for x in list_o:
        if x > filehandler._int_size:  # noqa: SLF001
            raise ValueError(
                f"only functions with i{filehandler._int_size} type are allowed"  # noqa: SLF001
            )

    if filehandler.check_function(funcname, len(list_i), len(list_o)):
        if (len(args_wasm)) > 0:
            self._add_w_register(max(args_wasm) + 1)
        return self._add_wasm(
            funcname, str(filehandler), list_i, list_o, args, args_wasm, **kwargs
        )

    raise ValueError(f"{funcname} not found, check {filehandler!r}")


setattr(Circuit, "add_wasm", add_wasm)  # noqa: B010


def add_wasm_to_reg(  # noqa: PLR0913
    self: Circuit,
    funcname: str,
    filehandler: wasm.WasmModuleHandler,
    list_i: Sequence[BitRegister],
    list_o: Sequence[BitRegister],
    args_wasm: Optional[Sequence[int]] = None,  # noqa: UP007
    **kwargs: Any,
) -> Circuit:
    """Add a classical function call from a wasm file to the circuit.
    \n\n:param funcname: name of the function that is called
    \n:param filehandler: wasm file or module handler to identify the wasm module
    \n:param list_i: list of the classical registers assigned to
     the input variables of the function call
    \n:param list_o: list of the classical registers assigned to
     the output variables of the function call
    \n:param args_wasm: vector of wasmstates the wasm op should be added to
    \n:param kwargs: additional arguments passed to `add_gate_method` .
     Allowed parameters are `opgroup`,  `condition` , `condition_bits`,
     `condition_value`
    \n:return: the new :py:class:`Circuit`"""

    if args_wasm is None:
        args_wasm = [0]

    if filehandler.checked:
        for reg in list_i:
            if reg.size > 32:  # noqa: PLR2004
                raise ValueError(
                    """wasm is only supporting 32 bit size registers,
please use only registers of at most 32 bits"""
                )

        for reg in list_o:
            if reg.size > 32:  # noqa: PLR2004
                raise ValueError(
                    """wasm is only supporting 32 bit size registers,
please use only registers of at most 32 bits"""
                )

    # If the filehandler has not been checked we allow it to
    # be added without checking the function arity.
    if not filehandler.checked or filehandler.check_function(
        funcname, len(list_i), len(list_o)
    ):
        if (len(args_wasm)) > 0:
            self._add_w_register(max(args_wasm) + 1)
        return self._add_wasm(
            funcname, str(filehandler), list_i, list_o, args_wasm, **kwargs
        )

    raise ValueError(f"{funcname} not found, check {filehandler!r}")


setattr(Circuit, "add_wasm_to_reg", add_wasm_to_reg)  # noqa: B010<|MERGE_RESOLUTION|>--- conflicted
+++ resolved
@@ -14,13 +14,9 @@
 
 """The circuit module provides an API to interact with the
 tket :py:class:`Circuit` data structure.
-<<<<<<< HEAD
 This module is provided in binary form during the PyPI installation."""
-=======
- This module is provided in binary form during the PyPI installation."""
 
 from collections.abc import Callable, Sequence
->>>>>>> 5e03695d
 from typing import (
     Any,
     Optional,
