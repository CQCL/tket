# Copyright Quantinuum
#
# Licensed under the Apache License, Version 2.0 (the "License");
# you may not use this file except in compliance with the License.
# You may obtain a copy of the License at
#
#     http://www.apache.org/licenses/LICENSE-2.0
#
# Unless required by applicable law or agreed to in writing, software
# distributed under the License is distributed on an "AS IS" BASIS,
# WITHOUT WARRANTIES OR CONDITIONS OF ANY KIND, either express or implied.
# See the License for the specific language governing permissions and
# limitations under the License.

"""Functions for decomposing Circuits containing classical expressions
in to primitive logical operations."""

from heapq import heappop, heappush
from typing import Any, Generic, TypeVar

from pytket._tket.circuit import (
    Circuit,
    ClBitVar,
    ClExpr,
    ClExprOp,
    ClOp,
    ClRegVar,
    Conditional,
    OpType,
    WiredClExpr,
)
from pytket._tket.unit_id import (
    _TEMP_BIT_NAME,
    _TEMP_BIT_REG_BASE,
    _TEMP_REG_SIZE,
    Bit,
    BitRegister,
)
from pytket.circuit.clexpr import _has_reg_output, check_register_alignments
from pytket.circuit.logic_exp import Constant, Variable

T = TypeVar("T")


class DecomposeClassicalError(Exception):
    """Error with decomposing classical operations."""


class VarHeap(Generic[T]):
    """A generic heap implementation."""

    def __init__(self) -> None:
        self._heap: list[T] = []
        self._heap_vars: set[T] = set()

    def pop(self) -> T:
        """Pop from top of heap."""
        return heappop(self._heap)

    def push(self, var: T) -> None:
        """Push var to heap."""
        heappush(self._heap, var)
        self._heap_vars.add(var)

    def is_heap_var(self, var: T) -> bool:
        """Check if var was generated from heap."""
        return var in self._heap_vars

    def fresh_var(self) -> T:
        """Generate new variable."""
        raise NotImplementedError


class BitHeap(VarHeap[Bit]):
    """Heap of temporary Bits."""

    def __init__(self, _reg_name: str = _TEMP_BIT_NAME):
        """Initialise new BitHeap.

        :param _reg_name: Name for register of Bits, defaults to _TEMP_BIT_NAME
        :type _reg_name: str, optional
        """

        self.reg_name = _reg_name
        super().__init__()

    @property
    def next_index(self) -> int:
        """Next available bit index, not used by any other heap bit."""
        return max((b.index[0] for b in self._heap_vars), default=-1) + 1

    def fresh_var(self) -> Bit:
        """Return Bit, from heap if available, otherwise create new."""
        if self._heap:
            return self.pop()
        new_bit = Bit(self.reg_name, self.next_index)
        self._heap_vars.add(new_bit)
        return new_bit


class RegHeap(VarHeap[BitRegister]):
    """Heap of temporary BitRegisters."""

    def __init__(self, _reg_name_base: str = _TEMP_BIT_REG_BASE):
        """Initialise new RegHeap.

        :param _reg_name_base: base string for register names, defaults to
            _TEMP_BIT_REG_BASE
        :type _reg_name_base: str, optional
        """
        self._reg_name_base = _reg_name_base
        super().__init__()

    @property
    def next_index(self) -> int:
        """Next available bit index, not used by any other heap register."""
        return (
            max((int(b.name.split("_")[-1]) for b in self._heap_vars), default=-1) + 1
        )

    def fresh_var(self, size: int = _TEMP_REG_SIZE) -> BitRegister:
        """Return BitRegister, from heap if available, otherwise create new.
        Optionally set size of created register."""
        if self._heap:
            return self.pop()
        new_reg = BitRegister(f"{self._reg_name_base}_{self.next_index}", size)
        self._heap_vars.add(new_reg)

        return new_reg


def temp_reg_in_args(args: list[Bit]) -> BitRegister | None:
    """If there are bits from a temporary register in the args, return it."""
    temp_reg_bits = [b for b in args if b.reg_name.startswith(_TEMP_BIT_REG_BASE)]
    if temp_reg_bits:
        return BitRegister(temp_reg_bits[0].reg_name, _TEMP_REG_SIZE)
    return None


VarType = TypeVar("VarType", type[Bit], type[BitRegister])


def _int_to_bools(val: Constant, width: int) -> list[bool]:
    # map int to bools via litle endian encoding
    return list(map(bool, map(int, reversed(f"{val:0{width}b}"[-width:]))))


def _get_bit_width(x: int) -> int:
    assert x >= 0
    c = 0
    while x:
        x >>= 1
        c += 1
    return c


<<<<<<< HEAD
class _ClExprDecomposer:
    def __init__(
=======
class ClExprDecomposer:
    def __init__(  # noqa: PLR0913
>>>>>>> 5e03695d
        self,
        circ: Circuit,
        bit_posn: dict[int, int],
        reg_posn: dict[int, list[int]],
        args: list[Bit],
        bit_heap: BitHeap,
        reg_heap: RegHeap,
        kwargs: dict[str, Any],
    ):
        self.circ: Circuit = circ
        self.bit_posn: dict[int, int] = bit_posn
        self.reg_posn: dict[int, list[int]] = reg_posn
        self.args: list[Bit] = args
        self.bit_heap: BitHeap = bit_heap
        self.reg_heap: RegHeap = reg_heap
        self.kwargs: dict[str, Any] = kwargs
        # Construct maps from int (i.e. ClBitVar) to Bit, and from int (i.e. ClRegVar)
        # to BitRegister:
        self.bit_vars = {i: args[p] for i, p in bit_posn.items()}
        self.reg_vars = {
            i: BitRegister(args[p[0]].reg_name, len(p)) for i, p in reg_posn.items()
        }

    def add_var(self, var: Variable) -> None:
        """Add a Bit or BitRegister to the circuit if not already present."""
        if isinstance(var, Bit):
            self.circ.add_bit(var, reject_dups=False)
        else:
            assert isinstance(var, BitRegister)
            for bit in var.to_list():
                self.circ.add_bit(bit, reject_dups=False)

    def set_bits(self, var: Variable, val: int) -> None:
        """Set the value of a Bit or BitRegister."""
        assert val >= 0
        if isinstance(var, Bit):
            assert val >> 1 == 0
            self.circ.add_c_setbits([bool(val)], [var], **self.kwargs)
        else:
            assert isinstance(var, BitRegister)
            assert val >> var.size == 0
            self.circ.add_c_setreg(val, var, **self.kwargs)

    def decompose_expr(self, expr: ClExpr, out_var: Variable | None) -> Variable:  # noqa: PLR0912, PLR0915
        """Add the decomposed expression to the circuit and return the Bit or
        BitRegister that contains the result.

        :param expr: the expression to decompose
        :param out_var: where to put the output (if None, create a new scratch location)
        """
        op: ClOp = expr.op
        heap: VarHeap = self.reg_heap if _has_reg_output(op) else self.bit_heap

        # Eliminate (recursively) subsidiary expressions from the arguments, and convert
        # all terms to Bit or BitRegister:
        terms: list[Variable] = []
        for arg in expr.args:
            if isinstance(arg, int):
                # Assign to a fresh variable
                fresh_var = heap.fresh_var()
                self.add_var(fresh_var)
                self.set_bits(fresh_var, arg)
                terms.append(fresh_var)
            elif isinstance(arg, ClBitVar):
                terms.append(self.bit_vars[arg.index])
            elif isinstance(arg, ClRegVar):
                terms.append(self.reg_vars[arg.index])
            else:
                assert isinstance(arg, ClExpr)
                terms.append(self.decompose_expr(arg, None))

        # Enable reuse of temporary terms:
        for term in terms:
            if heap.is_heap_var(term):
                heap.push(term)

        if out_var is None:
            out_var = heap.fresh_var()
        self.add_var(out_var)
        match op:
            case ClOp.BitAnd:
                self.circ.add_c_and(*terms, out_var, **self.kwargs)  # type: ignore
            case ClOp.BitNot:
                self.circ.add_c_not(*terms, out_var, **self.kwargs)  # type: ignore
            case ClOp.BitOne:
                assert isinstance(out_var, Bit)
                self.circ.add_c_setbits([True], [out_var], **self.kwargs)
            case ClOp.BitOr:
                self.circ.add_c_or(*terms, out_var, **self.kwargs)  # type: ignore
            case ClOp.BitXor:
                self.circ.add_c_xor(*terms, out_var, **self.kwargs)  # type: ignore
            case ClOp.BitZero:
                assert isinstance(out_var, Bit)
                self.circ.add_c_setbits([False], [out_var], **self.kwargs)
            case ClOp.RegAnd:
                self.circ.add_c_and_to_registers(*terms, out_var, **self.kwargs)  # type: ignore
            case ClOp.RegNot:
                self.circ.add_c_not_to_registers(*terms, out_var, **self.kwargs)  # type: ignore
            case ClOp.RegOne:
                assert isinstance(out_var, BitRegister)
                self.circ.add_c_setbits(
                    [True] * out_var.size, out_var.to_list(), **self.kwargs
                )
            case ClOp.RegOr:
                self.circ.add_c_or_to_registers(*terms, out_var, **self.kwargs)  # type: ignore
            case ClOp.RegXor:
                self.circ.add_c_xor_to_registers(*terms, out_var, **self.kwargs)  # type: ignore
            case ClOp.RegZero:
                assert isinstance(out_var, BitRegister)
                self.circ.add_c_setbits(
                    [False] * out_var.size, out_var.to_list(), **self.kwargs
                )
            case _:
                raise DecomposeClassicalError(
                    f"{op} cannot be decomposed to TKET primitives."
                )
        return out_var


def _decompose_expressions(circ: Circuit) -> tuple[Circuit, bool]:  # noqa: PLR0912, PLR0915
    """Rewrite a circuit command-wise, decomposing ClExprOp."""
    if not check_register_alignments(circ):
        raise DecomposeClassicalError("Circuit contains non-register-aligned ClExprOp.")
    bit_heap = BitHeap()
    reg_heap = RegHeap()
    # add already used heap variables to heaps
    for b in circ.bits:
        if b.reg_name == _TEMP_BIT_NAME:
            bit_heap._heap_vars.add(b)  # noqa: SLF001
        elif b.reg_name.startswith(_TEMP_BIT_REG_BASE):
            reg_heap._heap_vars.add(BitRegister(b.reg_name, _TEMP_REG_SIZE))  # noqa: SLF001

    newcirc = Circuit(0, name=circ.name)

    for qb in circ.qubits:
        newcirc.add_qubit(qb)
    for cb in circ.bits:
        # lose all temporary bits, add back as required later
        if not (
            cb.reg_name.startswith(_TEMP_BIT_NAME)
            or cb.reg_name.startswith(_TEMP_BIT_REG_BASE)
        ):
            newcirc.add_bit(cb)

    # targets of predicates that need to be relabelled
    replace_targets: dict[Variable, Variable] = {}
    modified = False
    for command in circ:
        op = command.op
        optype = op.type
        args = command.args
        kwargs = {}
        if optype == OpType.Conditional:
            assert isinstance(op, Conditional)
            bits = args[: op.width]
            # check if conditional on previously decomposed expression
            if len(bits) == 1 and bits[0] in replace_targets:
                assert isinstance(bits[0], Bit)
                # this op should encode comparison and value
                assert op.value in (0, 1)
                replace_bit = replace_targets[bits[0]]
                # temporary condition bit is available for reuse
                bit_heap.push(replace_bit)  # type: ignore

                # write new conditional op
                kwargs = {"condition_bits": [replace_bit], "condition_value": op.value}
            else:
                kwargs = {"condition_bits": bits, "condition_value": op.value}
            args = args[op.width :]
            op = op.op
            optype = op.type

        if optype == OpType.RangePredicate:
            target = args[-1]
            assert isinstance(target, Bit)
            newcirc.add_bit(target, reject_dups=False)
            temp_reg = temp_reg_in_args(args)  # type: ignore
            # ensure predicate is reading from correct output register
            if temp_reg in replace_targets:
                assert temp_reg is not None
                new_target = replace_targets[temp_reg]
                for i, a in enumerate(args):
                    if a.reg_name == temp_reg.name:
                        args[i] = Bit(new_target.name, a.index[0])  # type: ignore
                # operations conditional on this bit should remain so
                replace_targets[target] = target

        elif optype == OpType.ClExpr:
            assert isinstance(op, ClExprOp)
            wexpr: WiredClExpr = op.expr
            expr: ClExpr = wexpr.expr
            bit_posn = wexpr.bit_posn
            reg_posn = wexpr.reg_posn
            output_posn = wexpr.output_posn
            assert len(output_posn) > 0
            output0 = args[output_posn[0]]
            assert isinstance(output0, Bit)
            out_var: Variable = (
                BitRegister(output0.reg_name, len(output_posn))
                if _has_reg_output(expr.op)
                else output0
            )
<<<<<<< HEAD
            decomposer = _ClExprDecomposer(
                newcirc, bit_posn, reg_posn, args, bit_heap, reg_heap, kwargs  # type: ignore
=======
            decomposer = ClExprDecomposer(
                newcirc,
                bit_posn,
                reg_posn,
                args,  # type: ignore
                bit_heap,
                reg_heap,
                kwargs,
>>>>>>> 5e03695d
            )
            comp_var = decomposer.decompose_expr(expr, out_var)
            if comp_var != out_var:
                replace_targets[out_var] = comp_var
            modified = True
            continue

        if optype == OpType.Barrier:
            # add_gate doesn't work for metaops
            newcirc.add_barrier(args)
        else:
            for arg in args:
                if isinstance(arg, Bit) and arg not in newcirc.bits:
                    newcirc.add_bit(arg)
            newcirc.add_gate(op, args, **kwargs)
    return newcirc, modified<|MERGE_RESOLUTION|>--- conflicted
+++ resolved
@@ -154,13 +154,8 @@
     return c
 
 
-<<<<<<< HEAD
 class _ClExprDecomposer:
-    def __init__(
-=======
-class ClExprDecomposer:
     def __init__(  # noqa: PLR0913
->>>>>>> 5e03695d
         self,
         circ: Circuit,
         bit_posn: dict[int, int],
@@ -363,11 +358,7 @@
                 if _has_reg_output(expr.op)
                 else output0
             )
-<<<<<<< HEAD
             decomposer = _ClExprDecomposer(
-                newcirc, bit_posn, reg_posn, args, bit_heap, reg_heap, kwargs  # type: ignore
-=======
-            decomposer = ClExprDecomposer(
                 newcirc,
                 bit_posn,
                 reg_posn,
@@ -375,7 +366,6 @@
                 bit_heap,
                 reg_heap,
                 kwargs,
->>>>>>> 5e03695d
             )
             comp_var = decomposer.decompose_expr(expr, out_var)
             if comp_var != out_var:
