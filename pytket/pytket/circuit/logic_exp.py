--- conflicted
+++ resolved
@@ -644,15 +644,11 @@
     return BitEq(bit, 0)
 
 
-<<<<<<< HEAD
-def create_bit_logic_exp(op: BitWiseOp, args: Sequence[BitArgType]) -> BitLogicExp:
+def create_bit_logic_exp(op: BitWiseOp, args: Sequence[BitArgType]) -> BitLogicExp:  # noqa: PLR0911
     """
     Builds the :py:class:`LogicExp` corresponding to applying the given
     :py:class:`BitWiseOp` to some sequence of bits.
     """
-=======
-def create_bit_logic_exp(op: BitWiseOp, args: Sequence[BitArgType]) -> BitLogicExp:  # noqa: PLR0911
->>>>>>> 5e03695d
     if op == BitWiseOp.AND:
         assert len(args) == 2  # noqa: PLR2004
         return BitAnd(args[0], args[1])
@@ -679,15 +675,11 @@
         return BitOne()
 
 
-<<<<<<< HEAD
-def create_reg_logic_exp(op: RegWiseOp, args: Sequence[RegArgType]) -> RegLogicExp:
+def create_reg_logic_exp(op: RegWiseOp, args: Sequence[RegArgType]) -> RegLogicExp:  # noqa: PLR0911, PLR0912
     """
     Builds the :py:class:`LogicExp` corresponding to applying the given
     :py:class:`RegWiseOp` to some sequence of registers.
     """
-=======
-def create_reg_logic_exp(op: RegWiseOp, args: Sequence[RegArgType]) -> RegLogicExp:  # noqa: PLR0911, PLR0912
->>>>>>> 5e03695d
     if op == RegWiseOp.AND:
         assert len(args) == 2  # noqa: PLR2004
         return RegAnd(args[0], args[1])
@@ -767,15 +759,11 @@
     return create_reg_logic_exp(op, reg_args)
 
 
-<<<<<<< HEAD
-def create_predicate_exp(op: Ops, args: Sequence[ArgType]) -> PredicateExp:
+def create_predicate_exp(op: Ops, args: Sequence[ArgType]) -> PredicateExp:  # noqa: PLR0911
     """
     Builds the :py:class:`LogicExp` corresponding to applying a given
     comparison predicate to some sequence of arguments.
     """
-=======
-def create_predicate_exp(op: Ops, args: Sequence[ArgType]) -> PredicateExp:  # noqa: PLR0911
->>>>>>> 5e03695d
     if op == BitWiseOp.EQ:
         assert len(args) == 2  # noqa: PLR2004
         assert isinstance(args[0], BitLogicExp | Bit | int)
