--- conflicted
+++ resolved
@@ -46,10 +46,6 @@
 
         :param extensions: Dictionary holding parameter values for extension packages,
             defaults to None
-<<<<<<< HEAD
-        :type extensions: Optional[Dict[str, Any]]
-=======
->>>>>>> 002c0d3a
         """
 
         self.extensions = {} if extensions is None else extensions
