--- conflicted
+++ resolved
@@ -124,11 +124,7 @@
     raise NoAutoRebase("No known decomposition from TK1 to available gateset.")
 
 
-<<<<<<< HEAD
-def auto_rebase_pass(gateset: Set[OpType]) -> BasePass:
-=======
-def auto_rebase_pass(gateset: Set[OpType], allow_swaps: bool = False) -> RebaseCustom:
->>>>>>> 76aab645
+def auto_rebase_pass(gateset: Set[OpType], allow_swaps: bool = False) -> BasePass:
     """Attempt to generate a rebase pass automatically for the given target
     gateset.
 
