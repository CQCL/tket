--- conflicted
+++ resolved
@@ -1397,11 +1397,8 @@
             self.cregs = {}
             self.qregs = {}
 
-<<<<<<< HEAD
-=======
         self.cregs_as_bitseqs = set(tuple(creg) for creg in self.cregs.values())
 
->>>>>>> 604abf4c
         # for holding condition values when writing Conditional blocks
         # the size changes when adding and removing scratch bits
         self.scratch_reg = BitRegister(
@@ -1512,7 +1509,6 @@
             self.range_preds[label] = ScratchPredicate(
                 variable, comparator, value, dest_bit
             )
-<<<<<<< HEAD
 
     def replace_condition(self, pred_label: int) -> bool:
         """Given the label of a predicate p=(var, comp, value, dest, label)
@@ -1583,80 +1579,7 @@
         self.strings.del_string(pred_label)
         return True
 
-    def add_conditional(self, op: Conditional, args: List[UnitID]) -> None:
-=======
-
-    def replace_condition(self, pred_label: int) -> bool:
-        """Given the label of a predicate p=(var, comp, value, dest, label)
-        we scan the lines after p:
-        1.if dest is the condition of a conditional line we replace dest with
-            the predicate and do 2 for the inner command.
-        2.if either the variable or the dest gets written, we stop.
-        returns true if a replacement is made.
-        """
-        assert pred_label in self.range_preds
-        success = False
-        pred = self.range_preds[pred_label]
-        line_labels = []
-        for label in range(pred_label + 1, self.strings.label):
-            string = self.strings.get_string(label)
-            if string is None:
-                continue
-            line_labels.append(label)
-            if "\n" not in string:
-                continue
-            written_variables: List[str] = []
-            # (label, condition)
-            conditions: List[Tuple[int, ConditionString]] = []
-            for l in line_labels:
-                written_variables.extend(self.variable_writes.get(l, []))
-                cond = self.strings.conditions.get(l)
-                if cond:
-                    conditions.append((l, cond))
-            if len(conditions) == 1 and pred.dest == conditions[0][1].variable:
-                # if the condition is dest, replace the condition with pred
-                success = True
-                if conditions[0][1].value == 1:
-                    self.strings.conditions[conditions[0][0]] = ConditionString(
-                        pred.variable, pred.comparator, pred.value
-                    )
-                else:
-                    assert conditions[0][1].value == 0
-                    self.strings.conditions[conditions[0][0]] = ConditionString(
-                        pred.variable,
-                        _negate_comparator(pred.comparator),
-                        pred.value,
-                    )
-            if any(_vars_overlap(pred.dest, v) for v in written_variables) or any(
-                _vars_overlap(pred.variable, v) for v in written_variables
-            ):
-                return success
-            line_labels.clear()
-            conditions.clear()
-            written_variables.clear()
-        return success
-
-    def remove_unused_predicate(self, pred_label: int) -> bool:
-        """Given the label of a predicate p=(var, comp, value, dest, label),
-        we remove p if dest never appears after p."""
-        assert pred_label in self.range_preds
-        pred = self.range_preds[pred_label]
-        for label in range(pred_label + 1, self.strings.label):
-            string = self.strings.get_string(label)
-            if string is None:
-                continue
-            if (
-                _var_appears(pred.dest, string)
-                or label in self.strings.conditions
-                and _vars_overlap(pred.dest, self.strings.conditions[label].variable)
-            ):
-                return False
-        self.range_preds.pop(pred_label)
-        self.strings.del_string(pred_label)
-        return True
-
     def add_conditional(self, op: Conditional, args: Sequence[UnitID]) -> None:
->>>>>>> 604abf4c
         control_bits = args[: op.width]
         if op.width == 1 and hqs_header(self.header):
             variable = str(control_bits[0])
@@ -1812,11 +1735,7 @@
         for variable in outputs:
             self.mark_as_written(label, variable)
 
-<<<<<<< HEAD
-    def add_measure(self, args: List[UnitID]) -> None:
-=======
     def add_measure(self, args: Sequence[UnitID]) -> None:
->>>>>>> 604abf4c
         label = self.strings.add_string(f"measure {args[0]} -> {args[1]};\n")
         self.mark_as_written(label, f"{args[1]}")
 
