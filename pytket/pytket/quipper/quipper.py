--- conflicted
+++ resolved
@@ -404,13 +404,8 @@
                 inv = gate.inverted
                 wires = [tkqbits[wire.i] for wire in gate.wires]  # all must be qubits
                 n_wires = len(wires)
-<<<<<<< HEAD
                 if not _allowed(op, n_wires):
-                    raise TypeError("'%s' gate with %d wires" % (op, n_wires))
-=======
-                if not allowed(op, n_wires):
                     raise TypeError("'%s' gate with %d wires" % (op, n_wires))  # noqa: UP031
->>>>>>> 5e03695d
                 n_ctrls = len(qctrls)
                 # Negative control values must be handled using NOT gates
                 # either side.
