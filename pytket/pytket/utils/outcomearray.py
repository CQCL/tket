--- conflicted
+++ resolved
@@ -115,10 +115,6 @@
 
         :param big_endian: whether to use big endian encoding (or little endian
             if False), defaults to True
-<<<<<<< HEAD
-        :type big_endian: bool
-=======
->>>>>>> 002c0d3a
         :return: List of integers, each corresponding to an outcome.
         """
         if big_endian:
@@ -143,10 +139,6 @@
         :param width: Number of qubit measurements
         :param big_endian: whether to use big endian encoding (or little endian
             if False), defaults to True
-<<<<<<< HEAD
-        :type big_endian: bool
-=======
->>>>>>> 002c0d3a
         :return: OutcomeArray instance
         """
         n_ints = len(ints)
