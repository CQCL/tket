# Copyright 2019-2023 Cambridge Quantum Computing
#
# Licensed under the Apache License, Version 2.0 (the "License");
# you may not use this file except in compliance with the License.
# You may obtain a copy of the License at
#
#     http://www.apache.org/licenses/LICENSE-2.0
#
# Unless required by applicable law or agreed to in writing, software
# distributed under the License is distributed on an "AS IS" BASIS,
# WITHOUT WARRANTIES OR CONDITIONS OF ANY KIND, either express or implied.
# See the License for the specific language governing permissions and
# limitations under the License.

"""`OutcomeArray` class and associated methods."""
import operator
from functools import reduce
from typing import Counter, List, Sequence, Dict, Tuple, Any, Optional, cast

import numpy as np
from numpy.typing import ArrayLike


class OutcomeArray(np.ndarray):
    """
    Array of measured outcomes from qubits. Derived class of `numpy.ndarray`.

    Bitwise outcomes are compressed into unsigned 8-bit integers, each
    representing up to 8 qubit measurements. Each row is a repeat measurement.

    :param width: Number of bit entries stored, less than or equal to the bit
        capacity of the array.
    :type width: int
    :param n_outcomes: Number of outcomes stored.
    :type n_outcomes: int
    """

    def __new__(cls, input_array: np.ndarray, width: int):  # type: ignore
        # Input array is an already formed ndarray instance
        # We first cast to be our class type
        obj = np.asarray(input_array).view(cls)
        # add the new attribute to the created instance
        if len(obj.shape) != 2 or obj.dtype != np.uint8:
            raise ValueError(
                "OutcomeArray must be a two dimensional array of dtype uint8."
            )
        bitcapacity = obj.shape[-1] * 8
        if width > bitcapacity:
            raise ValueError(
                f"Width {width} is larger than maxium bitlength of "
                f"array: {bitcapacity}."
            )
        obj._width = width
        # Finally, we must return the newly created object:
        return obj

    def __array_finalize__(self, obj):  # type: ignore
        # see InfoArray.__array_finalize__ for comments
        if obj is None:
            return
        self._width: Optional[int] = getattr(obj, "_width", None)

    @property
    def width(self) -> int:
        """Number of bit entries stored, less than or equal to the bit capacity of the
        array."""
        assert type(self._width) is int
        return self._width

    @property
    def n_outcomes(self) -> Any:
        """Number of outcomes stored."""
        return self.shape[0]

<<<<<<< HEAD
    def __hash__(self) -> int:  # type: ignore
=======
    # A numpy ndarray is explicitly unhashable (its __hash__ has type None). But as we
    # are dealing with integral arrays only it makes sense to define a hash.
    def __hash__(self):  # type: ignore
>>>>>>> 4ed4e2cb
        return hash((self.tobytes(), self.width))

    def __eq__(self, other: "OutcomeArray") -> bool:  # type: ignore
        return bool(np.array_equal(self, other) and self.width == other.width)

    @classmethod
    def from_readouts(cls, readouts: ArrayLike) -> "OutcomeArray":
        """Create OutcomeArray from a 2D array like object of read-out integers,
        e.g. [[1, 1, 0], [0, 1, 1]]"""
        readouts_ar = np.array(readouts, dtype=int)
        return cls(np.packbits(readouts_ar, axis=-1), readouts_ar.shape[-1])

    def to_readouts(self) -> np.ndarray:
        """Convert OutcomeArray to a 2D array of readouts, each row a separate outcome
        and each column a bit value."""
        return cast(
            np.ndarray, np.asarray(np.unpackbits(self, axis=-1))[..., : self.width]
        )

    def to_readout(self) -> np.ndarray:
        """Convert a singleton to a single readout (1D array)"""
        if self.n_outcomes > 1:
            raise ValueError(f"Not a singleton: {self.n_outcomes} readouts")
        return cast(np.ndarray, self.to_readouts()[0])

    def to_intlist(self, big_endian: bool = True) -> List[int]:
        """Express each outcome as an integer corresponding to the bit values.

        :param big_endian: whether to use big endian encoding (or little endian
            if False), defaults to True
        :type big_endian: bool, optional
        :return: List of integers, each corresponding to an outcome.
        :rtype: List[int]
        """
        if big_endian:
            array = self
        else:
            array = OutcomeArray.from_readouts(np.fliplr(self.to_readouts()))  # type: ignore
        bitcapacity = array.shape[-1] * 8
        intify = lambda bytear: reduce(
            operator.or_, (num << (8 * i) for i, num in enumerate(bytear[::-1])), 0
        ) >> (bitcapacity - array.width)
        intar = np.apply_along_axis(intify, -1, array)  # type: ignore
        return list(intar)

    @classmethod
    def from_ints(
        cls, ints: Sequence[int], width: int, big_endian: bool = True
    ) -> "OutcomeArray":
        """Create OutcomeArray from iterator of integers corresponding to outcomes
         where the bitwise representation of the integer corresponds to the readouts.

        :param ints: Iterable of outcome integers
        :type ints: Iterable[int]
        :param width: Number of qubit measurements
        :type width: int
        :param big_endian: whether to use big endian encoding (or little endian
            if False), defaults to True
        :type big_endian: bool, optional
        :return: OutcomeArray instance
        :rtype: OutcomeArray
        """
        n_ints = len(ints)
        bitstrings = (
            bin(int_val)[2:].zfill(width)[:: (-1) ** (not big_endian)]
            for int_val in ints
        )
        bitar = np.frombuffer(  # type: ignore
            "".join(bitstrings).encode("ascii"), dtype=np.uint8, count=n_ints * width
        ) - ord("0")
        bitar.resize((n_ints, width))
        return cls.from_readouts(bitar)

    def counts(self) -> Counter["OutcomeArray"]:
        """Calculate counts of outcomes in OutcomeArray

        :return: Counter of outcome, number of instances
        :rtype: Counter[OutcomeArray]
        """
        ars, count_vals = np.unique(self, axis=0, return_counts=True)  # type: ignore
        width = self.width
        oalist = [OutcomeArray(x[None, :], width) for x in ars]
        return Counter(dict(zip(oalist, count_vals)))

    def choose_indices(self, indices: List[int]) -> "OutcomeArray":
        """Permute ordering of bits in outcomes or choose subset of bits.
        e.g. [1, 0, 2] acting on a bitstring of length 4 swaps bit locations 0 & 1,
        leaves 2 in the same place and deletes location 3.

        :param indices: New locations for readout bits.
        :type indices: List[int]
        :return: New array corresponding to given permutation.
        :rtype: OutcomeArray
        """
        return OutcomeArray.from_readouts(self.to_readouts()[..., indices])

    def to_dict(self) -> Dict[str, Any]:
        """Return a JSON serializable dictionary representation of the OutcomeArray.

        :return: JSON serializable dictionary
        :rtype: Dict[str, Any]
        """
        return {"width": self.width, "array": self.tolist()}

    @classmethod
    def from_dict(cls, ar_dict: Dict[str, Any]) -> "OutcomeArray":
        """Create an OutcomeArray from JSON serializable dictionary (as created by
        `to_dict`).

        :param dict: Dictionary representation of OutcomeArray.
        :type indices: Dict[str, Any]
        :return: Instance of OutcomeArray
        :rtype: OutcomeArray
        """
        return OutcomeArray(
            np.array(ar_dict["array"], dtype=np.uint8), width=ar_dict["width"]
        )


def readout_counts(
    ctr: Counter[OutcomeArray],
) -> Counter[Tuple[int, ...]]:
    """Convert counts from :py:class:`OutcomeArray` types to tuples of ints."""
    return Counter({tuple(oa.to_readout()): n for oa, n in ctr.items()})<|MERGE_RESOLUTION|>--- conflicted
+++ resolved
@@ -72,13 +72,9 @@
         """Number of outcomes stored."""
         return self.shape[0]
 
-<<<<<<< HEAD
-    def __hash__(self) -> int:  # type: ignore
-=======
     # A numpy ndarray is explicitly unhashable (its __hash__ has type None). But as we
     # are dealing with integral arrays only it makes sense to define a hash.
     def __hash__(self):  # type: ignore
->>>>>>> 4ed4e2cb
         return hash((self.tobytes(), self.width))
 
     def __eq__(self, other: "OutcomeArray") -> bool:  # type: ignore
