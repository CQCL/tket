--- conflicted
+++ resolved
@@ -36,21 +36,10 @@
     integer.
 
     :param counts: Input counts
-<<<<<<< HEAD
-    :type counts: dict[tuple[int, ...], float]
-    :param tol: Value below which counts are pruned. Defaults to 1e-6.
-    :type tol: float
-    :param round_to_int: Whether to round each count to an integer. Defaults to False.
-    :type round_to_int: bool
-
-    :return: Filtered counts
-    :rtype: dict[tuple[int, ...], int | float]
-=======
     :param tol: Value below which counts are pruned. Defaults to 1e-6.
     :param round_to_int: Whether to round each count to an integer. Defaults to False.
 
     :return: Filtered counts
->>>>>>> 002c0d3a
     """
     valprocess: Callable[[float], int | float] = lambda x: (
         round(x) if round_to_int else x
@@ -102,18 +91,10 @@
     """Unfolds tensor into matrix.
 
     :param tens: Tensor with shape equivalent to dimensions
-<<<<<<< HEAD
-    :type tens: numpy.ndarray
-=======
->>>>>>> 002c0d3a
     :param mode: Specifies axis move to front of matrix in unfolding of tensor
     :param dims: Gives shape of tensor passed
 
     :return: Matrix with shape (dims[mode], prod(dims[/mode]))
-<<<<<<< HEAD
-    :rtype: numpy.ndarray
-=======
->>>>>>> 002c0d3a
     """
     if mode == 0:
         return tens.reshape(dims[0], -1)
@@ -125,18 +106,10 @@
 
     :param vec: Tensor with length equivalent to the product of dimensions given in
         dims
-<<<<<<< HEAD
-    :type vec: numpy.ndarray
-=======
->>>>>>> 002c0d3a
     :param mode: Axis tensor was unfolded along
     :param dims: Shape of tensor
 
     :return: Tensor folded from vector with shape equivalent to given dimensions
-<<<<<<< HEAD
-    :rtype: numpy.ndarray
-=======
->>>>>>> 002c0d3a
     """
     if mode == 0:
         return vec.reshape(dims)
@@ -150,18 +123,9 @@
     """Multiplies the kronecker product of the given submatrices with given vector.
 
     :param submatrices: Submatrices multiplied
-<<<<<<< HEAD
-    :type submatrices: Iterable[numpy.ndarray]
     :param vector: Vector multplied
-    :type vector: numpy.ndarray
 
     :return: Kronecker product of arguments
-    :rtype: numpy.ndarray
-=======
-    :param vector: Vector multplied
-
-    :return: Kronecker product of arguments
->>>>>>> 002c0d3a
     """
     dims = [A.shape[0] for A in submatrices]
     vt = vector.reshape(dims)
@@ -180,24 +144,12 @@
     measurements.
 
     :param submatrices: submatrices to be inverted and applied to measurements.
-<<<<<<< HEAD
-    :type submatrices: Iterable[numpy.ndarray]
-    :param measurements: Probability distribution over set of states to be amended.
-    :type measurements: numpy.ndarray
-    :param t: Some transform to act on measurements.
-    :type t: numpy.ndarray
-=======
     :param measurements: Probability distribution over set of states to be amended.
     :param t: Some transform to act on measurements.
->>>>>>> 002c0d3a
     :param epsilon: A stabilization parameter to define an affine transformation for
         application to submatrices, eliminating zero probabilities.
 
     :return: Transformed distribution vector.
-<<<<<<< HEAD
-    :rtype: numpy.ndarray
-=======
->>>>>>> 002c0d3a
     """
     # Transform t according to the Bayesian iteration
     # The parameter epsilon is a stabilization parameter which defines an affine
@@ -230,13 +182,7 @@
     tested states.
 
     :param submatrices: Matrices comprising the pure noise characterisation.
-<<<<<<< HEAD
-    :type submatrices: Iterable[numpy.ndarray]
     :param input_vector: Vector corresponding to some counts distribution.
-    :type input_vector: numpy.ndarray
-=======
-    :param input_vector: Vector corresponding to some counts distribution.
->>>>>>> 002c0d3a
     :param tol: tolerance of closeness of found results
     :param max_it: Maximum number of inversions attempted to correct results.
     """
@@ -276,15 +222,8 @@
 
     :param indices_to_remove: Binary index of state matrix is mapping to be removed.
     :param matrix: Transition matrix where indices correspond to some binary state.
-<<<<<<< HEAD
-    :type matrix: numpy.ndarray
 
     :return: Transition matrix with removed entries.
-    :rtype: numpy.ndarray
-=======
-
-    :return: Transition matrix with removed entries.
->>>>>>> 002c0d3a
     """
 
     new_n_qubits = int(log2(matrix.shape[0])) - len(indices_to_remove)
@@ -317,15 +256,8 @@
 
     :param entries_to_remove: Via indexing, details dimensions to be removed.
     :param matrices: All matrices to have dimensions removed.
-<<<<<<< HEAD
-    :type matrices: List[numpy.ndarray]
 
     :return: Matrices with some dimensions removed.
-    :rtype: List[numpy.ndarray]
-=======
-
-    :return: Matrices with some dimensions removed.
->>>>>>> 002c0d3a
     """
     organise: dict[int, list] = {k: [] for k in range(len(matrices))}
     for unused in entries_to_remove:
@@ -499,10 +431,6 @@
 
         :return: A list of dictionaries mapping Qubit to Bit where each separate
             dictionary details some set of Measurement operations run in parallel.
-<<<<<<< HEAD
-        :rtype: list[dict[Qubit, Bit]]
-=======
->>>>>>> 002c0d3a
         """
         parallel_measure = [circuit.qubit_to_bit_map]
         # implies mid-circuit measurements, or that at least missing
@@ -531,10 +459,6 @@
              counts order matches noise characterisation and to amend characterisation
              matrices to correct the right bits. SpamCorrecter.get_parallel_measure
              returns the required object for a given circuit.
-<<<<<<< HEAD
-        :type parallel_measures: list[dict[Qubit, Bit]]
-=======
->>>>>>> 002c0d3a
 
         :raises ValueError: Measured qubit in result not characterised.
 
