--- conflicted
+++ resolved
@@ -115,21 +115,12 @@
     )
 
 
-<<<<<<< HEAD
 def _symb_u2(params: ParamsType) -> ImmutableMatrix:
-    return _symb_u3([0.5] + params)
+    return _symb_u3([0.5, *params])
 
 
 def _symb_u1(params: ParamsType) -> ImmutableMatrix:
-    return _symb_u3([0.0, 0.0] + params)
-=======
-def symb_u2(params: ParamsType) -> ImmutableMatrix:
-    return symb_u3([0.5, *params])
-
-
-def symb_u1(params: ParamsType) -> ImmutableMatrix:
-    return symb_u3([0.0, 0.0, *params])
->>>>>>> 5e03695d
+    return _symb_u3([0.0, 0.0, *params])
 
 
 def _symb_tk1(params: ParamsType) -> ImmutableMatrix:
@@ -311,8 +302,7 @@
     """Static class holding mapping from OpType to callable generating symbolic matrix.
     Allows users to add their own definitions, or override existing definitions."""
 
-<<<<<<< HEAD
-    _g_map: SymGateMap = {
+    _g_map: SymGateMap = {  # noqa: RUF012
         OpType.Rx: _symb_rx,
         OpType.Ry: _symb_ry,
         OpType.Rz: _symb_rz,
@@ -338,34 +328,6 @@
         OpType.GPI: _symb_gpi,
         OpType.GPI2: _symb_gpi2,
         OpType.AAMS: _symb_aams,
-=======
-    _g_map: SymGateMap = {  # noqa: RUF012
-        OpType.Rx: symb_rx,
-        OpType.Ry: symb_ry,
-        OpType.Rz: symb_rz,
-        OpType.TK1: symb_tk1,
-        OpType.TK2: symb_tk2,
-        OpType.U1: symb_u1,
-        OpType.U2: symb_u2,
-        OpType.U3: symb_u3,
-        OpType.CRx: symb_controlled(symb_rx),
-        OpType.CRy: symb_controlled(symb_ry),
-        OpType.CRz: symb_controlled(symb_rz),
-        OpType.CU1: symb_controlled(symb_u1),
-        OpType.CU3: symb_controlled(symb_u3),
-        OpType.ISWAP: symb_iswap,
-        OpType.PhasedISWAP: symb_phasediswap,
-        OpType.XXPhase: symb_xxphase,
-        OpType.YYPhase: symb_yyphase,
-        OpType.ZZPhase: symb_zzphase,
-        OpType.XXPhase3: symb_xxphase3,
-        OpType.PhasedX: symb_phasedx,
-        OpType.ESWAP: symb_eswap,
-        OpType.FSim: symb_fsim,
-        OpType.GPI: symb_gpi,
-        OpType.GPI2: symb_gpi2,
-        OpType.AAMS: symb_aams,
->>>>>>> 5e03695d
     }
 
     @classmethod
