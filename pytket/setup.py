--- conflicted
+++ resolved
@@ -247,13 +247,9 @@
         "graphviz ~= 0.14",
         "jinja2 ~= 3.0",
         "types-pkg_resources",
-<<<<<<< HEAD
-        "typing-extensions ~= 3.7",
+        "typing-extensions ~= 4.2",
         "pyqir-generator",
         "pyqir-parser",
-=======
-        "typing-extensions ~= 4.2",
->>>>>>> 7577f983
     ],
     ext_modules=[
         CMakeExtension("pytket._tket.{}".format(binder)) for binder in binders
