--- conflicted
+++ resolved
@@ -975,8 +975,6 @@
     assert c.opgroups == {"cx0", "cx1", "cx2"}
 
 
-<<<<<<< HEAD
-=======
 def test_phase_polybox() -> None:
     c = Circuit(1, 1)
     n_qb = 1
@@ -1074,7 +1072,6 @@
     assert DecomposeBoxes().apply(c)
 
 
->>>>>>> 99debd3a
 def test_depth() -> None:
     c = Circuit(3)
     c.H(0).H(1).CX(1, 2).CZ(0, 1).H(1).CZ(1, 2)
