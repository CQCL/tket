--- conflicted
+++ resolved
@@ -26,18 +26,12 @@
 from sympy import Symbol
 
 from pytket import wasm
-<<<<<<< HEAD
-=======
 from pytket._tket import unit_id
->>>>>>> c39f1cc4
 from pytket._tket.unit_id import _TEMP_BIT_NAME, _TEMP_BIT_REG_BASE
 from pytket.circuit import (
     Bit,
     BitRegister,
-<<<<<<< HEAD
-=======
     CircBox,
->>>>>>> c39f1cc4
     Circuit,
     ClassicalExpBox,
     Conditional,
