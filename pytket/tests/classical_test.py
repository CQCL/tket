--- conflicted
+++ resolved
@@ -1501,8 +1501,6 @@
     assert c == c1
 
 
-<<<<<<< HEAD
-=======
 def test_decompose_clexpbox_overwrite() -> None:
     # https://github.com/CQCL/tket/issues/1582
     circuit = Circuit(1, 3)
@@ -1525,6 +1523,5 @@
     assert args1[1] == bits[0]
 
 
->>>>>>> 604abf4c
 if __name__ == "__main__":
     test_wasm()