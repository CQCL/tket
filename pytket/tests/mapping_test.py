# Copyright 2019-2022 Cambridge Quantum Computing
#
# Licensed under the Apache License, Version 2.0 (the "License");
# you may not use this file except in compliance with the License.
# You may obtain a copy of the License at
#
#     http://www.apache.org/licenses/LICENSE-2.0
#
# Unless required by applicable law or agreed to in writing, software
# distributed under the License is distributed on an "AS IS" BASIS,
# WITHOUT WARRANTIES OR CONDITIONS OF ANY KIND, either express or implied.
# See the License for the specific language governing permissions and
# limitations under the License.

from pytket.mapping import MappingManager, RoutingMethodCircuit, LexiRouteRoutingMethod, LexiLabellingMethod  # type: ignore
from pytket.architecture import Architecture  # type: ignore
from pytket import Circuit, OpType
from pytket.circuit import Node, Qubit  # type: ignore
from pytket.placement import Placement  # type: ignore
from typing import Tuple, Dict


# simple deterministic heuristic used for testing purposes
def route_subcircuit_func(
    circuit: Circuit, architecture: Architecture
) -> Tuple[bool, Circuit, Dict[Node, Node], Dict[Node, Node]]:
    #     make a replacement circuit with identical unitds
    replacement_circuit = Circuit()
    for qb in circuit.qubits:
        replacement_circuit.add_qubit(qb)
    for bit in circuit.bits:
        replacement_circuit.add_bit(bit)

    # "place" unassigned logical qubits to physical qubits
    unused_nodes = list(architecture.nodes)
    relabelling_map = dict()

    for qb in circuit.qubits:
        if qb in unused_nodes:
            unused_nodes.remove(qb)

    for qb in circuit.qubits:
        if qb not in architecture.nodes:
            relabelling_map[qb] = unused_nodes.pop()
        else:
            #           this is so later architecture.get_distance works
            #           yes this is obviously bad, buts its a simple test heuristic so who cares?!
            relabelling_map[qb] = qb

    replacement_circuit.rename_units(relabelling_map)
    permutation_map = dict()
    for qb in replacement_circuit.qubits:
        permutation_map[qb] = qb

    #   very simple heuristic -> the first time a physically invalid CX is encountered, add a SWAP
    #   then add all remaining gates as is (using updated physical mapping)
    #   note this is possible as routing accepts partially solved problems
    max_swaps = 1
    swaps_added = 0
    for com in circuit.get_commands():
        rp_qubits = [permutation_map[relabelling_map[q]] for q in com.qubits]
        if len(com.qubits) > 2:
            return (False, Circuit(), {}, {})
        if len(com.qubits) == 1:
            replacement_circuit.add_gate(com.op.type, rp_qubits)
        if len(com.qubits) == 2:
            if swaps_added < max_swaps:
                for n in architecture.nodes:
                    if n == rp_qubits[0]:
                        n0 = n
                    if n == rp_qubits[1]:
                        n1 = n
                distance = architecture.get_distance(n0, n1)
                if distance > 1:
                    for node in architecture.get_adjacent_nodes(n0):
                        if architecture.get_distance(
                            node, n1
                        ) < architecture.get_distance(n0, n1):
                            replacement_circuit.add_gate(
                                OpType.SWAP, [rp_qubits[0], node]
                            )

                            permutation_map[rp_qubits[0]] = node
                            permutation_map[node] = rp_qubits[0]
                            rp_qubits = [
                                permutation_map[relabelling_map[q]] for q in com.qubits
                            ]
                            swaps_added += 1
                            break

            replacement_circuit.add_gate(com.op.type, rp_qubits)

    return (True, replacement_circuit, relabelling_map, permutation_map)


def route_subcircuit_func_false(
    circuit: Circuit, architecture: Architecture
) -> Tuple[bool, Circuit, Dict[Node, Node], Dict[Node, Node]]:
    return (False, Circuit(), {}, {})


def test_LexiRouteRoutingMethod() -> None:
    test_c = Circuit(3).CX(0, 1).CX(0, 2).CX(1, 2)
    nodes = [Node("test", 0), Node("test", 1), Node("test", 2)]
    test_a = Architecture([[nodes[0], nodes[1]], [nodes[1], nodes[2]]])
    test_mm = MappingManager(test_a)
    test_mm.route_circuit(test_c, [LexiLabellingMethod(), LexiRouteRoutingMethod()])
    routed_commands = test_c.get_commands()

    assert routed_commands[0].op.type == OpType.CX
    assert routed_commands[0].qubits == [nodes[1], nodes[0]]
    assert routed_commands[1].op.type == OpType.CX
    assert routed_commands[1].qubits == [nodes[1], nodes[2]]
    assert routed_commands[2].op.type == OpType.SWAP
    assert routed_commands[2].qubits == [nodes[2], nodes[1]]
    assert routed_commands[3].op.type == OpType.CX
    assert routed_commands[3].qubits == [nodes[0], nodes[1]]


def test_RoutingMethodCircuit_custom() -> None:
    test_c = Circuit(3).CX(0, 1).CX(0, 2).CX(1, 2)
    nodes = [Node("test", 0), Node("test", 1), Node("test", 2)]
    test_a = Architecture([[nodes[0], nodes[1]], [nodes[1], nodes[2]]])

    test_mm = MappingManager(test_a)
    test_mm.route_circuit(
        test_c,
        [RoutingMethodCircuit(route_subcircuit_func, 5, 5)],
    )
    routed_commands = test_c.get_commands()

    assert routed_commands[0].op.type == OpType.CX
    assert routed_commands[0].qubits == [nodes[0], nodes[1]]
    assert routed_commands[1].op.type == OpType.SWAP
    assert routed_commands[1].qubits == [nodes[0], nodes[1]]
    assert routed_commands[2].op.type == OpType.CX
    assert routed_commands[2].qubits == [nodes[1], nodes[2]]
    assert routed_commands[3].op.type == OpType.SWAP
    assert routed_commands[3].qubits == [nodes[0], nodes[1]]
    assert routed_commands[4].op.type == OpType.CX
    assert routed_commands[4].qubits == [nodes[1], nodes[2]]


def test_RoutingMethodCircuit_custom_list() -> None:
    test_c = Circuit(3).CX(0, 1).CX(0, 2).CX(1, 2)
    nodes = [Node("test", 0), Node("test", 1), Node("test", 2)]
    test_a = Architecture([[nodes[0], nodes[1]], [nodes[1], nodes[2]]])

    test_mm = MappingManager(test_a)
    test_mm.route_circuit(
        test_c,
        [
<<<<<<< HEAD
            RoutingMethodCircuit(
                route_subcircuit_func, check_subcircuit_func_false, 5, 5
            ),
            LexiLabellingMethod(),
=======
            RoutingMethodCircuit(route_subcircuit_func_false, 5, 5),
>>>>>>> 80490797
            LexiRouteRoutingMethod(),
        ],
    )
    routed_commands = test_c.get_commands()

    assert routed_commands[0].op.type == OpType.CX
    assert routed_commands[0].qubits == [nodes[1], nodes[0]]
    assert routed_commands[1].op.type == OpType.CX
    assert routed_commands[1].qubits == [nodes[1], nodes[2]]
    assert routed_commands[2].op.type == OpType.SWAP
    assert routed_commands[2].qubits == [nodes[2], nodes[1]]
    assert routed_commands[3].op.type == OpType.CX
    assert routed_commands[3].qubits == [nodes[0], nodes[1]]

    test_c = Circuit(3).CX(0, 1).CX(0, 2).CX(1, 2)
    test_mm.route_circuit(
        test_c,
        [
<<<<<<< HEAD
            RoutingMethodCircuit(
                route_subcircuit_func, check_subcircuit_func_true, 5, 5
            ),
            LexiLabellingMethod(),
=======
            RoutingMethodCircuit(route_subcircuit_func, 5, 5),
>>>>>>> 80490797
            LexiRouteRoutingMethod(),
        ],
    )
    routed_commands = test_c.get_commands()
    assert routed_commands[0].op.type == OpType.CX
    assert routed_commands[0].qubits == [nodes[0], nodes[1]]
    assert routed_commands[1].op.type == OpType.SWAP
    assert routed_commands[1].qubits == [nodes[0], nodes[1]]
    assert routed_commands[2].op.type == OpType.CX
    assert routed_commands[2].qubits == [nodes[1], nodes[2]]
    assert routed_commands[3].op.type == OpType.SWAP
    assert routed_commands[3].qubits == [nodes[0], nodes[1]]
    assert routed_commands[4].op.type == OpType.CX
    assert routed_commands[4].qubits == [nodes[1], nodes[2]]


def test_basic_mapping() -> None:
    circ = Circuit(5)
    arc = Architecture([[0, 1], [1, 2], [2, 3], [3, 4]])
    circ.CX(0, 1)
    circ.CX(0, 3)
    circ.CX(2, 4)
    circ.CX(1, 4)
    circ.CX(0, 4)

    init_map = dict()
    init_map[Qubit(0)] = Node(0)
    init_map[Qubit(1)] = Node(1)
    init_map[Qubit(2)] = Node(2)
    init_map[Qubit(3)] = Node(3)
    init_map[Qubit(4)] = Node(4)
    pl = Placement(arc)
    pl.place_with_map(circ, init_map)
    MappingManager(arc).route_circuit(circ, [LexiRouteRoutingMethod(50)])
    assert circ.valid_connectivity(arc, False)
    assert len(circ.get_commands()) == 10


if __name__ == "__main__":
    test_LexiRouteRoutingMethod()
    test_RoutingMethodCircuit_custom()
    test_RoutingMethodCircuit_custom_list()
    test_basic_mapping()<|MERGE_RESOLUTION|>--- conflicted
+++ resolved
@@ -150,14 +150,10 @@
     test_mm.route_circuit(
         test_c,
         [
-<<<<<<< HEAD
             RoutingMethodCircuit(
-                route_subcircuit_func, check_subcircuit_func_false, 5, 5
+                route_subcircuit_func, 5, 5
             ),
             LexiLabellingMethod(),
-=======
-            RoutingMethodCircuit(route_subcircuit_func_false, 5, 5),
->>>>>>> 80490797
             LexiRouteRoutingMethod(),
         ],
     )
@@ -176,14 +172,10 @@
     test_mm.route_circuit(
         test_c,
         [
-<<<<<<< HEAD
             RoutingMethodCircuit(
-                route_subcircuit_func, check_subcircuit_func_true, 5, 5
+                route_subcircuit_func, 5, 5
             ),
             LexiLabellingMethod(),
-=======
-            RoutingMethodCircuit(route_subcircuit_func, 5, 5),
->>>>>>> 80490797
             LexiRouteRoutingMethod(),
         ],
     )
