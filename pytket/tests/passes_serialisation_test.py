# Copyright 2019-2024 Cambridge Quantum Computing
#
# Licensed under the Apache License, Version 2.0 (the "License");
# you may not use this file except in compliance with the License.
# You may obtain a copy of the License at
#
#     http://www.apache.org/licenses/LICENSE-2.0
#
# Unless required by applicable law or agreed to in writing, software
# distributed under the License is distributed on an "AS IS" BASIS,
# WITHOUT WARRANTIES OR CONDITIONS OF ANY KIND, either express or implied.
# See the License for the specific language governing permissions and
# limitations under the License.

import json
from pathlib import Path
from typing import Any, Dict, List

import pytest
from jsonschema import Draft7Validator, ValidationError  # type: ignore
from referencing import Registry
from referencing.jsonschema import DRAFT7

import pytket.circuit_library as _library
from pytket.architecture import Architecture
from pytket.circuit import Circuit, Node, OpType, Qubit
from pytket.circuit.named_types import ParamType
from pytket.mapping import (
    BoxDecompositionRoutingMethod,
    LexiLabellingMethod,
    LexiRouteRoutingMethod,
    MultiGateReorderRoutingMethod,
)
from pytket.passes import (
    AASRouting,
    BasePass,
    CommuteThroughMultis,
    CustomPass,
    DefaultMappingPass,
    FullMappingPass,
    RebaseCustom,
    RemoveRedundancies,
    RepeatUntilSatisfiedPass,
    RepeatWithMetricPass,
    SequencePass,
    SquashCustom,
)
from pytket.placement import GraphPlacement, Placement
from pytket.predicates import Predicate


def standard_pass_dict(content: Dict[str, Any]) -> Dict[str, Any]:
    return {"StandardPass": content, "pass_class": "StandardPass"}


def sequence_pass_dict(content: List[Dict[str, Any]]) -> Dict[str, Any]:
    return {"SequencePass": {"sequence": content}, "pass_class": "SequencePass"}


def repeat_pass_dict(content: Dict[str, Any]) -> Dict[str, Any]:
    return {"RepeatPass": {"body": content}, "pass_class": "RepeatPass"}


def repeat_until_satisfied_pass_dict(
    content: Dict[str, Any], pred: Dict[str, Any]
) -> Dict[str, Any]:
    return {
        "RepeatUntilSatisfiedPass": {"body": content, "predicate": pred},
        "pass_class": "RepeatUntilSatisfiedPass",
    }


def nonparam_pass_dict(name: str) -> Dict[str, Any]:
    return standard_pass_dict({"name": name})


def nonparam_predicate_dict(name: str) -> Dict[str, Any]:
    return {"type": name}


example_routing_config = [
    {"name": "LexiLabellingMethod"},
    {"depth": 100, "name": "LexiRouteRoutingMethod"},
]

_arch = Architecture(
    [
        (Node(0), Node(1)),
        (Node(1), Node(2)),
        (Node(2), Node(3)),
        (Node(3), Node(4)),
        (Node(4), Node(5)),
    ]
)

example_architecture = _arch.to_dict()

example_placement = Placement(_arch).to_dict()

example_qmap = [
    [Qubit(0).to_list(), Qubit(1).to_list()],
    [Qubit(1).to_list(), Qubit(0).to_list()],
]
example_2q_circuit = Circuit(2).CX(0, 1).to_dict()
example_1q_circuit = Circuit(1).X(0).to_dict()

PARAM_PREDICATES: dict[str, dict[str, Any]] = {
    "GateSetPredicate": {
        "type": "GateSetPredicate",
        "allowed_types": ["CX", "Rx", "Rz"],
    },
    "PlacementPredicate": {
        "type": "PlacementPredicate",
        "node_set": [Node(0).to_list(), Node(1).to_list()],
    },
    "ConnectivityPredicate": {
        "type": "ConnectivityPredicate",
        "architecture": example_architecture,
    },
    "DirectednessPredicate": {
        "type": "DirectednessPredicate",
        "architecture": example_architecture,
    },
    "MaxNQubitsPredicate": {"type": "MaxNQubitsPredicate", "n_qubits": 10},
}

NONPARAM_PREDICATES = [
    "NoClassicalControlPredicate",
    "NoFastFeedforwardPredicate",
    "NoClassicalBitsPredicate",
    "NoWireSwapsPredicate",
    "MaxTwoQubitGatesPredicate",
    "CliffordCircuitPredicate",
    "DefaultRegisterPredicate",
    "NoBarriersPredicate",
    "CommutableMeasuresPredicate",
    "NoMidMeasurePredicate",
    "NoSymbolsPredicate",
    "GlobalPhasedXPredicate",
    "NormalisedTK2Predicate",
]

PREDICATES = {name: nonparam_predicate_dict(name) for name in NONPARAM_PREDICATES}
PREDICATES.update(PARAM_PREDICATES)

# Parametrized passes that satisfy pass.from_dict(d).to_dict()==d
TWO_WAY_PARAM_PASSES = {
    "KAKDecomposition": standard_pass_dict(
        {
            "name": "KAKDecomposition",
            "allow_swaps": True,
            "fidelity": 0.99,
            "target_2qb_gate": "CX",
        }
    ),
    "ThreeQubitSquash": standard_pass_dict(
        {
            "name": "ThreeQubitSquash",
            "allow_swaps": True,
        }
    ),
    "FullPeepholeOptimise": standard_pass_dict(
        {
            "name": "FullPeepholeOptimise",
            "allow_swaps": True,
            "target_2qb_gate": "CX",
        }
    ),
    "PeepholeOptimise2Q": standard_pass_dict(
        {
            "name": "PeepholeOptimise2Q",
            "allow_swaps": True,
        }
    ),
    "ComposePhasePolyBoxes": standard_pass_dict(
        {
            "name": "ComposePhasePolyBoxes",
            "min_size": 10,
        }
    ),
    "DecomposeBoxes": standard_pass_dict(
        {
            "name": "DecomposeBoxes",
            "excluded_types": ["QControlBox"],
            "excluded_opgroups": ["opgroup1"],
        }
    ),
    "EulerAngleReduction": standard_pass_dict(
        {
            "name": "EulerAngleReduction",
            "euler_p": "Rx",
            "euler_q": "Rz",
            "euler_strict": True,
        }
    ),
    "RoutingPass": standard_pass_dict(
        {
            "name": "RoutingPass",
            "architecture": example_architecture,
            "routing_config": example_routing_config,
        }
    ),
    "PlacementPass": standard_pass_dict(
        {
            "name": "PlacementPass",
            "placement": example_placement,
        }
    ),
    "NaivePlacementPass": standard_pass_dict(
        {
            "name": "NaivePlacementPass",
            "architecture": example_architecture,
        }
    ),
    "RenameQubitsPass": standard_pass_dict(
        {
            "name": "RenameQubitsPass",
            "qubit_map": example_qmap,
        }
    ),
    "CliffordSimp": standard_pass_dict(
        {
            "name": "CliffordSimp",
            "allow_swaps": True,
        }
    ),
    "DecomposeSwapsToCXs": standard_pass_dict(
        {
            "name": "DecomposeSwapsToCXs",
            "architecture": example_architecture,
            "directed": True,
        }
    ),
    "DecomposeSwapsToCircuit": standard_pass_dict(
        {
            "name": "DecomposeSwapsToCircuit",
            "swap_replacement": example_2q_circuit,
        }
    ),
    "OptimisePhaseGadgets": standard_pass_dict(
        {
            "name": "OptimisePhaseGadgets",
            "cx_config": "Snake",
        }
    ),
    "OptimisePairwiseGadgets": standard_pass_dict(
        {
            "name": "OptimisePairwiseGadgets",
            "cx_config": "Snake",
        }
    ),
    "PauliExponentials": standard_pass_dict(
        {
            "name": "PauliExponentials",
            "pauli_synth_strat": "Sets",
            "cx_config": "Snake",
        }
    ),
    "GuidedPauliSimp": standard_pass_dict(
        {
            "name": "GuidedPauliSimp",
            "pauli_synth_strat": "Sets",
            "cx_config": "Snake",
        }
    ),
    "SimplifyInitial": standard_pass_dict(
        {
            "name": "SimplifyInitial",
            "allow_classical": True,
            "create_all_qubits": True,
        }
    ),
    "SimplifyInitial with x_circuit set": standard_pass_dict(
        {
            "name": "SimplifyInitial",
            "allow_classical": True,
            "create_all_qubits": True,
            "x_circuit": example_1q_circuit,
        }
    ),
    "DelayMeasures": standard_pass_dict(
        {
            "name": "DelayMeasures",
            "allow_partial": False,
        }
    ),
    "RoundAngles": standard_pass_dict(
        {"name": "RoundAngles", "n": 6, "only_zeros": False}
    ),
    "GreedyPauliSimp": standard_pass_dict(
        {
            "name": "GreedyPauliSimp",
            "discount_rate": 0.4,
            "depth_weight": 0.5,
            "max_lookahead": 100,
            "max_tqe_candidates": 100,
            "seed": 2,
            "allow_zzphase": True,
<<<<<<< HEAD
=======
            "thread_timeout": 5000,
            "only_reduce": False,
            "trials": 1,
>>>>>>> e9ceb8b3
        }
    ),
    # lists must be sorted by OpType value
    "AutoSquash": standard_pass_dict(
        {"name": "AutoSquash", "basis_singleqs": ["Rz", "TK1"]}
    ),
    "AutoRebase": standard_pass_dict(
        {"name": "AutoRebase", "basis_allowed": ["H", "TK1", "CX"], "allow_swaps": True}
    ),
    # ZZPhase must be a float and not a function.
    "DecomposeTK2": standard_pass_dict(
        {
            "name": "DecomposeTK2",
            "fidelities": {
                "CX": None,
                "ZZMax": 1.0,
                "ZZPhase": 0.5,
            },
            "allow_swaps": True,
        }
    ),
    "CXMappingPass": standard_pass_dict(
        {
            "name": "CXMappingPass",
            "architecture": example_architecture,
            "placement": example_placement,
            "routing_config": example_routing_config,
            "directed": True,
            "delay_measures": True,
        }
    ),
}

# non-parametrized passes that satisfy pass.from_dict(d).to_dict()==d
TWO_WAY_NONPARAM_PASSES = [
    "CommuteThroughMultis",
    "DecomposeArbitrarilyControlledGates",
    "DecomposeMultiQubitsCX",
    "DecomposeSingleQubitsTK1",
    "RebaseTket",
    "RebaseUFR",
    "RemoveRedundancies",
    "SynthesiseTK",
    "SynthesiseTket",
    "SynthesiseUMD",
    "SquashTK1",
    "SquashRzPhasedX",
    "FlattenRegisters",
    "ZZPhaseToRz",
    "RemoveDiscarded",
    "SimplifyMeasured",
    "RemoveBarriers",
    "DecomposeBridges",
    "CnXPairwiseDecomposition",
    "RemoveImplicitQubitPermutation",
]

TWO_WAY_PASSES = {name: nonparam_pass_dict(name) for name in TWO_WAY_NONPARAM_PASSES}
TWO_WAY_PASSES.update(TWO_WAY_PARAM_PASSES)

CUSTOM_TWO_WAY_PASSES = {
    "Simple SequencePass": sequence_pass_dict(
        [
            TWO_WAY_PASSES["ThreeQubitSquash"],
            TWO_WAY_PASSES["NaivePlacementPass"],
        ]
    ),
    "Simple RepeatPass": repeat_pass_dict(TWO_WAY_PASSES["DecomposeBoxes"]),
    "Simple RepeatUntilSatisfiedPass": repeat_until_satisfied_pass_dict(
        TWO_WAY_PASSES["DecomposeBoxes"], PREDICATES["NoBarriersPredicate"]
    ),
}

TWO_WAY_PASSES.update(CUSTOM_TWO_WAY_PASSES)

# Passes that don't satisfy pass.from_dict(d).to_dict()==d
ONE_WAY_PASSES = {
    "FullMappingPass": standard_pass_dict(
        {
            "name": "FullMappingPass",
            "architecture": example_architecture,
            "placement": example_placement,
            "routing_config": example_routing_config,
        }
    ),
    "DefaultMappingPass": standard_pass_dict(
        {
            "name": "DefaultMappingPass",
            "architecture": example_architecture,
            "delay_measures": True,
        }
    ),
    "PauliSimp": standard_pass_dict(
        {
            "name": "PauliSimp",
            "pauli_synth_strat": "Sets",
            "cx_config": "Snake",
        }
    ),
    "PauliSquash": standard_pass_dict(
        {
            "name": "PauliSquash",
            "pauli_synth_strat": "Sets",
            "cx_config": "Snake",
        }
    ),
    "ContextSimp": standard_pass_dict(
        {
            "name": "ContextSimp",
            "allow_classical": True,
            "x_circuit": example_1q_circuit,
        }
    ),
    "DecomposeTK2": standard_pass_dict(
        {
            "name": "DecomposeTK2",
            "fidelities": {
                "CX": None,
                "ZZMax": 1.0,
            },
            "allow_swaps": True,
        }
    ),
}

# Load the json schemas for testing
# https://stackoverflow.com/a/61632081
curr_file_path = Path(__file__).resolve().parent
schema_dir = curr_file_path.parent.parent / "schemas"
with open(schema_dir / "compiler_pass_v1.json", "r") as f:
    pass_schema = json.load(f)
with open(schema_dir / "circuit_v1.json", "r") as f:
    circ_schema = json.load(f)
with open(schema_dir / "architecture_v1.json", "r") as f:
    arch_schema = json.load(f)
with open(schema_dir / "placement_v1.json", "r") as f:
    plact_schema = json.load(f)
with open(schema_dir / "predicate_v1.json", "r") as f:
    pred_schema = json.load(f)

schema_store = [
    (pass_schema["$id"], DRAFT7.create_resource(pass_schema)),
    (circ_schema["$id"], DRAFT7.create_resource(circ_schema)),
    (arch_schema["$id"], DRAFT7.create_resource(arch_schema)),
    (plact_schema["$id"], DRAFT7.create_resource(plact_schema)),
    (pred_schema["$id"], DRAFT7.create_resource(pred_schema)),
]
registry: Registry = Registry().with_resources(schema_store)
pass_validator = Draft7Validator(pass_schema, registry=registry)
predicate_validator = Draft7Validator(pred_schema, registry=registry)


def check_pass_serialisation(
    serialised_pass: Dict[str, Any], check_roundtrip: bool = True
) -> None:
    # Check the JSON is valid
    pass_validator.validate(serialised_pass)
    # Check the JSON can be deserialised
    tk_pass = BasePass.from_dict(serialised_pass)
    # Check the newly construct pass produces valid JSON
    new_serialised_pass = tk_pass.to_dict()
    pass_validator.validate(new_serialised_pass)
    # Optionally check for roundtrip
    if check_roundtrip:
        assert new_serialised_pass == serialised_pass


def check_predicate_serialisation(serialised_predicate: Dict[str, Any]) -> None:
    # Check the JSON is valid
    predicate_validator.validate(serialised_predicate)
    # Check the JSON can be deserialised
    tk_predicate = Predicate.from_dict(serialised_predicate)
    # Check the newly construct predicate produces valid JSON
    new_serialised_predicate = tk_predicate.to_dict()
    predicate_validator.validate(new_serialised_predicate)
    # Check for roundtrip
    assert new_serialised_predicate == serialised_predicate


def test_passes_roundtrip_serialisation() -> None:
    for k, p in TWO_WAY_PASSES.items():
        try:
            check_pass_serialisation(p)
        except ValidationError as e:
            print(p)
            raise ValueError(f"Pass {k} failed serialisation test.") from e


def test_passes_onw_way_serialisation() -> None:
    for k, p in ONE_WAY_PASSES.items():
        try:
            check_pass_serialisation(p, check_roundtrip=False)
        except ValidationError as e:
            raise ValueError(f"Pass {k} failed serialisation test.") from e


def test_predicate_serialisation() -> None:
    for k, p in PREDICATES.items():
        try:
            check_predicate_serialisation(p)
        except ValidationError as e:
            raise ValueError(f"Predicate {k} failed serialisation test.") from e


def test_invalid_pass_deserialisation() -> None:
    # Unknown pass
    p = standard_pass_dict(
        {
            "name": "UnknownPass",
            "architecture": example_architecture,
        }
    )
    with pytest.raises(ValidationError) as e:
        check_pass_serialisation(p)
    err_msg = "'UnknownPass' is not one of"
    assert err_msg in str(e.value)
    # Wrong enum value
    p = standard_pass_dict(
        {
            "name": "PauliSimp",
            "pauli_synth_strat": "Wrong Strat",
            "cx_config": "Snake",
        }
    )
    with pytest.raises(ValidationError) as e:
        check_pass_serialisation(p)
    err_msg = "'Wrong Strat' is not one of"
    assert err_msg in str(e.value)
    # Missing property
    p = standard_pass_dict(
        {
            "name": "PauliSimp",
            "cx_config": "Snake",
        }
    )
    with pytest.raises(ValidationError) as e:
        check_pass_serialisation(p)
    err_msg = "'pauli_synth_strat' is a required property"
    assert err_msg in str(e.value)
    # Unsupported property
    p = standard_pass_dict(
        {
            "name": "PauliSimp",
            "pauli_synth_strat": "Sets",
            "cx_config": "Snake",
            "architecture": example_architecture,
        }
    )
    with pytest.raises(ValidationError) as e:
        check_pass_serialisation(p)
    err_msg = "too many properties"
    assert err_msg in str(e.value)


def test_invalid_predicate_deserialisation() -> None:
    # Unknown predicate
    p = {
        "type": "MyPredicate",
        "architecture": example_architecture,
    }
    with pytest.raises(ValidationError) as e:
        check_predicate_serialisation(p)
    err_msg = "'MyPredicate' is not one of"
    assert err_msg in str(e.value)
    # Missing property
    p = {
        "type": "ConnectivityPredicate",
    }
    with pytest.raises(ValidationError) as e:
        check_predicate_serialisation(p)
    err_msg = "'architecture' is a required property"
    assert err_msg in str(e.value)
    # Unsupported property
    p = {
        "type": "ConnectivityPredicate",
        "architecture": example_architecture,
        "allowed_types": ["CX", "Rx", "Rz"],
    }
    with pytest.raises(ValidationError) as e:
        check_predicate_serialisation(p)
    err_msg = "too many properties"
    assert err_msg in str(e.value)


def check_arc_dict(arc: Architecture, d: dict) -> bool:
    links = [
        {"link": [n1.to_list(), n2.to_list()], "weight": 1} for n1, n2 in arc.coupling
    ]

    if d["links"] != links:
        return False
    nodes = [Node(n[0], n[1]) for n in d["nodes"]]
    return set(nodes) == set(arc.nodes)


def test_pass_deserialisation_only() -> None:
    # SquashCustom
    def sq(a: ParamType, b: ParamType, c: ParamType) -> Circuit:
        circ = Circuit(1)
        if c != 0:
            circ.Rz(c, 0)
        if b != 0:
            circ.Rx(b, 0)
        if a != 0:
            circ.Rz(a, 0)
        return circ

    squash_pass = SquashCustom({OpType.Rz, OpType.Rx, OpType.Ry}, sq)
    assert squash_pass.to_dict()["StandardPass"]["name"] == "SquashCustom"
    assert set(squash_pass.to_dict()["StandardPass"]["basis_singleqs"]) == {
        "Rz",
        "Rx",
        "Ry",
    }
    # RebaseCustom
    cx = Circuit(2)
    cx.CX(0, 1)
    pz_rebase = RebaseCustom(
        {OpType.CX, OpType.PhasedX, OpType.Rz}, cx, _library.TK1_to_TK1
    )
    assert pz_rebase.to_dict()["StandardPass"]["name"] == "RebaseCustom"
    assert set(pz_rebase.to_dict()["StandardPass"]["basis_allowed"]) == {
        "CX",
        "PhasedX",
        "Rz",
    }
    assert cx.to_dict() == pz_rebase.to_dict()["StandardPass"]["basis_cx_replacement"]

    def tk2_rep(a: ParamType, b: ParamType, c: ParamType) -> Circuit:
        return Circuit(2).ZZPhase(c, 0, 1).YYPhase(b, 0, 1).XXPhase(a, 0, 1)

    def tk1_rep(a: ParamType, b: ParamType, c: ParamType) -> Circuit:
        return Circuit(1).Rz(c, 0).Rx(b, 0).Rz(a, 0)

    # RebaseCustomViaTK2
    rebase = RebaseCustom(
        {OpType.XXPhase, OpType.YYPhase, OpType.ZZPhase, OpType.Rx, OpType.Rz},
        tk2_rep,
        tk1_rep,
    )
    assert rebase.to_dict()["StandardPass"]["name"] == "RebaseCustomViaTK2"
    assert set(rebase.to_dict()["StandardPass"]["basis_allowed"]) == {
        "XXPhase",
        "YYPhase",
        "ZZPhase",
        "Rx",
        "Rz",
    }

    # FullMappingPass
    arc = Architecture([(0, 2), (1, 3), (2, 3), (2, 4)])
    placer = GraphPlacement(arc)
    fm_pass = FullMappingPass(
        arc,
        placer,
        config=[
            LexiLabellingMethod(),
            LexiRouteRoutingMethod(),
            MultiGateReorderRoutingMethod(),
            BoxDecompositionRoutingMethod(),
        ],
    )
    assert fm_pass.to_dict()["pass_class"] == "SequencePass"
    assert isinstance(fm_pass, SequencePass)
    p_pass = fm_pass.get_sequence()[0]
    r_pass = fm_pass.get_sequence()[1]
    np_pass = fm_pass.get_sequence()[2]
    assert np_pass.to_dict()["StandardPass"]["name"] == "NaivePlacementPass"
    assert r_pass.to_dict()["StandardPass"]["name"] == "RoutingPass"
    assert p_pass.to_dict()["StandardPass"]["name"] == "PlacementPass"
    assert check_arc_dict(arc, r_pass.to_dict()["StandardPass"]["architecture"])
    assert p_pass.to_dict()["StandardPass"]["placement"]["type"] == "GraphPlacement"
    assert r_pass.to_dict()["StandardPass"]["routing_config"] == [
        {"name": "LexiLabellingMethod"},
        {
            "name": "LexiRouteRoutingMethod",
            "depth": 10,
        },
        {
            "name": "MultiGateReorderRoutingMethod",
            "depth": 10,
            "size": 10,
        },
        {"name": "BoxDecompositionRoutingMethod"},
    ]
    assert r_pass.to_dict()["StandardPass"]["routing_config"][3] == {
        "name": "BoxDecompositionRoutingMethod"
    }
    # DefaultMappingPass
    dm_pass = DefaultMappingPass(arc)
    assert dm_pass.to_dict()["pass_class"] == "SequencePass"
    assert isinstance(dm_pass, SequencePass)
    dm_pass_0 = dm_pass.get_sequence()[0]
    assert isinstance(dm_pass_0, SequencePass)
    p_pass = dm_pass_0.get_sequence()[0]
    r_pass = dm_pass_0.get_sequence()[1]
    np_pass = dm_pass_0.get_sequence()[2]
    d_pass = dm_pass.get_sequence()[1]
    assert d_pass.to_dict()["StandardPass"]["name"] == "DelayMeasures"
    assert d_pass.to_dict()["StandardPass"]["allow_partial"] == False  # noqa: E712
    assert p_pass.to_dict()["StandardPass"]["name"] == "PlacementPass"
    assert np_pass.to_dict()["StandardPass"]["name"] == "NaivePlacementPass"
    assert r_pass.to_dict()["StandardPass"]["name"] == "RoutingPass"
    assert check_arc_dict(arc, r_pass.to_dict()["StandardPass"]["architecture"])
    assert p_pass.to_dict()["StandardPass"]["placement"]["type"] == "GraphPlacement"
    # DefaultMappingPass with delay_measures=False
    dm_pass = DefaultMappingPass(arc, False)
    assert dm_pass.to_dict()["pass_class"] == "SequencePass"
    assert isinstance(dm_pass, SequencePass)
    assert len(dm_pass.get_sequence()) == 3
    p_pass = dm_pass.get_sequence()[0]
    r_pass = dm_pass.get_sequence()[1]
    np_pass = dm_pass.get_sequence()[2]
    assert p_pass.to_dict()["StandardPass"]["name"] == "PlacementPass"
    assert r_pass.to_dict()["StandardPass"]["name"] == "RoutingPass"
    assert np_pass.to_dict()["StandardPass"]["name"] == "NaivePlacementPass"
    assert check_arc_dict(arc, r_pass.to_dict()["StandardPass"]["architecture"])
    assert p_pass.to_dict()["StandardPass"]["placement"]["type"] == "GraphPlacement"
    # AASRouting
    aas_pass = AASRouting(arc, lookahead=2)
    assert aas_pass.to_dict()["pass_class"] == "SequencePass"
    assert isinstance(aas_pass, SequencePass)
    comppba_plac_pass = aas_pass.get_sequence()[0]
    assert isinstance(comppba_plac_pass, SequencePass)
    aasrou_pass = aas_pass.get_sequence()[1]
    assert aasrou_pass.to_dict()["StandardPass"]["name"] == "AASRoutingPass"
    assert check_arc_dict(arc, aasrou_pass.to_dict()["StandardPass"]["architecture"])
    assert (
        comppba_plac_pass.get_sequence()[0].to_dict()["StandardPass"]["name"]
        == "ComposePhasePolyBoxes"
    )
    assert (
        comppba_plac_pass.get_sequence()[1].to_dict()["StandardPass"]["name"]
        == "PlacementPass"
    )

    # RepeatWithMetricPass
    def number_of_CX(circ: Circuit) -> int:
        return circ.n_gates_of_type(OpType.CX)

    rp = RepeatWithMetricPass(
        SequencePass([CommuteThroughMultis(), RemoveRedundancies()]), number_of_CX
    )
    assert rp.to_dict()["pass_class"] == "RepeatWithMetricPass"
    rp_pass = rp.get_pass()
    assert isinstance(rp_pass, SequencePass)
    sps = rp_pass.get_sequence()
    assert sps[0].to_dict()["StandardPass"]["name"] == "CommuteThroughMultis"
    assert sps[1].to_dict()["StandardPass"]["name"] == "RemoveRedundancies"
    cx = Circuit(2)
    cx.CX(0, 1)
    cx.CX(1, 0)
    assert number_of_CX(cx) == rp.get_metric()(cx)

    # RepeatUntilSatisfiedPass
    def no_CX(circ: Circuit) -> bool:
        return circ.n_gates_of_type(OpType.CX) == 0

    rps = RepeatUntilSatisfiedPass(
        SequencePass([CommuteThroughMultis(), RemoveRedundancies()]), no_CX
    )
    assert rps.to_dict()["pass_class"] == "RepeatUntilSatisfiedPass"
    rps_pass = rps.get_pass()
    assert isinstance(rps_pass, SequencePass)
    sps = rps_pass.get_sequence()
    assert sps[0].to_dict()["StandardPass"]["name"] == "CommuteThroughMultis"
    assert sps[1].to_dict()["StandardPass"]["name"] == "RemoveRedundancies"
    assert rps.get_predicate().__repr__() == "UserDefinedPredicate"
    assert (
        rps.to_dict()["RepeatUntilSatisfiedPass"]["predicate"]["type"]
        == "UserDefinedPredicate"
    )


def test_custom_deserialisation() -> None:
    def t(c: Circuit) -> Circuit:
        return Circuit(2).CX(0, 1)

    custom_pass_post = BasePass.from_dict(
        CustomPass(t, label="test").to_dict(), {"test": t}
    )
    c: Circuit = Circuit(3).H(0).H(1).H(2)
    custom_pass_post.apply(c)
    assert c == Circuit(2).CX(0, 1)<|MERGE_RESOLUTION|>--- conflicted
+++ resolved
@@ -296,12 +296,9 @@
             "max_tqe_candidates": 100,
             "seed": 2,
             "allow_zzphase": True,
-<<<<<<< HEAD
-=======
             "thread_timeout": 5000,
             "only_reduce": False,
             "trials": 1,
->>>>>>> e9ceb8b3
         }
     ),
     # lists must be sorted by OpType value
