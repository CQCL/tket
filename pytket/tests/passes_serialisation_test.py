--- conflicted
+++ resolved
@@ -16,22 +16,41 @@
 from pathlib import Path
 from typing import Any, Dict, List
 
-<<<<<<< HEAD
 from pytket.circuit import Node, Circuit, Qubit, OpType
 from pytket.predicates import Predicate
 from pytket.architecture import Architecture
 from pytket.placement import Placement, GraphPlacement
-=======
+import pytket.circuit_library as _library
+
+from pytket.passes import (
+    BasePass,
+    SequencePass,
+    RemoveRedundancies,
+    RepeatUntilSatisfiedPass,
+    CommuteThroughMultis,
+    RepeatWithMetricPass,
+    RebaseCustom,
+    FullMappingPass,
+    DefaultMappingPass,
+    AASRouting,
+    SquashCustom,
+    CustomPass,
+)
 import pytest
 from jsonschema import Draft7Validator, ValidationError  # type: ignore
 from referencing import Registry
 from referencing.jsonschema import DRAFT7
 
->>>>>>> c52838bd
 import pytket.circuit_library as _library
-from pytket.architecture import Architecture
-from pytket.circuit import Circuit, Node, OpType, Qubit
 from pytket.circuit.named_types import ParamType
+
+
+
+
+
+
+
+
 from pytket.mapping import (
     BoxDecompositionRoutingMethod,
     LexiLabellingMethod,
@@ -49,14 +68,7 @@
     RemoveRedundancies,
     RepeatUntilSatisfiedPass,
     RepeatWithMetricPass,
-<<<<<<< HEAD
-    RebaseCustom,
-    FullMappingPass,
-    DefaultMappingPass,
-    AASRouting,
-=======
     SequencePass,
->>>>>>> c52838bd
     SquashCustom,
 )
 from pytket.placement import GraphPlacement, Placement
@@ -710,11 +722,7 @@
     np_pass = dm_pass_0.get_sequence()[2]
     d_pass = dm_pass.get_sequence()[1]
     assert d_pass.to_dict()["StandardPass"]["name"] == "DelayMeasures"
-<<<<<<< HEAD
-    assert not d_pass.to_dict()["StandardPass"]["allow_partial"]
-=======
     assert d_pass.to_dict()["StandardPass"]["allow_partial"] == False  # noqa: E712
->>>>>>> c52838bd
     assert p_pass.to_dict()["StandardPass"]["name"] == "PlacementPass"
     assert np_pass.to_dict()["StandardPass"]["name"] == "NaivePlacementPass"
     assert r_pass.to_dict()["StandardPass"]["name"] == "RoutingPass"
