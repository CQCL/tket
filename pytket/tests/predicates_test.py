--- conflicted
+++ resolved
@@ -33,17 +33,6 @@
     SetBitsOp,
     Unitary1qBox,
     Unitary2qBox,
-<<<<<<< HEAD
-    Node,
-    Qubit,
-    UnitID,
-    Conditional,
-    Bit,
-    RangePredicateOp,
-    SetBitsOp,
-    MultiBitOp,
-=======
->>>>>>> e9ceb8b3
 )
 from pytket.circuit.named_types import ParamType, RenameUnitsMap
 from pytket.circuit.named_types import ParamType as Param
@@ -1046,13 +1035,8 @@
         rega[0], regb[0]
     ).SWAP(regb[1], rega[0])
     d = circ.copy()
-<<<<<<< HEAD
-    pss = GreedyPauliSimp(0.5, 0.5)
-    assert pss.apply(d)
-=======
     assert GreedyPauliSimp(0.5, 0.5, thread_timeout=10, trials=5).apply(d)
 
->>>>>>> e9ceb8b3
     assert np.allclose(circ.get_unitary(), d.get_unitary())
     assert d.name == "test"
     # test gateset
@@ -1074,11 +1058,7 @@
     circ.measure_all()
     circ.Reset(0)
     circ.add_pauliexpbox(pg1, [2, 3])
-<<<<<<< HEAD
-    assert GreedyPauliSimp(0.5, 0.5, 100, 100, 0, True).apply(circ)
-=======
     assert GreedyPauliSimp(0.5, 0.5, 100, 100, 0, True, 100).apply(circ)
->>>>>>> e9ceb8b3
     # PauliExpBoxes implemented using ZZPhase
     d = Circuit(4, 4, name="test")
     d.H(0)
@@ -1102,8 +1082,6 @@
         GreedyPauliSimp().apply(circ)
     err_msg = "Predicate requirements are not satisfied"
     assert err_msg in str(e.value)
-<<<<<<< HEAD
-=======
     # large circuit that doesn't complete within thread_timeout argument
     c = Circuit(13)
     for _ in range(20):
@@ -1114,7 +1092,6 @@
             c.H(i)
     assert not GreedyPauliSimp(thread_timeout=1).apply(c)
     assert GreedyPauliSimp().apply(c)
->>>>>>> e9ceb8b3
 
 
 def test_auto_rebase_deprecation(recwarn: Any) -> None:
