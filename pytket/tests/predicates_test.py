--- conflicted
+++ resolved
@@ -376,51 +376,7 @@
 def gate_count_metric(circ: Circuit) -> int:
     return int(circ.n_gates)
 
-
-<<<<<<< HEAD
-=======
-def test_RebaseOQC_and_SynthesiseOQC() -> None:
-    oqc_gateset = {OpType.SX, OpType.Rz, OpType.ECR}
-    oqc_gateset_pred = GateSetPredicate(oqc_gateset)
-    circ = Circuit(3)
-    circ.CX(0, 1)
-    circ.H(0)
-    circ.Z(1)
-    circ.CX(0, 2)
-    circ.Rx(1.5, 2)
-    circ.CX(2, 1)
-    circ.X(2)
-    circ.CX(1, 0)
-    circ.CX(0, 1)
-    u = circ.get_unitary()
-    # Test SynthesiseOQC
-    circ2 = circ.copy()
-    SynthesiseOQC().apply(circ2)
-    assert oqc_gateset_pred.verify(circ2)
-
-    u_with_oqc = circ2.get_unitary()
-    assert np.allclose(u, u_with_oqc)
-
-    RebaseTket().apply(circ2)
-    u2 = circ2.get_unitary()
-    assert np.allclose(u, u2)
-
-    # Test RebaseOQC
-    circ3 = circ.copy()
-    u_before_oqc = circ3.get_unitary()
-    assert np.allclose(u, u_before_oqc)
-
-    AutoRebase(oqc_gateset).apply(circ3)
-    assert oqc_gateset_pred.verify(circ3)
-    u_before_rebase_tket = circ3.get_unitary()
-    assert np.allclose(u, u_before_rebase_tket)
-
-    RebaseTket().apply(circ3)
-    u3 = circ3.get_unitary()
-    assert np.allclose(u, u3)
-
-
->>>>>>> aaa6c875
+  
 def test_SynthesiseTket_creation() -> None:
     # my_synthesise_tket should act on a CompilationUnit the same as SynthesiseTket
     seq_pass = SequencePass([CommuteThroughMultis(), RemoveRedundancies()])
