# Copyright 2019-2024 Cambridge Quantum Computing
#
# Licensed under the Apache License, Version 2.0 (the "License");
# you may not use this file except in compliance with the License.
# You may obtain a copy of the License at
#
#     http://www.apache.org/licenses/LICENSE-2.0
#
# Unless required by applicable law or agreed to in writing, software
# distributed under the License is distributed on an "AS IS" BASIS,
# WITHOUT WARRANTIES OR CONDITIONS OF ANY KIND, either express or implied.
# See the License for the specific language governing permissions and
# limitations under the License.
from typing import Any, Dict, List

import numpy as np
import pytest
from sympy import Symbol

from pytket.architecture import Architecture
from pytket.circuit import (
    Bit,
    CircBox,
    Circuit,
    Conditional,
    MultiBitOp,
    Node,
    Op,
    OpType,
    PauliExpBox,
    Qubit,
    RangePredicateOp,
    SetBitsOp,
    Unitary1qBox,
    Unitary2qBox,
)
from pytket.circuit.named_types import ParamType, RenameUnitsMap
from pytket.circuit.named_types import ParamType as Param
from pytket.mapping import (
    LexiLabellingMethod,
    LexiRouteRoutingMethod,
)
from pytket.passes import (
    AASRouting,
    AutoRebase,
    CliffordPushThroughMeasures,
    CliffordResynthesis,
    CliffordSimp,
    CnXPairwiseDecomposition,
    CommuteThroughMultis,
    CXMappingPass,
    DecomposeBoxes,
    DecomposeMultiQubitsCX,
    DecomposeSwapsToCircuit,
    DecomposeSwapsToCXs,
    DefaultMappingPass,
    EulerAngleReduction,
    FlattenRelabelRegistersPass,
    FullMappingPass,
    GreedyPauliSimp,
    NaivePlacementPass,
    PauliSimp,
    PauliSquash,
    PeepholeOptimise2Q,
    PlacementPass,
    RebaseCustom,
    RebaseTket,
    RemoveBarriers,
    RemoveDiscarded,
    RemoveImplicitQubitPermutation,
    RemoveRedundancies,
    RenameQubitsPass,
    RepeatPass,
    RepeatUntilSatisfiedPass,
    RepeatWithMetricPass,
    RoundAngles,
    RoutingPass,
    SequencePass,
    SimplifyInitial,
    SimplifyMeasured,
    SquashRzPhasedX,
    SquashTK1,
    SynthesiseTK,
    SynthesiseTket,
    SynthesiseUMD,
    ThreeQubitSquash,
    ZXGraphlikeOptimisation,
    ZZPhaseToRz,
<<<<<<< HEAD
    auto_rebase_pass,
    auto_squash_pass,
=======
>>>>>>> c39f1cc4
)
from pytket.pauli import Pauli
from pytket.placement import GraphPlacement, Placement
from pytket.predicates import (
    CompilationUnit,
    DirectednessPredicate,
    GateSetPredicate,
    MaxNClRegPredicate,
    NoBarriersPredicate,
    NoClassicalControlPredicate,
)
from pytket.transform import CXConfigType, PauliSynthStrat, Transform

circ2 = Circuit(1)
circ2.Rx(0.25, 0)

ots = {OpType.X, OpType.Z}
gsp = GateSetPredicate(ots)
nccp = NoClassicalControlPredicate()


def tk1_to_phasedxrz(a: Param, b: Param, c: Param) -> Circuit:
    circ = Circuit(1)
    circ.Rz(a + c, 0)
    phasedx_op = Op.create(OpType.PhasedX, [b, a])
    circ.add_gate(phasedx_op, [0])
    Transform.RemoveRedundancies().apply(circ)
    return circ


def test_predicate_generation() -> None:
    string_gsp = repr(gsp)
    assert string_gsp.find("X") != -1
    assert string_gsp.find("Z") != -1
    assert repr(nccp) == "NoClassicalControlPredicate"


def test_compilation_unit_generation() -> None:
    pp_list = [gsp, nccp]
    circ = Circuit(2)
    circ.X(0).Z(1)
    cu = CompilationUnit(circ, pp_list)
    assert cu.check_all_predicates()
    cu2 = CompilationUnit(circ2, pp_list)
    assert not cu2.check_all_predicates()


def test_compilerpass_seq() -> None:
    passlist = [SynthesiseTket(), SynthesiseTK(), SynthesiseUMD()]
    seq = SequencePass(passlist)
    circ = Circuit(2)
    circ.X(0).Z(1)
    cu = CompilationUnit(circ)
    cu2 = CompilationUnit(circ2)
    assert seq.apply(cu)
    assert seq.apply(cu2)


def test_compilerpass_seq_nonstrict() -> None:
    passlist = [RebaseTket(), ZXGraphlikeOptimisation()]
    with pytest.raises(RuntimeError):
        _ = SequencePass(passlist)
    seq = SequencePass(passlist, strict=False)
    circ = Circuit(2)
    seq.apply(circ)
    assert np.allclose(circ.get_unitary(), np.eye(4, 4, dtype=complex))


def test_rebase_pass_generation() -> None:
    cx = Circuit(2)
    cx.CX(0, 1)
    pz_rebase = RebaseCustom(
        {OpType.CX, OpType.PhasedX, OpType.Rz}, cx, tk1_to_phasedxrz
    )
    circ = Circuit(2)
    circ.X(0).Y(1)
    cu = CompilationUnit(circ)
    assert pz_rebase.apply(cu)
    coms = cu.circuit.get_commands()
    assert str(coms) == "[PhasedX(1, 0) q[0];, PhasedX(1, 0.5) q[1];]"

    passlist = [pz_rebase, SynthesiseTket()]
    seq = SequencePass(passlist)
    assert seq.apply(cu)
    coms = cu.circuit.get_commands()
    assert str(coms) == "[TK1(0, 1, 0) q[0];, TK1(0, 1, 3) q[1];]"


def test_rebase_pass_generation_via_TK2() -> None:
    def tk1(a: Param, b: Param, c: Param) -> "Circuit":
        circ = Circuit(1)
        circ.Rz(c, 0).Rx(b, 0).Rz(a, 0)
        return circ

    def tk2(a: Param, b: Param, c: Param) -> "Circuit":
        circ = Circuit(2)
        circ.add_gate(OpType.ZZPhase, c, [0, 1])
        circ.add_gate(OpType.YYPhase, b, [0, 1])
        circ.add_gate(OpType.XXPhase, a, [0, 1])
        return circ

    rebase_pass = RebaseCustom(
        {
            OpType.Rx,
            OpType.Ry,
            OpType.Rz,
            OpType.XXPhase,
            OpType.YYPhase,
            OpType.ZZPhase,
        },
        tk2,
        tk1,
    )

    circ = Circuit(3).H(0).CX(0, 1).H(1).CX(1, 2)
    rebase_pass.apply(circ)
    assert circ.n_gates_of_type(OpType.XXPhase) == 2
    assert circ.n_gates_of_type(OpType.YYPhase) == 0
    assert circ.n_gates_of_type(OpType.ZZPhase) == 0


def test_custom_combinator_generation() -> None:
    def test_CX_size_threshold(circ: Circuit) -> bool:
        return bool(circ.n_gates_of_type(OpType.CX) == 0)

    seq_pass = SequencePass([RemoveRedundancies(), CommuteThroughMultis()])
    custom_pass = RepeatUntilSatisfiedPass(seq_pass, test_CX_size_threshold)

    circ = Circuit(2)
    circ.CX(0, 1)
    circ.X(1)
    circ.CX(0, 1)
    circ.X(1)
    circ.CX(0, 1)
    circ.X(1)
    circ.CX(0, 1)
    circ.Z(1)
    circ.CX(1, 0)
    circ.Z(1)
    circ.CX(1, 0)

    cu = CompilationUnit(circ)
    assert custom_pass.apply(cu)

    # Test in-place application
    circ1 = cu.circuit
    assert custom_pass.apply(circ)
    assert circ == circ1
    assert not custom_pass.apply(circ)


def test_routing_and_placement_pass() -> None:
    # Qubit interaction graph:
    # 1 -- 0 -- 3
    #  \   |
    #   `  4 -- 2
    circ = Circuit()
    q = circ.add_q_register("q", 5)
    circ.CX(0, 1)
    circ.H(0)
    circ.Z(1)
    circ.CX(0, 3)
    circ.Rx(1.5, 3)
    circ.CX(2, 4)
    circ.X(2)
    circ.CX(1, 4)
    circ.CX(0, 4)
    # Architecture graph:
    # f2
    # |
    # b1 -- b0
    # |
    # b2 -- a0 -- f0
    n0 = Node("b", 0)
    n1 = Node("b", 1)
    n2 = Node("b", 2)
    n3 = Node("a", 0)
    n4 = Node("f", 0)
    n5 = Node("f", 2)
    arc = Architecture([(n0, n1), (n1, n2), (n2, n3), (n3, n4), (n1, n5)])
    pl = Placement(arc)
    routing = RoutingPass(arc)
    placement = PlacementPass(pl)
    nplacement = NaivePlacementPass(arc)
    cu = CompilationUnit(circ.copy())
    assert placement.apply(cu)
    assert routing.apply(cu)
    assert nplacement.apply(cu)
    arcnodes = arc.nodes
    expected_map = {
        q[0]: arcnodes[0],
        q[1]: arcnodes[1],
        q[2]: arcnodes[2],
        q[3]: arcnodes[3],
        q[4]: arcnodes[4],
    }
    assert cu.initial_map == expected_map

    # check composition works ok
    seq_pass = SequencePass([SynthesiseTket(), placement, routing, SynthesiseUMD()])
    cu2 = CompilationUnit(circ.copy())
    assert seq_pass.apply(cu2)
    assert cu2.initial_map == expected_map

    full_pass = FullMappingPass(
        arc, pl, config=[LexiLabellingMethod(), LexiRouteRoutingMethod()]
    )
    cu3 = CompilationUnit(circ.copy())
    assert full_pass.apply(cu3)
    assert cu3.initial_map == expected_map
    assert cu.circuit == cu3.circuit


def test_default_mapping_pass() -> None:
    circ = Circuit()
    circ.add_q_register("q", 6)
    circ.CX(0, 1)
    circ.H(0)
    circ.Z(1)
    circ.CX(0, 3)
    circ.Rx(1.5, 3)
    circ.CX(2, 4)
    circ.X(2)
    circ.CX(1, 4)
    circ.CX(0, 4)
    circ.H(5)
    n0 = Node("b", 0)
    n1 = Node("b", 1)
    n2 = Node("b", 2)
    n3 = Node("a", 0)
    n4 = Node("f", 0)
    n5 = Node("g", 7)
    arc = Architecture([(n0, n1), (n1, n2), (n2, n3), (n3, n4), (n4, n5)])
    pl = GraphPlacement(arc)

    nplacement = NaivePlacementPass(arc)
    routing = RoutingPass(arc)
    placement = PlacementPass(pl)
    default = DefaultMappingPass(arc)
    cu_rp = CompilationUnit(circ.copy())
    cu_def = CompilationUnit(circ.copy())

    assert placement.apply(cu_rp)
    assert routing.apply(cu_rp)
    assert nplacement.apply(cu_rp)
    assert default.apply(cu_def)
    assert cu_rp.circuit == cu_def.circuit


def test_default_mapping_pass_phase_poly_aas() -> None:
    circ = Circuit()
    circ.add_q_register("q", 5)
    circ.CX(0, 1)
    circ.H(0)
    circ.Z(1)
    circ.CX(0, 3)
    circ.Rx(1.5, 3)
    circ.CX(2, 4)
    circ.X(2)
    circ.CX(1, 4)
    circ.CX(0, 4)
    n0 = Node("a", 0)
    n1 = Node("b", 1)
    n2 = Node("c", 2)
    n3 = Node("d", 3)
    n4 = Node("e", 4)
    arc = Architecture([(n0, n1), (n1, n2), (n2, n3), (n3, n4)])
    default = AASRouting(arc, lookahead=1)
    assert default.apply(circ)


def test_rename_qubits_pass() -> None:
    circ = Circuit()
    circ.add_q_register("a", 2)
    circ.CX(Qubit("a", 0), Qubit("a", 1))
    qm = {Qubit("a", 0): Qubit("b", 1), Qubit("a", 1): Qubit("b", 0)}
    p = RenameQubitsPass(qm)
    cu = CompilationUnit(circ)
    p.apply(cu)
    newcirc = cu.circuit
    assert set(newcirc.qubits) == set([Qubit("b", i) for i in range(2)])


def gate_count_metric(circ: Circuit) -> int:
    return int(circ.n_gates)


def test_SynthesiseTket_creation() -> None:
    # my_synthesise_tket should act on a CompilationUnit the same as SynthesiseTket
    seq_pass = SequencePass([CommuteThroughMultis(), RemoveRedundancies()])
    repeat_pass = RepeatPass(seq_pass)
    synth_pass = SequencePass(
        [DecomposeMultiQubitsCX(), RemoveRedundancies(), repeat_pass, SquashTK1()]
    )
    small_part = SequencePass([RemoveRedundancies(), repeat_pass, SquashTK1()])
    repeat_synth_pass = RepeatWithMetricPass(small_part, gate_count_metric)
    my_synthesise_tket = SequencePass([synth_pass, repeat_synth_pass])

    circ1 = Circuit(3)
    circ1.X(0).Y(1).CX(0, 1).Z(0).Rx(1.3, 1).CX(0, 1).Rz(0.4, 0).Ry(0.53, 0).H(1).H(
        2
    ).Rx(1.5, 2).Rx(0.5, 2).H(2)
    cu1 = CompilationUnit(circ1)
    my_synthesise_tket.apply(cu1)
    circ2 = cu1.circuit
    assert circ2.n_gates == 2

    cu2 = CompilationUnit(circ1)
    # Blue Peter voice: here's one I made earlier
    SynthesiseTket().apply(cu2)
    circ3 = cu2.circuit
    assert circ3.n_gates == 2
    assert circ2 == circ3

    # now let's run with routing
    arc = Architecture([(0, 2), (1, 2)])
    pl = Placement(arc)
    pl.place(circ1)
    routing_pass = RoutingPass(arc)
    cu3 = CompilationUnit(circ1)
    cu4 = CompilationUnit(circ1)
    cu5 = CompilationUnit(circ1)
    assert routing_pass.apply(cu3)

    full_pass = SequencePass([SynthesiseTket(), routing_pass])
    full_pass2 = SequencePass([my_synthesise_tket, routing_pass])
    assert full_pass.apply(cu4)
    assert full_pass2.apply(cu5)
    assert cu4.circuit == cu5.circuit


def test_directed_cx_pass() -> None:
    circ = Circuit(5)
    circ.CX(0, 1)
    circ.Rx(1.4, 0)
    circ.H(1)
    circ.CX(0, 2)
    circ.CX(0, 3)
    circ.Sdg(4)
    circ.CX(2, 3)
    circ.CX(3, 4)
    circ.CX(4, 3)
    circ.CX(3, 1)
    arc = Architecture([(0, 1), (1, 2), (2, 3), (3, 4)])
    pl = Placement(arc)
    cu1 = CompilationUnit(circ)
    dir_router = CXMappingPass(arc, pl, directed_cx=True)
    assert dir_router.apply(cu1)

    circ2 = cu1.circuit
    dir_pred = DirectednessPredicate(arc)
    assert dir_pred.verify(circ2)


def test_no_barriers_pred() -> None:
    pred = NoBarriersPredicate()
    c = Circuit(1).H(0)
    assert pred.verify(c)
    c.add_barrier([0]).H(0)
    assert not pred.verify(c)


def test_MaxNClRegPredicate_pred() -> None:
    pred = MaxNClRegPredicate(3)
    c = Circuit(1).H(0)
    c.add_c_register("name", 2)
    c.add_c_register("name2", 1)
    c.add_c_register("name3", 1)
    assert pred.verify(c)
    c.add_barrier([0]).H(0)
    c.add_c_register("name4", 1)
    assert not pred.verify(c)


def test_decompose_routing_gates_to_cxs() -> None:
    circ = Circuit(4)
    circ.CX(1, 0)
    circ.SWAP(0, 1)
    circ.SWAP(1, 2)
    circ.CX(2, 3)

    cu = CompilationUnit(circ)

    arc = Architecture([(0, 1), (1, 2), (2, 3)])
    pss = DecomposeSwapsToCXs(arc)

    assert pss.apply(cu)
    circ1 = cu.circuit

    for cmd in circ1.get_commands():
        assert cmd.op.type == OpType.CX


def test_remove_barriers() -> None:
    circ = Circuit(4)
    circ.CX(0, 1)
    circ.CX(1, 2)
    circ.add_barrier([1, 2])
    circ.CX(2, 3)

    cu = CompilationUnit(circ)
    pss = RemoveBarriers()

    assert pss.apply(cu)
    circ1 = cu.circuit

    for cmd in circ1.get_commands():
        assert cmd.op.type == OpType.CX


def test_user_defined_swap_decomp() -> None:
    circ = Circuit(2)
    circ.SWAP(0, 1)

    cu = CompilationUnit(circ)

    repcirc = Circuit(2)
    repcirc.X(0)
    repcirc.CX(0, 1)
    repcirc.CX(1, 0)
    repcirc.CX(0, 1)
    repcirc.X(1)

    pss = DecomposeSwapsToCircuit(repcirc)

    assert pss.apply(cu)
    circ1 = cu.circuit

    assert circ1 == repcirc


def test_pauligraph_synth() -> None:
    circ = Circuit(4, 4, name="test")
    pg = PauliExpBox([Pauli.X, Pauli.Z, Pauli.Y, Pauli.I], 0.3)
    circ.add_pauliexpbox(pg, [0, 1, 2, 3])
    circ.measure_all()
    cu = CompilationUnit(circ)

    pss = PauliSimp(PauliSynthStrat.Sets, CXConfigType.Tree)
    assert pss.apply(cu)
    circ1 = cu.circuit
    assert circ1.depth_by_type(OpType.CX) == 4
    assert circ1.name == "test"


def test_squash_chains() -> None:
    # XY
    c = Circuit(2)
    c.H(0).H(1)
    c.Rx(0.1, 0).Ry(0.2, 0).Rx(0.3, 0).Ry(0.4, 0).Ry(0.5, 0).Rx(0.6, 0)
    c.CX(0, 1).H(1)
    c.Ry(0.7, 1).Rx(0.8, 1).Rx(0.9, 1).Ry(1.1, 1).Rx(1.2, 1)
    u = c.get_unitary()
    EulerAngleReduction(OpType.Rx, OpType.Ry, strict=True).apply(c)
    u1 = c.get_unitary()
    assert np.allclose(u, u1)
    optypes = [cmd.op.type for cmd in c.get_commands()]
    assert optypes == [
        OpType.H,
        OpType.H,
        OpType.Ry,
        OpType.Rx,
        OpType.Ry,
        OpType.CX,
        OpType.H,
        OpType.Ry,
        OpType.Rx,
        OpType.Ry,
    ]
    # XZ
    c = Circuit(2)
    c.H(0).H(1)
    c.Rx(0.1, 0).Rz(0.2, 0).Rx(0.3, 0).Rz(0.4, 0).Rz(0.5, 0).Rx(0.6, 0)
    c.CX(0, 1).H(1)
    c.Rz(0.7, 1).Rx(0.8, 1).Rx(0.9, 1).Rz(1.1, 1).Rx(1.2, 1)
    u = c.get_unitary()
    EulerAngleReduction(OpType.Rx, OpType.Rz, strict=True).apply(c)
    u1 = c.get_unitary()
    assert np.allclose(u, u1)
    optypes = [cmd.op.type for cmd in c.get_commands()]
    assert optypes == [
        OpType.H,
        OpType.H,
        OpType.Rz,
        OpType.Rx,
        OpType.Rz,
        OpType.CX,
        OpType.H,
        OpType.Rz,
        OpType.Rx,
        OpType.Rz,
    ]
    # YZ
    c = Circuit(2)
    c.H(0).H(1)
    c.Ry(0.1, 0).Rz(0.2, 0).Ry(0.3, 0).Rz(0.4, 0).Rz(0.5, 0).Ry(0.6, 0)
    c.CX(0, 1).H(1)
    c.Rz(0.7, 1).Ry(0.8, 1).Ry(0.9, 1).Rz(1.1, 1).Ry(1.2, 1)
    u = c.get_unitary()
    EulerAngleReduction(OpType.Ry, OpType.Rz, strict=True).apply(c)
    u1 = c.get_unitary()
    assert np.allclose(u, u1)
    optypes = [cmd.op.type for cmd in c.get_commands()]
    assert optypes == [
        OpType.H,
        OpType.H,
        OpType.Rz,
        OpType.Ry,
        OpType.Rz,
        OpType.CX,
        OpType.H,
        OpType.Rz,
        OpType.Ry,
        OpType.Rz,
    ]


def test_apply_pass_with_callbacks() -> None:
    class CallbackHandler:
        def __init__(self) -> None:
            self.pass_names: list[str] = []

        def before_apply(self, cu: CompilationUnit, config: dict[str, Any]) -> None:
            if "StandardPass" in config:
                self.pass_names.append(config["StandardPass"]["name"])
            else:
                self.pass_names.append(config["pass_class"])

        def after_apply(self, cu: CompilationUnit, config: dict[str, Any]) -> None:
            return

    def apply_pass(circ: Circuit, handler: CallbackHandler) -> bool:
        p = SequencePass([CommuteThroughMultis(), RemoveRedundancies()])
        return p.apply(circ, handler.before_apply, handler.after_apply)

    circ = Circuit(5)
    circ.CX(0, 1)
    circ.CX(2, 4)
    circ.CX(0, 1)

    handler = CallbackHandler()
    apply_pass(circ, handler)

    assert circ.n_gates_of_type(OpType.CX) == 1
    assert len(handler.pass_names) == 3
    assert handler.pass_names[0] == "SequencePass"
    assert handler.pass_names[1] == "CommuteThroughMultis"
    assert handler.pass_names[2] == "RemoveRedundancies"


def test_remove_discarded() -> None:
    c = Circuit(3, 2)
    c.H(0).H(1).H(2).CX(0, 1).Measure(0, 0).Measure(1, 1).H(0).H(1)
    c.qubit_discard(Qubit(0))
    c.qubit_discard(Qubit(2))
    assert not c.qubit_is_discarded(Qubit(1))
    assert c.qubit_is_discarded(Qubit(2))
    assert RemoveDiscarded().apply(c)
    assert c.n_gates_of_type(OpType.H) == 3
    assert c.n_gates_of_type(OpType.CX) == 1
    assert c.n_gates_of_type(OpType.Measure) == 2


def test_simplify_measured() -> None:
    c = Circuit(3, 3)
    c.H(0).H(1).Z(2)
    u = np.array(
        [
            [0, 0, 0, np.exp(0.1j)],
            [np.exp(0.2j), 0, 0, 0],
            [0, np.exp(0.3j), 0, 0],
            [0, 0, np.exp(0.4j), 0],
        ],
        dtype=complex,
    )
    ubox = Unitary2qBox(u)
    c.add_unitary2qbox(ubox, 0, 1)
    c.measure_all()
    c.qubit_discard(Qubit(0))
    c.qubit_discard(Qubit(1))
    assert SimplifyMeasured().apply(c)
    assert c.n_gates_of_type(OpType.H) == 2
    assert c.n_gates_of_type(OpType.Z) == 1
    assert c.n_gates_of_type(OpType.Unitary2qBox) == 0
    assert c.n_gates_of_type(OpType.Measure) == 3
    assert c.n_gates_of_type(OpType.ClassicalTransform) == 1


def test_simplify_initial_1() -> None:
    c = Circuit(4)
    c.H(0).X(1).CY(1, 2).CX(0, 1).CX(2, 3).H(1).H(2)
    assert not c.qubit_is_created(Qubit(0))
    c.qubit_create(Qubit(0))
    assert c.qubit_is_created(Qubit(0))
    c.qubit_create(Qubit(1))
    c.qubit_create(Qubit(2))
    assert SimplifyInitial().apply(c)
    assert c.n_gates_of_type(OpType.CY) == 0
    assert c.n_gates_of_type(OpType.CX) == 2


def test_simplify_initial_2() -> None:
    c = Circuit(1, 1).Y(0).measure_all()
    c.qubit_create_all()
    c1 = c.copy()
    assert SimplifyInitial(False).apply(c1)
    assert c1.n_gates_of_type(OpType.Y) == 0
    assert c1.n_gates_of_type(OpType.X) == 1
    assert c1.n_gates_of_type(OpType.Measure) == 1
    assert c1.n_gates_of_type(OpType.SetBits) == 0
    c2 = c.copy()
    xcirc = Circuit(1).Rx(1, 0)
    assert SimplifyInitial(xcirc=xcirc).apply(c2)
    assert c2.n_gates_of_type(OpType.Y) == 0
    assert c2.n_gates_of_type(OpType.Rx) == 1
    assert c2.n_gates_of_type(OpType.Measure) == 0
    assert c2.n_gates_of_type(OpType.SetBits) == 1


def test_simplify_initial_3() -> None:
    c = Circuit(2).X(0).CX(0, 1).CX(1, 0).X(1).CX(1, 0)
    c0 = c.copy()
    assert SimplifyInitial(create_all_qubits=True, remove_redundancies=False).apply(c0)
    c0_cmds = c0.get_commands()
    assert len(c0_cmds) > 0
    assert all(cmd.op.type == OpType.X for cmd in c0_cmds)
    c1 = c.copy()
    assert SimplifyInitial(create_all_qubits=True, remove_redundancies=True).apply(c1)
    c1_cmds = c1.get_commands()
    assert len(c1_cmds) == 0


def test_simplify_initial_symbolic() -> None:
    # Symbolic circuits should be left alone, no error
    c = Circuit(1)
    c.qubit_create(Qubit(0))
    c.Rx(Symbol("a"), 0)
    c.measure_all()
    c1 = c.copy()
    SimplifyInitial(allow_classical=False).apply(c)
    assert c1 == c


def test_ZZPhaseToRz() -> None:
    c = (
        Circuit(2)
        .ZZPhase(0.6, 0, 1)
        .ZZPhase(1, 0, 1)
        .ZZPhase(-1, 0, 1)
        .ZZPhase(-0.4, 0, 1)
    )
    comp = (
        Circuit(2)
        .ZZPhase(0.6, 0, 1)
        .Rz(1, 0)
        .Rz(1, 1)
        .Rz(1, 0)
        .Rz(1, 1)
        .ZZPhase(-0.4, 0, 1)
    )
    ZZPhaseToRz().apply(c)
    assert comp == c


def test_pauli_squash() -> None:
    c = Circuit(3)
    c.add_pauliexpbox(PauliExpBox([Pauli.Z, Pauli.X, Pauli.Z], 0.8), [0, 1, 2])
    c.add_pauliexpbox(PauliExpBox([Pauli.Y, Pauli.X, Pauli.X], 0.2), [0, 1, 2])
    for strat in [
        PauliSynthStrat.Individual,
        PauliSynthStrat.Pairwise,
        PauliSynthStrat.Sets,
    ]:
        for cx_config in [CXConfigType.Snake, CXConfigType.Star, CXConfigType.Tree]:
            c1 = c.copy()
            assert PauliSquash().apply(c1)
            assert c1.n_gates_of_type(OpType.CX) <= 4


def test_three_qubit_squash() -> None:
    c = Circuit(3)
    for i in range(21):
        c.H(i % 3)
        c.CX(i % 3, (i + 1) % 3)
    c.measure_all()
    assert ThreeQubitSquash().apply(c)
    assert c.n_gates_of_type(OpType.CX) <= 18


def test_cnx_pairwise_decomp() -> None:
    c = Circuit(6).add_gate(OpType.CnX, [], [0, 1, 2, 3, 4, 5])
    c.add_gate(OpType.CnX, [], [1, 2, 3, 4, 5, 0])
    c.add_gate(OpType.CnX, [], [3, 1, 4, 5, 0, 2])
    CnXPairwiseDecomposition().apply(c)
    DecomposeMultiQubitsCX().apply(c)
    assert c.n_gates_of_type(OpType.CX) < 217


def test_remove_implicit_qubit_permutation() -> None:
    c = Circuit(3).X(0).SWAP(0, 1).SWAP(1, 2)
    c.replace_SWAPs()
    assert c.n_gates_of_type(OpType.SWAP) == 0
    assert c.implicit_qubit_permutation() == {
        Qubit(0): Qubit(2),
        Qubit(1): Qubit(0),
        Qubit(2): Qubit(1),
    }
    assert RemoveImplicitQubitPermutation().apply(c)
    assert c.n_gates_of_type(OpType.SWAP) == 2
    assert c.implicit_qubit_permutation() == {
        Qubit(0): Qubit(0),
        Qubit(1): Qubit(1),
        Qubit(2): Qubit(2),
    }


def test_rz_phasedX_squash() -> None:
    c = Circuit(2)
    c.Rz(0.3, 0)
    c.Rz(0.7, 1)
    c.ZZMax(0, 1)
    c.ZZMax(1, 0)
    c.add_gate(OpType.PhasedX, [0.2, 1.3], [0])
    c.add_gate(OpType.PhasedX, [0.5, 1.7], [1])
    c.ZZMax(0, 1)
    c.ZZMax(1, 0)

    assert SquashRzPhasedX().apply(c)
    assert c.n_gates_of_type(OpType.Rz) == 2
    cmds = c.get_commands()
    assert cmds[-1].op.type == OpType.Rz
    assert cmds[-2].op.type == OpType.Rz


def test_conditional_phase() -> None:
    # A conditional H cannot be expressed in terms of TK1 because of the global phase.
    c = Circuit(2, 2)
    c.H(0)
    c.Measure(0, 0)
    c.H(1, condition_bits=[0], condition_value=1)
    c.Measure(1, 1)
    target_gateset = {OpType.TK1, OpType.CX}
    rebase = AutoRebase(target_gateset)
    rebase.apply(c)
    cond_cmds = [cmd for cmd in c.get_commands() if cmd.op.type == OpType.Conditional]
    assert len(cond_cmds) > 0
    any_check_list = []
    for cond_cmd in cond_cmds:
        op = cond_cmd.op
        assert isinstance(op, Conditional)
        any_check_list.append(op.op.type not in target_gateset)
    assert any(any_check_list)


def test_rz_sx_decomp() -> None:
    c = Circuit(1).TK1(0, 1.5, 0, 0)
    AutoRebase({OpType.CX, OpType.SX, OpType.Rz}).apply(c)
    comp = Circuit(1).Rz(1, 0).SX(0).Rz(1, 0)
    comp.add_phase(1.75)
    assert c == comp


def test_flatten_relabel_pass() -> None:
    c = Circuit(3)
    c.H(1).H(2)
    rename_map: RenameUnitsMap = dict()
    rename_map[Qubit(0)] = Qubit("a", 4)
    rename_map[Qubit(1)] = Qubit("b", 7)
    rename_map[Qubit(2)] = Qubit("a", 2)
    c.rename_units(rename_map)

    cu = CompilationUnit(c)
    FlattenRelabelRegistersPass("a").apply(cu)

    assert cu.initial_map == cu.final_map
    assert cu.initial_map[Qubit("a", 2)] == Qubit("a", 0)
    assert cu.initial_map[Qubit("a", 4)] == Qubit("a", 4)
    assert cu.initial_map[Qubit("b", 7)] == Qubit("a", 1)
    assert cu.circuit.qubits == [Qubit("a", 0), Qubit("a", 1)]

    # test default argument
    c = Circuit()
    c.add_q_register("p", 4)
    FlattenRelabelRegistersPass().apply(c)
    assert all(q.reg_name == "q" for q in c.qubits)


def test_remove_blank_wires_pass() -> None:
    c = Circuit(2, 4)
    c.Measure(0, 1)

    cu = CompilationUnit(c)
    FlattenRelabelRegistersPass("a").apply(cu)
    assert cu.circuit.qubits == [Qubit("a", 0)]
    assert cu.circuit.bits == [Bit("c", 0), Bit("c", 1)]


def test_round_angles_pass() -> None:
    c0 = Circuit(2).H(0).TK2(0.001, -0.001, 0.001, 0, 1).Rz(0.50001, 0)
    c1 = Circuit(2).H(0).Rz(0.50001, 0)
    assert RoundAngles(8, only_zeros=True).apply(c0)
    assert c0 == c1


def test_PeepholeOptimise2Q() -> None:
    c = Circuit(2).CX(0, 1).CX(1, 0)
    assert PeepholeOptimise2Q().apply(c)
    perm = c.implicit_qubit_permutation()
    assert any(k != v for k, v in perm.items())
    c = Circuit(2).CX(0, 1).CX(1, 0)
    assert not PeepholeOptimise2Q(allow_swaps=False).apply(c)
    perm = c.implicit_qubit_permutation()
    assert all(k == v for k, v in perm.items())


def test_rebase_custom_tk2() -> None:
    def _tk1_to_phase(a: ParamType, b: ParamType, c: ParamType) -> Circuit:
        return Circuit(1).Rz(c, 0).Rx(b, 0).Rz(a, 0)

    def _tk2_to_phase(a: ParamType, b: ParamType, c: ParamType) -> Circuit:
        return Circuit(2).ZZPhase(c, 0, 1).YYPhase(b, 0, 1).XXPhase(a, 0, 1)

    to_phase_gates = RebaseCustom(
        {OpType.Rx, OpType.Rz, OpType.XXPhase, OpType.YYPhase, OpType.ZZPhase},
        tk2_replacement=_tk2_to_phase,
        tk1_replacement=_tk1_to_phase,
    )

    tk2_c = Circuit(2).TK2(0.123, 0.5634, 0.2345, 0, 1)
    assert to_phase_gates.apply(tk2_c)
    coms = tk2_c.get_commands()
    assert len(coms) == 11
    assert coms[0].op.type == OpType.Rz
    assert coms[1].op.type == OpType.Rz
    assert coms[2].op.type == OpType.Rx
    assert coms[3].op.type == OpType.Rx
    assert coms[4].op.type == OpType.ZZPhase
    assert coms[5].op.type == OpType.YYPhase
    assert coms[6].op.type == OpType.XXPhase
    assert coms[7].op.type == OpType.Rx
    assert coms[8].op.type == OpType.Rx
    assert coms[9].op.type == OpType.Rz
    assert coms[10].op.type == OpType.Rz


def test_repeat_pass_strict_check() -> None:
    # https://github.com/CQCL/tket/issues/985
    c0 = Circuit(1).PhasedX(angle0=0.3, angle1=0.2, qubit=0)
    squash_pass = SquashRzPhasedX()
    c1 = c0.copy()
    assert squash_pass.apply(c1)
    assert c1 == c0
    c2 = c0.copy()
    assert not RepeatPass(squash_pass, strict_check=True).apply(c2)
    assert c2 == c0


def test_selectively_decompose_boxes() -> None:
    circ = Circuit(1)
    ubox = Unitary1qBox(np.array([[1, 0], [0, -1]]))
    ucirc = Circuit(1).add_unitary1qbox(ubox, 0)
    cbox1 = CircBox(ucirc)
    circ.add_circbox(cbox1, [0])
    circ.add_unitary1qbox(ubox, 0)
    cbox2 = CircBox(Circuit(1).X(0))
    circ.add_circbox(cbox2, [0], opgroup="group1")
    assert DecomposeBoxes({OpType.Unitary1qBox}, {"group1"}).apply(circ)
    cmds = circ.get_commands()
    assert len(cmds) == 3
    assert cmds[0].op.type == OpType.Unitary1qBox
    assert cmds[1].op.type == OpType.Unitary1qBox
    assert cmds[2].op.type == OpType.CircBox


def test_clifford_resynthesis() -> None:
    circ = (
        Circuit(5)
        .H(0)
        .X(1)
        .T(2)
        .Y(3)
        .Z(4)
        .SX(1)
        .CX(2, 3)
        .T(2)
        .S(3)
        .V(2)
        .Vdg(3)
        .CY(1, 3)
        .CZ(3, 4)
        .SWAP(2, 3)
        .Sdg(4)
        .ZZMax(0, 3)
        .SXdg(0)
        .measure_all()
    )
    circ0 = circ.copy()
    CliffordResynthesis().apply(circ0)
    assert circ0.depth() <= 9
    assert circ0.n_2qb_gates() <= 4
    circ1 = circ.copy()
    CliffordResynthesis(allow_swaps=False).apply(circ1)
    assert circ1.depth() <= 16
    assert circ1.n_2qb_gates() <= 9
    circ2 = circ.copy()
    CliffordResynthesis(transform=lambda c: c.copy()).apply(circ2)
    assert circ2 == circ


def test_clifford_resynthesis_implicit_swaps() -> None:
    def T(c: Circuit) -> Circuit:
        c1 = c.copy()
        CliffordSimp().apply(c1)
        return c1

    circ = Circuit(2).CX(0, 1).CX(1, 0).CX(0, 1)
    CliffordResynthesis(transform=T).apply(circ)
    assert circ.n_gates == 0
    assert circ.implicit_qubit_permutation() == {Qubit(0): Qubit(1), Qubit(1): Qubit(0)}


def test_clifford_push_through_measures() -> None:
    c_x: Circuit = Circuit(2, 2).X(0).measure_all()
    CliffordPushThroughMeasures().apply(c_x)
    assert c_x == Circuit(2, 2).X(0).measure_all()
    c_cx_x: Circuit = Circuit(2, 2).X(0).CX(0, 1).X(0).measure_all()
    CliffordPushThroughMeasures().apply(c_cx_x)
    assert c_cx_x.n_1qb_gates() == 0
    assert c_cx_x.n_2qb_gates() == 0
    coms = c_cx_x.get_commands()
    assert len(coms) == 8
    assert coms[2].op.type == OpType.SetBits
    assert coms[3].op.type == OpType.ExplicitModifier
    assert coms[4].op.type == OpType.ExplicitModifier
    assert coms[5].op.type == OpType.ExplicitModifier
    assert coms[6].op.type == OpType.ExplicitModifier
    assert coms[7].op.type == OpType.CopyBits


def test_greedy_pauli_synth() -> None:
    circ = Circuit(name="test")
    rega = circ.add_q_register("a", 2)
    regb = circ.add_q_register("b", 2)
    circ.Rz(0, rega[0]).H(regb[1]).CX(rega[0], rega[1]).Ry(0.3, rega[0]).S(regb[1]).CZ(
        rega[0], regb[0]
    ).SWAP(regb[1], rega[0])
    d = circ.copy()
    assert GreedyPauliSimp(0.5, 0.5, thread_timeout=10, trials=5).apply(d)

    assert np.allclose(circ.get_unitary(), d.get_unitary())
    assert d.name == "test"
    # test gateset
    range_predicate = RangePredicateOp(3, 0, 6)
    set_bits = SetBitsOp([True, True])
    multi_bit = MultiBitOp(set_bits, 2)
    exp = Bit(2) & Bit(3)
    eq_pred_values = [True, False, False, True]
    and_values = [bool(i) for i in [0, 0, 0, 1]]
    pg1 = PauliExpBox([Pauli.X, Pauli.Z], 0.3)
    circ = Circuit(4, 4, name="test")
    circ.add_pauliexpbox(pg1, [0, 1])
    circ.add_gate(multi_bit, [0, 1, 2, 3])
    circ.add_gate(range_predicate, [0, 1, 2, 3])
    circ.add_classicalexpbox_bit(exp, [Bit(0)])
    circ.add_c_predicate(eq_pred_values, [0, 1], 2, "EQ")
    circ.add_c_modifier(and_values, [1], 2)
    circ._add_wasm("funcname", "wasmfileuid", [1, 1], [], [Bit(0), Bit(1)], [0])
    circ.measure_all()
    circ.Reset(0)
    circ.add_pauliexpbox(pg1, [2, 3])
    assert GreedyPauliSimp(0.5, 0.5, 100, 100, 0, True, 100).apply(circ)
    # PauliExpBoxes implemented using ZZPhase
    d = Circuit(4, 4, name="test")
    d.H(0)
    d.ZZPhase(0.3, 0, 1)
    d.H(0)
    d.add_gate(multi_bit, [0, 1, 2, 3])
    d.add_gate(range_predicate, [0, 1, 2, 3])
    d.add_classicalexpbox_bit(exp, [Bit(0)])
    d.add_c_predicate(eq_pred_values, [0, 1], 2, "EQ")
    d.add_c_modifier(and_values, [1], 2)
    d._add_wasm("funcname", "wasmfileuid", [1, 1], [], [Bit(0), Bit(1)], [0])
    d.measure_all()
    d.Reset(0)
    d.H(2)
    d.ZZPhase(0.3, 2, 3)
    d.H(2)
    assert circ == d
    # test barrier
    circ = Circuit(1).add_barrier([0])
    with pytest.raises(RuntimeError) as e:
        GreedyPauliSimp().apply(circ)
    err_msg = "Predicate requirements are not satisfied"
    assert err_msg in str(e.value)
    # large circuit that doesn't complete within thread_timeout argument
    c = Circuit(13)
    for _ in range(20):
        for i in range(13):
            for j in range(i + 1, 13):
                c.CX(i, j)
                c.Rz(0.23, j)
            c.H(i)
    assert not GreedyPauliSimp(thread_timeout=1).apply(c)
    assert GreedyPauliSimp().apply(c)


<<<<<<< HEAD
def test_auto_rebase_deprecation(recwarn: Any) -> None:
    _ = auto_rebase_pass({OpType.TK1, OpType.CX})
    assert len(recwarn) == 1
    w = recwarn.pop(DeprecationWarning)
    assert issubclass(w.category, DeprecationWarning)
    assert "deprecated" in str(w.message)
    _ = auto_squash_pass({OpType.TK1})
    assert len(recwarn) == 1
    w = recwarn.pop(DeprecationWarning)
    assert issubclass(w.category, DeprecationWarning)
    assert "deprecated" in str(w.message)
=======
def test_get_pre_conditions() -> None:
    pre_cons = GreedyPauliSimp().get_preconditions()
    gate_set = pre_cons[0].gate_set  # type: ignore
    assert OpType.CX in gate_set
    assert OpType.Measure in gate_set


def test_get_post_conditions() -> None:
    gate_set = {OpType.CX, OpType.Rz, OpType.H, OpType.Reset, OpType.Measure}
    post_cons = AutoRebase(gate_set).get_postconditions()
    assert post_cons[0].gate_set == gate_set  # type: ignore


def test_get_gate_set() -> None:
    gate_set = GreedyPauliSimp().get_gate_set()
    assert gate_set is not None
    assert OpType.CX in gate_set
    assert OpType.Measure in gate_set
    assert CliffordPushThroughMeasures().get_gate_set() is None
>>>>>>> c39f1cc4


if __name__ == "__main__":
    test_predicate_generation()
    test_compilation_unit_generation()
    test_compilerpass_seq()
    test_rebase_pass_generation()
    test_routing_and_placement_pass()
    test_default_mapping_pass()
    test_SynthesiseTket_creation()
    test_directed_cx_pass()
    test_decompose_routing_gates_to_cxs()
    test_user_defined_swap_decomp()
    test_squash_chains()
    test_apply_pass_with_callbacks()
    test_remove_barriers()
    test_ZZPhaseToRz()
    test_flatten_relabel_pass()
    test_rebase_custom_tk2()
    test_selectively_decompose_boxes()
    test_clifford_push_through_measures()
    test_rz_sx_decomp()<|MERGE_RESOLUTION|>--- conflicted
+++ resolved
@@ -86,11 +86,6 @@
     ThreeQubitSquash,
     ZXGraphlikeOptimisation,
     ZZPhaseToRz,
-<<<<<<< HEAD
-    auto_rebase_pass,
-    auto_squash_pass,
-=======
->>>>>>> c39f1cc4
 )
 from pytket.pauli import Pauli
 from pytket.placement import GraphPlacement, Placement
@@ -1097,19 +1092,6 @@
     assert GreedyPauliSimp().apply(c)
 
 
-<<<<<<< HEAD
-def test_auto_rebase_deprecation(recwarn: Any) -> None:
-    _ = auto_rebase_pass({OpType.TK1, OpType.CX})
-    assert len(recwarn) == 1
-    w = recwarn.pop(DeprecationWarning)
-    assert issubclass(w.category, DeprecationWarning)
-    assert "deprecated" in str(w.message)
-    _ = auto_squash_pass({OpType.TK1})
-    assert len(recwarn) == 1
-    w = recwarn.pop(DeprecationWarning)
-    assert issubclass(w.category, DeprecationWarning)
-    assert "deprecated" in str(w.message)
-=======
 def test_get_pre_conditions() -> None:
     pre_cons = GreedyPauliSimp().get_preconditions()
     gate_set = pre_cons[0].gate_set  # type: ignore
@@ -1129,7 +1111,6 @@
     assert OpType.CX in gate_set
     assert OpType.Measure in gate_set
     assert CliffordPushThroughMeasures().get_gate_set() is None
->>>>>>> c39f1cc4
 
 
 if __name__ == "__main__":
