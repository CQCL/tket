--- conflicted
+++ resolved
@@ -1092,7 +1092,6 @@
     assert GreedyPauliSimp().apply(c)
 
 
-<<<<<<< HEAD
 def test_auto_rebase_deprecation(recwarn: Any) -> None:
     _ = auto_rebase_pass({OpType.TK1, OpType.CX})
     assert len(recwarn) == 1
@@ -1126,8 +1125,6 @@
     assert CliffordPushThroughMeasures().get_gate_set() is None  # type: ignore
 
 
-=======
->>>>>>> 22e791ac
 if __name__ == "__main__":
     test_predicate_generation()
     test_compilation_unit_generation()
