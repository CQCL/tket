--- conflicted
+++ resolved
@@ -1099,8 +1099,6 @@
     )
 
 
-<<<<<<< HEAD
-=======
 def test_multibitop() -> None:
     # https://github.com/CQCL/tket/issues/1327
     c = Circuit()
@@ -1126,7 +1124,6 @@
     )
 
 
->>>>>>> 604abf4c
 if __name__ == "__main__":
     test_qasm_correct()
     test_qasm_qubit()
