--- conflicted
+++ resolved
@@ -465,12 +465,8 @@
 
     assert circuit_to_qasm_str(c2, "hqslib1")
 
-<<<<<<< HEAD
-    assert not DecomposeClassicalExp().apply(c)
-=======
     with pytest.raises(DecomposeClassicalError):
         DecomposeClassicalExp().apply(c)
->>>>>>> e9ceb8b3
 
 
 @pytest.mark.parametrize("use_clexpr", [True, False])
@@ -478,13 +474,9 @@
     fname = str(curr_file_path / "qasm_test_files/test18.qasm")
     out_fname = str(curr_file_path / "qasm_test_files/test18_output.qasm")
 
-<<<<<<< HEAD
-    c = circuit_from_qasm_wasm(fname, "testfile.wasm", maxwidth=64, use_clexpr=True)
-=======
     c = circuit_from_qasm_wasm(
         fname, "testfile.wasm", maxwidth=64, use_clexpr=use_clexpr
     )
->>>>>>> e9ceb8b3
     DecomposeClassicalExp().apply(c)
 
     out_qasm = circuit_to_qasm_str(c, "hqslib1", maxwidth=64)
