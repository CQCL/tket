--- conflicted
+++ resolved
@@ -15,23 +15,10 @@
 from pathlib import Path
 from pytket.circuit import OpType, Qubit, Node, Circuit  # type: ignore
 from pytket.routing import (  # type: ignore
-<<<<<<< HEAD
-    Architecture,
-    LinePlacement,
-    GraphPlacement,
-    NoiseAwarePlacement,
-    Placement,
-    SquareGrid,
-    FullyConnected,
-    place_with_map,
-    route,
-)
-=======
     route,
 )
 from pytket.placement import LinePlacement, GraphPlacement, NoiseAwarePlacement, Placement, place_with_map  # type: ignore
 from pytket.architecture import Architecture, SquareGrid, FullyConnected  # type: ignore
->>>>>>> 8295443c
 from pytket.mapping import LexiRouteRoutingMethod  # type: ignore
 from pytket.predicates import CompilationUnit, NoMidMeasurePredicate  # type: ignore
 from pytket.passes import (  # type: ignore
@@ -488,13 +475,8 @@
     gp_placer = GraphPlacement(arc)
     lp_placer = LinePlacement(arc)
 
-<<<<<<< HEAD
-    m_pass_0 = FullMappingPass(arc, gp_placer, [LexiRouteRoutingMethod(1)])
-    m_pass_1 = FullMappingPass(arc, lp_placer, [LexiRouteRoutingMethod(75)])
-=======
     m_pass_0 = FullMappingPass(arc, gp_placer, config=[LexiRouteRoutingMethod(1)])
     m_pass_1 = FullMappingPass(arc, lp_placer, config=[LexiRouteRoutingMethod(75)])
->>>>>>> 8295443c
     m_pass_0.apply(cu_0)
     m_pass_1.apply(cu_1)
     out_circ_0 = cu_0.circuit
