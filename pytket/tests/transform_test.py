--- conflicted
+++ resolved
@@ -13,10 +13,7 @@
 # limitations under the License.
 
 import itertools
-<<<<<<< HEAD
-=======
 from typing import List
->>>>>>> 8b818fae
 from pathlib import Path
 from pytket.circuit import Circuit, OpType, PauliExpBox, Node, Qubit  # type: ignore
 from pytket._tket.circuit import _library  # type: ignore
