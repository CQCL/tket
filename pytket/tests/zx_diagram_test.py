# Copyright 2019-2024 Cambridge Quantum Computing
#
# Licensed under the Apache License, Version 2.0 (the "License");
# you may not use this file except in compliance with the License.
# You may obtain a copy of the License at
#
#     http://www.apache.org/licenses/LICENSE-2.0
#
# Unless required by applicable law or agreed to in writing, software
# distributed under the License is distributed on an "AS IS" BASIS,
# WITHOUT WARRANTIES OR CONDITIONS OF ANY KIND, either express or implied.
# See the License for the specific language governing permissions and
# limitations under the License.

<<<<<<< HEAD
from math import isclose, pow  # noqa: A004
=======
from math import isclose
>>>>>>> 22e791ac
from typing import Tuple

import numpy as np
import pytest
from sympy import sympify

from pytket import Circuit, OpType, Qubit
from pytket.passes import AutoRebase
from pytket.pauli import Pauli, QubitPauliString
from pytket.utils.results import compare_unitaries
from pytket.zx import (
    CliffordGen,
    DirectedGen,
    PhasedGen,
    QuantumType,
    Rewrite,
    ZXBox,
    ZXDiagram,
    ZXGen,
    ZXType,
    ZXWireType,
    circuit_to_zx,
)

have_quimb: bool = True
try:
    import quimb.tensor  # type: ignore

    from pytket.zx.tensor_eval import (
        density_matrix_from_cptp_diagram,
        fix_boundaries_to_binary_states,
        fix_inputs_to_binary_state,
        fix_outputs_to_binary_state,
        tensor_from_mixed_diagram,
        tensor_from_quantum_diagram,
        unitary_from_classical_diagram,
        unitary_from_quantum_diagram,
    )
except ModuleNotFoundError:
    have_quimb = False


def test_generator_creation() -> None:
    diag = ZXDiagram(1, 0, 0, 0)
    in_v = diag.get_boundary()[0]
    gen = diag.get_vertex_ZXGen(in_v)
    assert repr(gen) == "Q-Input"

    z_spid = diag.add_vertex(ZXType.ZSpider, 0.3)
    spid_gen = diag.get_vertex_ZXGen(z_spid)
    assert repr(spid_gen) == "Q-Z(0.3)"

    pytest.raises(RuntimeError, diag.add_vertex, ZXType.Triangle, 0.3)

    tri = diag.add_vertex(ZXType.Triangle, QuantumType.Classical)
    tri_gen = diag.get_vertex_ZXGen(tri)
    assert repr(tri_gen) == "C-Tri"


def test_diagram_creation() -> None:
    diag = ZXDiagram(1, 1, 0, 0)
    z_spid = diag.add_vertex(ZXType.ZSpider, 0.1)
    x_spid = diag.add_vertex(ZXType.XSpider, 3.4)
    z_spid2 = diag.add_vertex(ZXType.ZSpider, 6.7, QuantumType.Classical)

    pytest.raises(RuntimeError, diag.add_vertex, ZXType.ZXBox, 3.0)

    with pytest.raises(RuntimeError) as errorinfo:
        diag.check_validity()
    assert "Boundary vertex does not have degree 1" in str(errorinfo.value)

    diag.add_wire(diag.get_boundary()[0], z_spid)
    diag.add_wire(diag.get_boundary()[1], x_spid)
    diag.add_wire(z_spid, x_spid)
    diag.add_wire(x_spid, z_spid, ZXWireType.H)
    extra = diag.add_wire(diag.get_boundary()[1], z_spid)
    with pytest.raises(RuntimeError) as errorinfo:
        diag.check_validity()
    assert "Boundary vertex does not have degree 1" in str(errorinfo.value)

    diag.remove_wire(extra)
    diag.check_validity()

    wrong_port = diag.add_wire(u=z_spid2, v=x_spid, u_port=0)
    with pytest.raises(RuntimeError) as errorinfo:
        diag.check_validity()
    assert "Wire at a named port of an undirected vertex" in str(errorinfo.value)
    diag.remove_wire(wrong_port)

    tri = diag.add_vertex(ZXType.Triangle)
    diag.add_wire(u=tri, v=z_spid, u_port=0)
    with pytest.raises(RuntimeError) as errorinfo:
        diag.check_validity()
    assert "Not all ports of a directed vertex have wires connected" in str(
        errorinfo.value
    )

    no_port = diag.add_wire(z_spid, tri)
    with pytest.raises(RuntimeError) as errorinfo:
        diag.check_validity()
    assert "Wire at an unnamed port of a directed vertex" in str(errorinfo.value)
    diag.remove_wire(no_port)
    diag.add_wire(u=z_spid, v=tri, v_port=1)
    diag.check_validity()

    extra_port = diag.add_wire(u=tri, v=z_spid, u_port=1)
    with pytest.raises(RuntimeError) as errorinfo:
        diag.check_validity()
    assert "Multiple wires on the same port of a vertex" in str(errorinfo.value)
    diag.remove_wire(extra_port)

    inner = ZXDiagram(1, 2, 1, 0)
    inner_spid = inner.add_vertex(ZXType.ZSpider, 0.6, QuantumType.Classical)
    inner.add_wire(inner_spid, inner.get_boundary()[0])
    inner.add_wire(inner_spid, inner.get_boundary()[1])
    inner.add_wire(inner_spid, inner.get_boundary()[2], ZXWireType.H)
    inner.add_wire(inner_spid, inner.get_boundary()[3], qtype=QuantumType.Classical)
    box = diag.add_zxbox(inner)
    diag.add_wire(u=box, v=z_spid2, u_port=0)
    diag.add_wire(u=box, v=z_spid2, u_port=1)
    diag.add_wire(u=box, v=x_spid, u_port=2)
    wrong_qtype = diag.add_wire(u=box, v=z_spid2, u_port=3)
    with pytest.raises(RuntimeError) as errorinfo:
        diag.check_validity()
    assert "QuantumType of wire is incompatible with the given port" in str(
        errorinfo.value
    )

    diag.set_wire_qtype(wrong_qtype, QuantumType.Classical)
    diag.check_validity()


@pytest.mark.skipif(not have_quimb, reason="quimb not installed")
def test_known_tensors() -> None:
    # A single basic edge
    diag = ZXDiagram(1, 1, 0, 0)
    w = diag.add_wire(diag.get_boundary()[0], diag.get_boundary()[1])
    correct = np.asarray([[1, 0], [0, 1]])
    evaluated = unitary_from_quantum_diagram(diag)
    assert np.allclose(evaluated, correct)

    # A single H edge
    diag.set_wire_type(w, ZXWireType.H)
    diag.multiply_scalar(0.5)
    correct = np.asarray([[1, 1], [1, -1]]) * np.sqrt(0.5)
    evaluated = unitary_from_quantum_diagram(diag)
    assert np.allclose(evaluated, correct)

    # A triangle
    diag.remove_wire(w)
    diag.multiply_scalar(2.0)
    tri = diag.add_vertex(ZXType.Triangle)
    diag.add_wire(u=diag.get_boundary()[0], v=tri, v_port=0)
    diag.add_wire(u=diag.get_boundary()[1], v=tri, v_port=1)
    correct = np.asarray([[1, 0], [1, 1]], dtype=complex)
    evaluated = unitary_from_quantum_diagram(diag)
    assert np.allclose(evaluated, correct)

    # A pair of edges to test endianness
    diag = ZXDiagram(2, 2, 0, 0)
    ins = diag.get_boundary(ZXType.Input)
    outs = diag.get_boundary(ZXType.Output)
    diag.add_wire(ins[0], outs[0])
    diag.add_wire(ins[1], outs[1], type=ZXWireType.H)
    correct = np.asarray([[1, 1, 0, 0], [1, -1, 0, 0], [0, 0, 1, 1], [0, 0, 1, -1]])
    evaluated = unitary_from_quantum_diagram(diag)
    assert np.allclose(evaluated, correct)
    initialised = fix_inputs_to_binary_state(diag, [0, 1])
    simulated = unitary_from_quantum_diagram(initialised)
    assert np.allclose(simulated.T, correct[:, 1])

    # A Bell effect
    diag = ZXDiagram(2, 0, 0, 0)
    ins = diag.get_boundary()
    diag.add_wire(ins[0], ins[1])
    correct = np.asarray([[1, 0, 0, 1]])
    evaluated = unitary_from_quantum_diagram(diag)
    assert np.allclose(evaluated, correct)
    initialised = fix_inputs_to_binary_state(diag, [0, 1])
    simulated = unitary_from_quantum_diagram(initialised)
    assert np.allclose(simulated, correct[0, 1])
    initialised = fix_inputs_to_binary_state(diag, [1, 1])
    simulated = unitary_from_quantum_diagram(initialised)
    assert np.allclose(simulated, correct[0, 3])

    # A single Z spider
    diag = ZXDiagram(2, 3, 0, 0)
    ins = diag.get_boundary(ZXType.Input)
    outs = diag.get_boundary(ZXType.Output)
    spid = diag.add_vertex(ZXType.ZSpider, 0.3)
    diag.add_wire(spid, ins[0])
    diag.add_wire(spid, ins[1])
    diag.add_wire(spid, outs[0])
    diag.add_wire(spid, outs[1])
    diag.add_wire(spid, outs[2])
    correct = np.zeros((8, 4), dtype=complex)
    correct[0, 0] = 1
    correct[7, 3] = np.exp(1j * np.pi * 0.3)
    evaluated = unitary_from_quantum_diagram(diag)
    assert np.allclose(evaluated, correct)
    initialised = fix_inputs_to_binary_state(diag, [1, 1])
    simulated = unitary_from_quantum_diagram(initialised)
    assert np.allclose(simulated.T, correct[:, 3])
    # Adding a self-loop
    self_loop = diag.add_wire(spid, spid)
    evaluated = unitary_from_quantum_diagram(diag)
    assert np.allclose(evaluated, correct)
    diag.set_wire_type(self_loop, ZXWireType.H)
    correct[7, 3] = np.exp(1j * np.pi * 1.3)
    evaluated = unitary_from_quantum_diagram(diag)
    assert np.allclose(evaluated, correct)
    # A single X spider
    diag.remove_wire(self_loop)
    diag.set_vertex_ZXGen(spid, ZXGen.create(ZXType.XSpider, 0.3))
    phase = np.exp(1j * np.pi * 0.3)
    p = 1.0 + phase
    m = 1.0 - phase
    correct = np.asarray(
        [
            [p, m, m, p],
            [m, p, p, m],
            [m, p, p, m],
            [p, m, m, p],
            [m, p, p, m],
            [p, m, m, p],
            [p, m, m, p],
            [m, p, p, m],
        ]
    )
    correct = correct * pow(0.5, 2.5)
    evaluated = unitary_from_quantum_diagram(diag)
    assert np.allclose(evaluated, correct)
    diag.set_vertex_ZXGen(spid, ZXGen.create(ZXType.ZSpider, 0.3))
    for w in diag.adj_wires(spid):
        diag.set_wire_type(w, ZXWireType.H)
    evaluated = unitary_from_quantum_diagram(diag)
    correct = correct * pow(2.0, 2.5)
    assert np.allclose(evaluated, correct)
    initialised = fix_inputs_to_binary_state(diag, [0, 1])
    simulated = unitary_from_quantum_diagram(initialised)
    assert np.allclose(simulated.T, correct[:, 1])

    # Bialgebra example
    diag = ZXDiagram(2, 2, 0, 0)
    ins = diag.get_boundary(ZXType.Input)
    outs = diag.get_boundary(ZXType.Output)
    z = diag.add_vertex(ZXType.ZSpider)
    x = diag.add_vertex(ZXType.XSpider)
    diag.add_wire(z, ins[0])
    diag.add_wire(z, ins[1])
    diag.add_wire(x, outs[0])
    diag.add_wire(x, outs[1])
    diag.add_wire(z, x)
    correct = np.asarray([[1, 0, 0, 0], [0, 0, 0, 1], [0, 0, 0, 1], [1, 0, 0, 0]])
    correct = correct * pow(0.5, 0.5)
    evaluated = unitary_from_quantum_diagram(diag)
    assert np.allclose(evaluated, correct)
    other = ZXDiagram(2, 2, 0, 0)
    oth_ins = other.get_boundary(ZXType.Input)
    oth_outs = other.get_boundary(ZXType.Output)
    x0 = other.add_vertex(ZXType.XSpider)
    x1 = other.add_vertex(ZXType.XSpider)
    z0 = other.add_vertex(ZXType.ZSpider)
    z1 = other.add_vertex(ZXType.ZSpider)
    other.add_wire(x0, oth_ins[0])
    other.add_wire(x1, oth_ins[1])
    other.add_wire(z0, oth_outs[0])
    other.add_wire(z1, oth_outs[1])
    other.add_wire(x0, z0)
    other.add_wire(x0, z1)
    other.add_wire(x1, z0)
    other.add_wire(x1, z1)
    evaluated = unitary_from_quantum_diagram(other)
    evaluated = evaluated * pow(2.0, 0.5)
    assert np.allclose(evaluated, correct)

    # A CX gate
    diag = ZXDiagram(2, 2, 0, 0)
    ins = diag.get_boundary(ZXType.Input)
    outs = diag.get_boundary(ZXType.Output)
    c = diag.add_vertex(ZXType.ZSpider)
    t = diag.add_vertex(ZXType.XSpider)
    diag.add_wire(ins[0], c)
    diag.add_wire(c, outs[0])
    diag.add_wire(ins[1], t)
    diag.add_wire(t, outs[1])
    diag.add_wire(c, t)
    correct = np.asarray([[1, 0, 0, 0], [0, 1, 0, 0], [0, 0, 0, 1], [0, 0, 1, 0]])
    evaluated = unitary_from_quantum_diagram(diag)
    evaluated = evaluated * pow(2.0, 0.5)
    assert np.allclose(evaluated, correct)

    # A ZXBox containing a CX gate
    diag2 = ZXDiagram(2, 2, 0, 0)
    ins = diag2.get_boundary(ZXType.Input)
    outs = diag2.get_boundary(ZXType.Output)
    b = diag2.add_zxbox(diag)
    diag2.add_wire(u=ins[0], v=b, v_port=0)
    diag2.add_wire(u=ins[1], v=b, v_port=1)
    diag2.add_wire(u=outs[0], v=b, v_port=2)
    diag2.add_wire(u=outs[1], v=b, v_port=3)
    evaluated = tensor_from_mixed_diagram(diag2)
    evaluated *= 2.0
    correct = correct.reshape((2, 2, 2, 2))
    correct = np.kron(correct, correct).reshape((2, 2, 2, 2, 2, 2, 2, 2))
    assert np.allclose(evaluated, correct)

    # A Pauli gadget
    diag = ZXDiagram(4, 4, 0, 0)
    ins = diag.get_boundary(ZXType.Input)
    outs = diag.get_boundary(ZXType.Output)
    v = diag.add_vertex(ZXType.XSpider, 0.5)
    vdg = diag.add_vertex(ZXType.XSpider, -0.5)
    z = diag.add_vertex(ZXType.ZSpider)
    x = diag.add_vertex(ZXType.ZSpider)
    y = diag.add_vertex(ZXType.ZSpider)
    axis = diag.add_vertex(ZXType.XSpider)
    phase = diag.add_vertex(ZXType.ZSpider, 0.3)
    diag.add_wire(ins[0], v)
    diag.add_wire(v, y)
    diag.add_wire(y, vdg)
    diag.add_wire(vdg, outs[0])
    diag.add_wire(ins[1], outs[1])
    diag.add_wire(ins[2], z)
    diag.add_wire(z, outs[2])
    diag.add_wire(ins[3], x, ZXWireType.H)
    diag.add_wire(x, outs[3], ZXWireType.H)
    diag.add_wire(x, axis)
    diag.add_wire(y, axis)
    diag.add_wire(z, axis)
    diag.add_wire(phase, axis)
    correct = (
        np.cos(0.15 * np.pi) * np.eye(16)
        - 1j
        * np.sin(0.15 * np.pi)
        * QubitPauliString(
            [Qubit(i) for i in range(4)], [Pauli.Y, Pauli.I, Pauli.Z, Pauli.X]
        ).to_sparse_matrix()
    )
    evaluated = unitary_from_quantum_diagram(diag)
    evaluated = evaluated * np.exp(-1j * 0.15 * np.pi)
    assert np.allclose(evaluated, correct)
    initialised = fix_inputs_to_binary_state(diag, [0, 1, 0, 1])
    simulated = unitary_from_quantum_diagram(initialised)
    simulated = simulated * np.exp(-1j * 0.15 * np.pi)
    assert np.allclose(simulated, correct[:, 5])
    postselected = fix_outputs_to_binary_state(diag, [1, 1, 0, 0])
    postsimulated = unitary_from_quantum_diagram(postselected)
    postsimulated = postsimulated * np.exp(-1j * 0.15 * np.pi)
    assert np.allclose(postsimulated, correct[12, :])

    # A scalar
    diag = ZXDiagram(0, 0, 0, 0)
    red_one = diag.add_vertex(ZXType.XSpider, 1.0)
    green_one = diag.add_vertex(ZXType.ZSpider, 0.3)
    diag.add_wire(red_one, green_one)
    red_three = diag.add_vertex(ZXType.XSpider)
    green_three = diag.add_vertex(ZXType.ZSpider)
    diag.add_wire(red_three, green_three)
    diag.add_wire(red_three, green_three)
    diag.add_wire(red_three, green_three)
    evaluated = tensor_from_quantum_diagram(diag)
    assert np.allclose(evaluated, np.exp(1j * 0.3 * np.pi))


@pytest.mark.skipif(not have_quimb, reason="quimb not installed")
def test_classical_and_cptp() -> None:
    # A single classical spider in a classical diagram
    diag = ZXDiagram(0, 0, 1, 2)
    ins = diag.get_boundary(ZXType.Input)
    outs = diag.get_boundary(ZXType.Output)
    spid = diag.add_vertex(ZXType.ZSpider, qtype=QuantumType.Classical)
    diag.add_wire(ins[0], spid, qtype=QuantumType.Classical)
    diag.add_wire(outs[0], spid, qtype=QuantumType.Classical)
    diag.add_wire(outs[1], spid, qtype=QuantumType.Classical)
    correct = np.asarray([[1, 0], [0, 0], [0, 0], [0, 1]])
    evaluated = unitary_from_classical_diagram(diag)
    assert np.allclose(evaluated, correct)

    # Compare a classical spider to a quantum spider in CPTP
    diag = ZXDiagram(1, 2, 0, 0)
    ins = diag.get_boundary(ZXType.Input)
    outs = diag.get_boundary(ZXType.Output)
    spid = diag.add_vertex(ZXType.ZSpider, 1.0, QuantumType.Classical)
    diag.add_wire(ins[0], spid)
    diag.add_wire(outs[0], spid)
    diag.add_wire(outs[1], spid)
    correct = np.zeros((8, 8))
    correct[0, 0] = 1.0
    correct[7, 7] = -1.0
    evaluated = density_matrix_from_cptp_diagram(diag)
    assert np.allclose(evaluated, correct)
    # Change classical spider to quantum spider
    diag.set_vertex_ZXGen(spid, ZXGen.create(ZXType.ZSpider, 1.0, QuantumType.Quantum))
    correct[0, 7] = -1.0
    correct[7, 0] = -1.0
    correct[7, 7] = 1.0
    evaluated = density_matrix_from_cptp_diagram(diag)
    assert np.allclose(evaluated, correct)
    # Add discard by connecting to a classical spider
    disc = diag.add_vertex(ZXType.ZSpider, 0.0, QuantumType.Classical)
    diag.add_wire(spid, disc)
    correct[0, 7] = 0.0
    correct[7, 0] = 0.0
    evaluated = density_matrix_from_cptp_diagram(diag)
    assert np.allclose(evaluated, correct)

    # Quantum teleportation
    diag = ZXDiagram(3, 1, 0, 0)
    ins = diag.get_boundary(ZXType.Input)
    outs = diag.get_boundary(ZXType.Output)
    bell_cx_ctrl = diag.add_vertex(ZXType.ZSpider)
    bell_cx_trgt = diag.add_vertex(ZXType.XSpider)
    meas_cx_ctrl = diag.add_vertex(ZXType.ZSpider)
    meas_cx_trgt = diag.add_vertex(ZXType.XSpider)
    meas_z = diag.add_vertex(ZXType.ZSpider, qtype=QuantumType.Classical)
    meas_x = diag.add_vertex(ZXType.XSpider, qtype=QuantumType.Classical)
    init_z = diag.add_vertex(ZXType.ZSpider, qtype=QuantumType.Classical)
    init_x = diag.add_vertex(ZXType.XSpider, qtype=QuantumType.Classical)
    corr_z = diag.add_vertex(ZXType.ZSpider)
    corr_x = diag.add_vertex(ZXType.XSpider)
    # Prepare Bell state
    diag.add_wire(ins[1], bell_cx_ctrl, ZXWireType.H)
    diag.add_wire(ins[2], bell_cx_trgt)
    diag.add_wire(bell_cx_ctrl, bell_cx_trgt)
    # Perform Bell measurement
    diag.add_wire(ins[0], meas_cx_ctrl)
    diag.add_wire(bell_cx_ctrl, meas_cx_trgt)
    diag.add_wire(meas_cx_ctrl, meas_cx_trgt)
    diag.add_wire(meas_cx_ctrl, meas_x)
    diag.add_wire(meas_cx_trgt, meas_z)
    # Apply corrections
    diag.add_wire(meas_x, init_x, qtype=QuantumType.Classical)
    diag.add_wire(meas_z, init_z, qtype=QuantumType.Classical)
    diag.add_wire(init_x, corr_z)
    diag.add_wire(init_z, corr_x)
    diag.add_wire(bell_cx_trgt, corr_x)
    diag.add_wire(corr_x, corr_z)
    diag.add_wire(corr_z, outs[0])
    correct = np.zeros((16, 16))
    # Correct [0,0] initialisation of Bell state
    correct[0, 0] = 1.0
    correct[0, 9] = 1.0
    correct[9, 0] = 1.0
    correct[9, 9] = 1.0
    # [0,1] initialisation of Bell state applies X
    correct[10, 10] = 1.0
    correct[10, 3] = 1.0
    correct[3, 10] = 1.0
    correct[3, 3] = 1.0
    # [1,0] initialisation of Bell state applies Z
    correct[4, 4] = 1.0
    correct[4, 13] = -1.0
    correct[13, 4] = -1.0
    correct[13, 13] = 1.0
    # [1,1] initialisation of Bell state applies Y
    correct[14, 14] = 1.0
    correct[14, 7] = -1.0
    correct[7, 14] = -1.0
    correct[7, 7] = 1.0
    evaluated = density_matrix_from_cptp_diagram(diag)
    evaluated = evaluated * 8.0
    assert np.allclose(evaluated, correct)
    # Simulate for different input states
    initialised = fix_inputs_to_binary_state(diag, [0, 0, 0])
    simulated = density_matrix_from_cptp_diagram(initialised)
    assert np.allclose(simulated, np.asarray([[1, 0], [0, 0]]))
    initialised = fix_inputs_to_binary_state(diag, [1, 0, 0])
    simulated = density_matrix_from_cptp_diagram(initialised)
    assert np.allclose(simulated, np.asarray([[0, 0], [0, 1]]))


@pytest.mark.skipif(not have_quimb, reason="quimb not installed")
def test_tensor_errors() -> None:
    # A symbolic generator
    diag = ZXDiagram(0, 1, 0, 0)
    v = diag.add_vertex(ZXType.XSpider, sympify("2*a"))
    diag.add_wire(v, diag.get_boundary()[0])
    with pytest.raises(ValueError) as exc_info:
        tensor_from_quantum_diagram(diag)
    assert "symbolic expression" in exc_info.value.args[0]

    # A symbolic scalar
    diag.set_vertex_ZXGen(v, PhasedGen(ZXType.XSpider, 0.5))
    diag.multiply_scalar(sympify("2*a"))
    with pytest.raises(ValueError) as exc_info:
        tensor_from_quantum_diagram(diag)
    assert "symbolic scalar" in exc_info.value.args[0]

    # Non-quantum components in tensor_from_quantum_diagram
    diag = ZXDiagram(0, 1, 0, 0)
    v = diag.add_vertex(ZXType.XSpider, 0.3, QuantumType.Classical)
    diag.add_wire(v, diag.get_boundary()[0], qtype=QuantumType.Classical)
    with pytest.raises(ValueError) as exc_info:
        tensor_from_quantum_diagram(diag)
    assert "Non-quantum vertex" in exc_info.value.args[0]
    diag.set_vertex_ZXGen(v, PhasedGen(ZXType.XSpider, 0.3))
    with pytest.raises(ValueError) as exc_info:
        tensor_from_quantum_diagram(diag)
    assert "Non-quantum wire" in exc_info.value.args[0]

    # Mixed boundaries when expecting just one qtype
    diag = ZXDiagram(0, 1, 0, 1)
    v = diag.add_vertex(ZXType.XSpider, 0.0, QuantumType.Classical)
    diag.add_wire(v, diag.get_boundary()[0])
    diag.add_wire(v, diag.get_boundary()[1], qtype=QuantumType.Classical)
    with pytest.raises(ValueError) as exc_info:
        unitary_from_classical_diagram(diag)
    assert "Non-classical boundary vertex" in exc_info.value.args[0]
    with pytest.raises(ValueError) as exc_info:
        density_matrix_from_cptp_diagram(diag)
    assert "Non-quantum boundary vertex" in exc_info.value.args[0]

    # Errors in fixing boundaries
    with pytest.raises(ValueError) as exc_info:
        fix_boundaries_to_binary_states(diag, {v: 0})
    assert "boundary vertices" in exc_info.value.args[0]
    with pytest.raises(ValueError) as exc_info:
        fix_boundaries_to_binary_states(diag, {diag.get_boundary()[0]: 2})
    assert "|0> and |1>" in exc_info.value.args[0]

    # Wrong length of vector to fix inputs/outputs
    with pytest.raises(ValueError) as exc_info:
        fix_inputs_to_binary_state(diag, [0, 1, 0])
    assert "3 values for 0 inputs" in exc_info.value.args[0]
    with pytest.raises(ValueError) as exc_info:
        fix_outputs_to_binary_state(diag, [])
    assert "0 values for 2 outputs" in exc_info.value.args[0]


@pytest.mark.skipif(not have_quimb, reason="quimb not installed")
def test_graph_like_reduction() -> None:
    # Diagram on https://arxiv.org/pdf/1902.03178.pdf, Figure 2
    # We have added an extra input/output pair for testing purposes
    diag = ZXDiagram(5, 5, 0, 0)
    ins = diag.get_boundary(ZXType.Input)
    outs = diag.get_boundary(ZXType.Output)
    z1 = diag.add_vertex(ZXType.ZSpider)
    z2 = diag.add_vertex(ZXType.ZSpider)
    z3 = diag.add_vertex(ZXType.ZSpider)
    ph1 = diag.add_vertex(ZXType.ZSpider, 0.5)
    ph2 = diag.add_vertex(ZXType.ZSpider, 1.0)
    x1 = diag.add_vertex(ZXType.XSpider)
    x2 = diag.add_vertex(ZXType.XSpider)
    x3 = diag.add_vertex(ZXType.XSpider)
    diag.add_wire(ins[0], z1)
    diag.add_wire(z1, ph1)
    diag.add_wire(ph1, z2)
    diag.add_wire(z2, outs[0], ZXWireType.H)
    diag.add_wire(z1, x1)
    diag.add_wire(z2, x2)
    diag.add_wire(ins[1], x1, ZXWireType.H)
    diag.add_wire(x1, z3)
    diag.add_wire(z3, x2)
    diag.add_wire(x2, ph2)
    diag.add_wire(ph2, outs[1])
    diag.add_wire(z3, x3)
    diag.add_wire(ins[2], x3, ZXWireType.H)
    diag.add_wire(x3, outs[2])
    diag.add_wire(ins[3], outs[3], ZXWireType.H)
    diag.add_wire(ins[4], outs[4])
    diag.check_validity()

    original = unitary_from_quantum_diagram(diag)

    # Replace X with Z spiders
    assert Rewrite.red_to_green().apply(diag)
    assert diag.count_vertices(ZXType.XSpider) == 0
    assert diag.count_vertices(ZXType.ZSpider) == 8

    # Spider fusion
    assert Rewrite.spider_fusion().apply(diag)
    assert diag.count_vertices(ZXType.ZSpider) == 6

    # Parallel edge pair removal
    assert not Rewrite.parallel_h_removal().apply(diag)

    # Remove hadamard edges connected directly to the boundaries
    assert Rewrite.io_extension().apply(diag)
    assert diag.count_vertices(ZXType.ZSpider) == 10

    # Boundary vertices sharing spiders
    # Deal with directly connected in/outputs
    assert Rewrite.separate_boundaries().apply(diag)
    assert diag.count_vertices(ZXType.ZSpider) == 13

    diag.check_validity()
    final = unitary_from_quantum_diagram(diag)
    final = final * pow(2.0, -3.5)
    assert np.allclose(original, final)


@pytest.mark.skipif(not have_quimb, reason="quimb not installed")
def test_spider_fusion() -> None:
    diag = ZXDiagram(2, 1, 0, 0)
    ins = diag.get_boundary(ZXType.Input)
    outs = diag.get_boundary(ZXType.Output)
    s1 = diag.add_vertex(ZXType.ZSpider, 0.1)
    s2 = diag.add_vertex(ZXType.ZSpider, 0.3)
    s3 = diag.add_vertex(ZXType.ZSpider)
    s4 = diag.add_vertex(ZXType.ZSpider, 0.5)
    s5 = diag.add_vertex(ZXType.ZSpider)
    diag.add_wire(ins[0], s1)
    diag.add_wire(ins[1], s5, ZXWireType.H)
    diag.add_wire(s1, s2, ZXWireType.H)
    diag.add_wire(s2, s3)
    diag.add_wire(s3, s2, ZXWireType.H)
    diag.add_wire(s3, s4, ZXWireType.H)
    diag.add_wire(s4, s5)
    diag.add_wire(s5, s1)
    diag.add_wire(s3, outs[0])
    diag.add_wire(s3, s3)
    diag.add_wire(s3, s3, ZXWireType.H)
    diag.check_validity()
    original = unitary_from_quantum_diagram(diag)
    assert Rewrite.self_loop_removal().apply(diag)
    assert Rewrite.spider_fusion().apply(diag)
    assert diag.count_vertices(ZXType.ZSpider) == 2
    assert Rewrite.self_loop_removal().apply(diag)
    assert Rewrite.parallel_h_removal().apply(diag)
    assert Rewrite.io_extension().apply(diag)
    diag.check_validity()
    final = unitary_from_quantum_diagram(diag)
    assert np.allclose(original, final)

    # Now with a scalar diagram
    diag = ZXDiagram(0, 0, 0, 0)
    v1 = diag.add_vertex(ZXType.ZSpider)
    v2 = diag.add_vertex(ZXType.ZSpider)
    v3 = diag.add_vertex(ZXType.ZSpider, 3.22)
    v4 = diag.add_vertex(ZXType.ZSpider)
    v5 = diag.add_vertex(ZXType.ZSpider)
    v6 = diag.add_vertex(ZXType.ZSpider)
    diag.add_wire(v1, v4, ZXWireType.H)
    diag.add_wire(v4, v5)
    diag.add_wire(v5, v4, ZXWireType.H)
    diag.add_wire(v5, v6)
    diag.add_wire(v6, v3, ZXWireType.H)
    diag.add_wire(v3, v2)
    diag.add_wire(v2, v3, ZXWireType.H)
    diag.add_wire(v2, v1)
    diag.check_validity()
    assert not Rewrite.self_loop_removal().apply(diag)
    assert Rewrite.spider_fusion().apply(diag)
    assert diag.count_vertices(ZXType.ZSpider) == 2
    assert Rewrite.self_loop_removal().apply(diag)
    assert Rewrite.parallel_h_removal().apply(diag)
    assert not Rewrite.io_extension().apply(diag)
    assert not Rewrite.separate_boundaries().apply(diag)
    assert diag.count_vertices(ZXType.ZSpider) == 2
    diag.check_validity()


@pytest.mark.skipif(not have_quimb, reason="quimb not installed")(
    not have_quimb, reason="quimb not installed"
)
def test_simplification() -> None:
    # This diagram follows from section A of https://arxiv.org/pdf/1902.03178.pdf
    diag = ZXDiagram(4, 4, 0, 0)
    ins = diag.get_boundary(ZXType.Input)
    outs = diag.get_boundary(ZXType.Output)
    v11 = diag.add_vertex(ZXType.ZSpider, 1.5)
    v12 = diag.add_vertex(ZXType.ZSpider, 0.5)
    v13 = diag.add_vertex(ZXType.ZSpider)
    v14 = diag.add_vertex(ZXType.XSpider)
    v15 = diag.add_vertex(ZXType.ZSpider, 0.25)
    v21 = diag.add_vertex(ZXType.ZSpider, 0.5)
    v22 = diag.add_vertex(ZXType.ZSpider)
    v23 = diag.add_vertex(ZXType.ZSpider)
    v24 = diag.add_vertex(ZXType.ZSpider, 0.25)
    v25 = diag.add_vertex(ZXType.ZSpider)
    v31 = diag.add_vertex(ZXType.XSpider)
    v32 = diag.add_vertex(ZXType.XSpider)
    v33 = diag.add_vertex(ZXType.ZSpider, 0.5)
    v34 = diag.add_vertex(ZXType.ZSpider, 0.5)
    v35 = diag.add_vertex(ZXType.XSpider)
    v41 = diag.add_vertex(ZXType.ZSpider)
    v42 = diag.add_vertex(ZXType.ZSpider)
    v43 = diag.add_vertex(ZXType.ZSpider, 1.5)
    v44 = diag.add_vertex(ZXType.XSpider, 1.0)
    v45 = diag.add_vertex(ZXType.ZSpider, 0.5)
    v46 = diag.add_vertex(ZXType.XSpider, 1.0)

    diag.add_wire(ins[0], v11)
    diag.add_wire(v11, v12, ZXWireType.H)
    diag.add_wire(v12, v13)
    diag.add_wire(v13, v41, ZXWireType.H)
    diag.add_wire(v13, v14)
    diag.add_wire(v14, v42)
    diag.add_wire(v14, v15, ZXWireType.H)
    diag.add_wire(v15, outs[0], ZXWireType.H)

    diag.add_wire(ins[1], v21)
    diag.add_wire(v21, v22)
    diag.add_wire(v22, v31)
    diag.add_wire(v22, v23, ZXWireType.H)
    diag.add_wire(v23, v32)
    diag.add_wire(v23, v24)
    diag.add_wire(v24, v25, ZXWireType.H)
    diag.add_wire(v25, v35)
    diag.add_wire(outs[1], v25)

    diag.add_wire(ins[2], v31)
    diag.add_wire(v31, v32)
    diag.add_wire(v32, v33)
    diag.add_wire(v33, v34, ZXWireType.H)
    diag.add_wire(v34, v35)
    diag.add_wire(v35, outs[2])

    diag.add_wire(ins[3], v41, ZXWireType.H)
    diag.add_wire(v41, v42)
    diag.add_wire(v42, v43, ZXWireType.H)
    diag.add_wire(v43, v44)
    diag.add_wire(v44, v45)
    diag.add_wire(v45, v46)
    diag.add_wire(v46, outs[3])

    diag.check_validity()
    original = unitary_from_quantum_diagram(diag)
    # Transform into graph-like form
    Rewrite.red_to_green().apply(diag)
    Rewrite.spider_fusion().apply(diag)
    Rewrite.parallel_h_removal().apply(diag)
    Rewrite.io_extension().apply(diag)
    Rewrite.separate_boundaries().apply(diag)
    # Graph simplification via Pauli & Clifford removal
    Rewrite.remove_interior_cliffords().apply(diag)
    Rewrite.extend_at_boundary_paulis().apply(diag)
    Rewrite.remove_interior_paulis().apply(diag)
    diag.check_validity()
    final = unitary_from_quantum_diagram(diag)
    final = final * 0.5 * 1j
    assert np.allclose(original, final)


@pytest.mark.skipif(not have_quimb, reason="quimb not installed")
def test_converting_from_circuit() -> None:
    c = Circuit(4)
    c.CZ(0, 1)
    c.CX(1, 2)
    c.H(1)
    c.X(0)
    c.Rx(0.7, 0)
    c.Rz(0.2, 1)
    c.X(3)
    c.H(2)
    diag, _ = circuit_to_zx(c)
    # Check the unitaries are equal up to a global phase
    v = unitary_from_quantum_diagram(diag)
    u = c.get_unitary()
    m = v.dot(u.conj().T)
    phase = m[0][0]
    assert isclose(abs(phase), 1)
    assert np.allclose(m * (1 / phase), np.eye(16))


def test_constructors() -> None:
    phased_gen = PhasedGen(ZXType.ZSpider, 0.5, QuantumType.Quantum)
    assert phased_gen.param == 0.5
    clifford_gen = CliffordGen(ZXType.PX, True, QuantumType.Quantum)
    assert clifford_gen.param
    directed_gen = DirectedGen(ZXType.Triangle, QuantumType.Quantum)
    assert directed_gen.signature == [QuantumType.Quantum] * 2
    diag = ZXDiagram(4, 4, 0, 0)
    zx_box = ZXBox(diag)
    assert zx_box.diagram.scalar == diag.scalar


def joint_normalise_tensor(
    a: np.ndarray, b: np.ndarray
) -> tuple[np.ndarray, np.ndarray]:
    a_linear = a.reshape(a.size)
    b_linear = b.reshape(b.size)
    max_i = 0
    max_val = 0
    for i in range(a.size):
        if abs(a_linear[i]) > max_val:
            max_i = i
            max_val = abs(a_linear[i])
    return (a * (1 / a_linear[max_i]), b * (1 / b_linear[max_i]))


@pytest.mark.skipif(not have_quimb, reason="quimb not installed")
def test_XY_extraction() -> None:
    # Identical to the diagram in test_ZXExtraction.cpp
    diag = ZXDiagram(3, 3, 0, 0)
    ins = diag.get_boundary(ZXType.Input)
    outs = diag.get_boundary(ZXType.Output)
    v00 = diag.add_vertex(ZXType.XY, 0.7)
    v01 = diag.add_vertex(ZXType.XY, 0.2)
    v02 = diag.add_vertex(ZXType.XY, 1.9)
    v10 = diag.add_vertex(ZXType.XY, 0.56)
    v11 = diag.add_vertex(ZXType.XY, 1.2)
    v12 = diag.add_vertex(ZXType.XY, 0.9)
    o0 = diag.add_vertex(ZXType.PX)
    o1 = diag.add_vertex(ZXType.PX)
    o2 = diag.add_vertex(ZXType.PX)
    diag.add_wire(ins[0], v00)
    diag.add_wire(ins[1], v01)
    diag.add_wire(ins[2], v02)
    diag.add_wire(v00, v10, ZXWireType.H)
    diag.add_wire(v00, v12, ZXWireType.H)
    diag.add_wire(v01, v10, ZXWireType.H)
    diag.add_wire(v01, v11, ZXWireType.H)
    diag.add_wire(v01, v12, ZXWireType.H)
    diag.add_wire(v02, v11, ZXWireType.H)
    diag.add_wire(v02, v12, ZXWireType.H)
    diag.add_wire(v10, o0, ZXWireType.H)
    diag.add_wire(v10, o2, ZXWireType.H)
    diag.add_wire(v11, o0, ZXWireType.H)
    diag.add_wire(v11, o1, ZXWireType.H)
    diag.add_wire(v11, o2, ZXWireType.H)
    diag.add_wire(v12, o1, ZXWireType.H)
    diag.add_wire(v12, o2, ZXWireType.H)
    diag.add_wire(o0, outs[0])
    diag.add_wire(o1, outs[1])
    diag.add_wire(o2, outs[2])
    diag.check_validity()
    circ, _ = diag.to_circuit()
    assert circ.n_qubits == 3
    diag_u = unitary_from_quantum_diagram(diag)
    circ_u = circ.get_unitary()
    assert compare_unitaries(diag_u, circ_u)


@pytest.mark.skipif(not have_quimb, reason="quimb not installed")
def test_XY_YZ_extraction() -> None:
    # Almost identical to the diagram in test_ZXExtraction.cpp
    # Gadgets g3 and g8 removed as they made tensor evaluation real slow
    diag = ZXDiagram(5, 5, 0, 0)
    ins = diag.get_boundary(ZXType.Input)
    outs = diag.get_boundary(ZXType.Output)
    i0 = diag.add_vertex(ZXType.XY)
    i1 = diag.add_vertex(ZXType.XY)
    i2 = diag.add_vertex(ZXType.XY, 0.25)
    i3ext = diag.add_vertex(ZXType.XY)
    i3 = diag.add_vertex(ZXType.XY, 0.25)
    i4 = diag.add_vertex(ZXType.XY)
    inter0 = diag.add_vertex(ZXType.XY, -0.25)
    inter1 = diag.add_vertex(ZXType.XY, -0.25)
    o0 = diag.add_vertex(ZXType.XY)
    o0ext = diag.add_vertex(ZXType.PX)
    o1 = diag.add_vertex(ZXType.XY)
    o1ext = diag.add_vertex(ZXType.PX)
    o2 = diag.add_vertex(ZXType.XY)
    o2ext = diag.add_vertex(ZXType.PX)
    o3 = diag.add_vertex(ZXType.PX)
    o4 = diag.add_vertex(ZXType.XY)
    o4ext = diag.add_vertex(ZXType.PX)
    g0 = diag.add_vertex(ZXType.YZ, -0.25)
    g1 = diag.add_vertex(ZXType.YZ, 0.25)
    g2 = diag.add_vertex(ZXType.YZ, 0.25)
    g4 = diag.add_vertex(ZXType.YZ, 0.25)
    g5 = diag.add_vertex(ZXType.YZ, 0.25)
    g6 = diag.add_vertex(ZXType.YZ, -0.25)
    g7 = diag.add_vertex(ZXType.YZ, -0.25)
    g9 = diag.add_vertex(ZXType.YZ, -0.25)
    # Input wires
    diag.add_wire(ins[0], i0)
    diag.add_wire(ins[1], i1)
    diag.add_wire(ins[2], i2)
    diag.add_wire(ins[3], i3ext)
    diag.add_wire(ins[4], i4)
    diag.add_wire(i3ext, i3, ZXWireType.H)
    # Interior wires
    diag.add_wire(i0, i1, ZXWireType.H)
    diag.add_wire(i0, i3, ZXWireType.H)
    diag.add_wire(i0, i4, ZXWireType.H)
    diag.add_wire(i0, inter1, ZXWireType.H)
    diag.add_wire(i0, o0, ZXWireType.H)
    diag.add_wire(i1, o1, ZXWireType.H)
    diag.add_wire(i2, o2, ZXWireType.H)
    diag.add_wire(i3, inter0, ZXWireType.H)
    diag.add_wire(i3, o3, ZXWireType.H)
    diag.add_wire(i3, o4, ZXWireType.H)
    diag.add_wire(i4, inter0, ZXWireType.H)
    diag.add_wire(inter0, inter1, ZXWireType.H)
    diag.add_wire(inter1, o4, ZXWireType.H)
    # Gadget wires
    diag.add_wire(g0, i0, ZXWireType.H)
    diag.add_wire(g0, i1, ZXWireType.H)
    diag.add_wire(g0, inter0, ZXWireType.H)
    diag.add_wire(g1, i1, ZXWireType.H)
    diag.add_wire(g1, inter0, ZXWireType.H)
    diag.add_wire(g2, i0, ZXWireType.H)
    diag.add_wire(g2, inter0, ZXWireType.H)
    diag.add_wire(g4, i3, ZXWireType.H)
    diag.add_wire(g4, inter1, ZXWireType.H)
    diag.add_wire(g5, i2, ZXWireType.H)
    diag.add_wire(g5, inter1, ZXWireType.H)
    diag.add_wire(g6, i2, ZXWireType.H)
    diag.add_wire(g6, i3, ZXWireType.H)
    diag.add_wire(g6, inter1, ZXWireType.H)
    diag.add_wire(g7, i1, ZXWireType.H)
    diag.add_wire(g7, o4, ZXWireType.H)
    diag.add_wire(g9, i2, ZXWireType.H)
    diag.add_wire(g9, i3, ZXWireType.H)
    # Output wires
    diag.add_wire(o0, o0ext, ZXWireType.H)
    diag.add_wire(o1, o1ext, ZXWireType.H)
    diag.add_wire(o2, o2ext, ZXWireType.H)
    diag.add_wire(o4, o4ext, ZXWireType.H)
    diag.add_wire(o0ext, outs[0])
    diag.add_wire(o1ext, outs[1])
    diag.add_wire(o2ext, outs[2])
    diag.add_wire(o3, outs[3])
    diag.add_wire(o4ext, outs[4])
    diag.check_validity()
    circ, _ = diag.to_circuit()
    assert circ.n_qubits == 5
    diag_u = unitary_from_quantum_diagram(diag)
    circ_u = circ.get_unitary()
    assert compare_unitaries(diag_u, circ_u)


@pytest.mark.skipif(not have_quimb, reason="quimb not installed")
def test_ZX_rebase() -> None:
    diag = ZXDiagram(2, 1, 0, 1)
    ins = diag.get_boundary(ZXType.Input)
    outs = diag.get_boundary(ZXType.Output)
    h0 = diag.add_vertex(ZXType.Hbox)
    h1 = diag.add_vertex(ZXType.Hbox, -3.7, QuantumType.Classical)
    xy = diag.add_vertex(ZXType.XY, 0.4)
    xz = diag.add_vertex(ZXType.XZ, 0.7, QuantumType.Classical)
    yz = diag.add_vertex(ZXType.YZ, 1.2)
    px = diag.add_vertex(ZXType.PX, False, QuantumType.Classical)
    py = diag.add_vertex(ZXType.PY, True, QuantumType.Classical)
    pz = diag.add_vertex(ZXType.PZ, True)
    zspid = diag.add_vertex(ZXType.ZSpider, 0.9)
    xspid = diag.add_vertex(ZXType.XSpider, 1.8, QuantumType.Classical)
    diag.add_wire(ins[0], h0)
    diag.add_wire(h0, xy)
    diag.add_wire(xy, yz)
    diag.add_wire(pz, outs[0])
    diag.add_wire(yz, zspid)
    diag.add_wire(ins[1], xspid)
    diag.add_wire(xspid, xz, ZXWireType.Basic, QuantumType.Classical)
    diag.add_wire(xz, px, ZXWireType.Basic, QuantumType.Classical)
    diag.add_wire(xz, py, ZXWireType.Basic, QuantumType.Classical)
    diag.add_wire(py, h1, ZXWireType.Basic, QuantumType.Classical)
    diag.add_wire(h1, h1)
    diag.add_wire(h1, outs[1], ZXWireType.Basic, QuantumType.Classical)
    diag.check_validity()
    t0 = tensor_from_mixed_diagram(diag)

    # Rebasing to ZX
    Rewrite.rebase_to_zx().apply(diag)
    diag.check_validity()
    assert diag.count_vertices(ZXType.Hbox) == 0
    assert diag.count_vertices(ZXType.XY) == 0
    assert diag.count_vertices(ZXType.XZ) == 0
    assert diag.count_vertices(ZXType.YZ) == 0
    assert diag.count_vertices(ZXType.PX) == 0
    assert diag.count_vertices(ZXType.PY) == 0
    assert diag.count_vertices(ZXType.PZ) == 0
    assert diag.count_vertices(ZXType.Triangle) == 0
    assert diag.count_vertices(ZXType.ZXBox) == 0
    t1 = tensor_from_mixed_diagram(diag)
    (t0, t1) = joint_normalise_tensor(t0, t1)
    assert np.allclose(t0, t1)

    # Rebasing to MBQC
    Rewrite.rebase_to_mbqc().apply(diag)
    diag.check_validity()
    assert diag.count_vertices(ZXType.Hbox) == 0
    assert diag.count_vertices(ZXType.ZSpider) == 0
    assert diag.count_vertices(ZXType.XSpider) == 0
    assert diag.count_vertices(ZXType.Triangle) == 0
    assert diag.count_vertices(ZXType.ZXBox) == 0
    t2 = tensor_from_mixed_diagram(diag)
    (t0, t2) = joint_normalise_tensor(t0, t2)
    assert np.allclose(t0, t2)


@pytest.mark.skipif(not have_quimb, reason="quimb not installed")
def test_internalise_gadgets() -> None:
    for axis_basis, axis_angle in [
        (ZXType.XY, 0.25),
        (ZXType.PX, False),
        (ZXType.PX, True),
        (ZXType.PY, False),
        (ZXType.PY, True),
    ]:
        for gadget_basis, gadget_angle in [
            (ZXType.XY, 0.25),
            (ZXType.XZ, 0.25),
            (ZXType.YZ, 0.25),
            (ZXType.PX, False),
            (ZXType.PX, True),
            (ZXType.PY, False),
            (ZXType.PY, True),
            (ZXType.PZ, False),
            (ZXType.PZ, True),
        ]:
            diag = ZXDiagram(1, 1, 0, 0)
            ins = diag.get_boundary(ZXType.Input)
            outs = diag.get_boundary(ZXType.Output)
            in_v = diag.add_vertex(ZXType.PX, False)
            out_v = diag.add_vertex(ZXType.PX, False)
            axis = diag.add_vertex(axis_basis, axis_angle)
            gadget = diag.add_vertex(gadget_basis, gadget_angle)
            diag.add_wire(ins[0], in_v)
            diag.add_wire(in_v, axis, ZXWireType.H)
            diag.add_wire(axis, out_v, ZXWireType.H)
            diag.add_wire(out_v, outs[0])
            diag.add_wire(axis, gadget, ZXWireType.H)
            t = tensor_from_quantum_diagram(diag)
            Rewrite.internalise_gadgets().apply(diag)
            if (axis_basis == ZXType.XY) and (gadget_basis in [ZXType.XY, ZXType.XZ]):
                assert diag.n_vertices == 6
            else:
                assert diag.n_vertices == 5
            t2 = tensor_from_quantum_diagram(diag)
            (t, t2) = joint_normalise_tensor(t, t2)
            assert np.allclose(t, t2)


def test_round_trip() -> None:
    circ = Circuit(5)
    circ.CCX(0, 1, 4)
    circ.CCX(2, 4, 3)
    circ.CCX(0, 1, 4)
    AutoRebase(
        {OpType.Rx, OpType.Rz, OpType.X, OpType.Z, OpType.H, OpType.CX, OpType.CZ}
    ).apply(circ)
    diag, _ = circuit_to_zx(circ)

    Rewrite.to_graphlike_form().apply(diag)
    Rewrite.reduce_graphlike_form().apply(diag)
    Rewrite.to_MBQC_diag().apply(diag)

    c, _ = diag.to_circuit()
    assert compare_unitaries(circ.get_unitary(), c.get_unitary())


if __name__ == "__main__":
    test_generator_creation()
    test_diagram_creation()
    test_known_tensors()
    test_classical_and_cptp()
    test_tensor_errors()
    test_graph_like_reduction()
    test_spider_fusion()
    test_simplification()
    test_converting_from_circuit()
    test_constructors()
    test_XY_extraction()
    test_XY_YZ_extraction()
    test_ZX_rebase()
    test_internalise_gadgets()
    test_round_trip()<|MERGE_RESOLUTION|>--- conflicted
+++ resolved
@@ -12,11 +12,7 @@
 # See the License for the specific language governing permissions and
 # limitations under the License.
 
-<<<<<<< HEAD
-from math import isclose, pow  # noqa: A004
-=======
 from math import isclose
->>>>>>> 22e791ac
 from typing import Tuple
 
 import numpy as np
