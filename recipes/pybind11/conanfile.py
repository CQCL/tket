--- conflicted
+++ resolved
@@ -21,11 +21,7 @@
 
 class PyBind11Conan(ConanFile):
     name = "pybind11"
-<<<<<<< HEAD
-    version = "2.13.5"
-=======
     version = "2.13.6"
->>>>>>> 604abf4c
     description = "Seamless operability between C++11 and Python"
     topics = "pybind11", "python", "binding"
     homepage = "https://github.com/pybind/pybind11"
