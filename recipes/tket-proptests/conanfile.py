# Copyright 2019-2022 Cambridge Quantum Computing
#
# Licensed under the Apache License, Version 2.0 (the "License");
# you may not use this file except in compliance with the License.
# You may obtain a copy of the License at
#
#     http://www.apache.org/licenses/LICENSE-2.0
#
# Unless required by applicable law or agreed to in writing, software
# distributed under the License is distributed on an "AS IS" BASIS,
# WITHOUT WARRANTIES OR CONDITIONS OF ANY KIND, either express or implied.
# See the License for the specific language governing permissions and
# limitations under the License.

from conans import ConanFile, CMake
import platform


class TketProptestsConan(ConanFile):
    name = "tket-proptests"
    version = "0.6.3"
    license = "CQC Proprietary"
    author = "Alec Edgington <alec.edgington@cambridgequantum.com>"
    url = "https://github.com/CQCL/tket"
    description = "Property tests for tket"
    topics = ("quantum", "computation", "compiler")
    settings = "os", "compiler", "build_type", "arch"
    generators = "cmake"
    exports_sources = "../../tket/proptests/*"
    requires = (
<<<<<<< HEAD
        "tket/1.0.5@tket/stable",
=======
        "tket/1.0.11@tket/stable",
>>>>>>> b88a5320
        "rapidcheck/cci.20220514",
    )

    def build(self):
        cmake = CMake(self)
        cmake.configure()
        cmake.build()

    def package(self):
        executable_filename = "bin/proptest"
        if platform.system() == "Windows":
            executable_filename = executable_filename + ".exe"
        self.copy(executable_filename)<|MERGE_RESOLUTION|>--- conflicted
+++ resolved
@@ -28,11 +28,7 @@
     generators = "cmake"
     exports_sources = "../../tket/proptests/*"
     requires = (
-<<<<<<< HEAD
-        "tket/1.0.5@tket/stable",
-=======
         "tket/1.0.11@tket/stable",
->>>>>>> b88a5320
         "rapidcheck/cci.20220514",
     )
 
