--- conflicted
+++ resolved
@@ -28,11 +28,7 @@
     generators = "cmake"
     exports_sources = "../../tket/proptests/*"
     requires = (
-<<<<<<< HEAD
-        "tket/1.0.17@tket/stable",
-=======
-        "tket/1.0.19@tket/stable",
->>>>>>> 57cda4db
+        "tket/1.0.20@tket/stable",
         "rapidcheck/cci.20220514",
     )
 
