--- conflicted
+++ resolved
@@ -28,11 +28,7 @@
     generators = "cmake"
     exports_sources = "../../tket/proptests/*"
     requires = (
-<<<<<<< HEAD
-        "tket/1.0.31@tket/stable",
-=======
-        "tket/1.0.32@tket/stable",
->>>>>>> 5c02ebec
+        "tket/1.0.33@tket/stable",
         "rapidcheck/cci.20220514",
     )
 
