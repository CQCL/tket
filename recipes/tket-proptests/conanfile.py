# Copyright 2019-2023 Cambridge Quantum Computing
#
# Licensed under the Apache License, Version 2.0 (the "License");
# you may not use this file except in compliance with the License.
# You may obtain a copy of the License at
#
#     http://www.apache.org/licenses/LICENSE-2.0
#
# Unless required by applicable law or agreed to in writing, software
# distributed under the License is distributed on an "AS IS" BASIS,
# WITHOUT WARRANTIES OR CONDITIONS OF ANY KIND, either express or implied.
# See the License for the specific language governing permissions and
# limitations under the License.

from conans import ConanFile, CMake
import platform


class TketProptestsConan(ConanFile):
    name = "tket-proptests"
    version = "0.6.3"
    license = "CQC Proprietary"
    author = "Alec Edgington <alec.edgington@cambridgequantum.com>"
    url = "https://github.com/CQCL/tket"
    description = "Property tests for tket"
    topics = ("quantum", "computation", "compiler")
    settings = "os", "compiler", "build_type", "arch"
    generators = "cmake"
    exports_sources = "../../tket/proptests/*"
    requires = (
<<<<<<< HEAD
        "tket/1.0.42@tket/stable",
=======
        "tket/1.0.41@tket/stable",
>>>>>>> bdd40270
        "rapidcheck/cci.20220514",
    )

    def build(self):
        cmake = CMake(self)
        cmake.configure()
        cmake.build()

    def package(self):
        executable_filename = "bin/proptest"
        if platform.system() == "Windows":
            executable_filename = executable_filename + ".exe"
        self.copy(executable_filename)<|MERGE_RESOLUTION|>--- conflicted
+++ resolved
@@ -28,11 +28,7 @@
     generators = "cmake"
     exports_sources = "../../tket/proptests/*"
     requires = (
-<<<<<<< HEAD
-        "tket/1.0.42@tket/stable",
-=======
         "tket/1.0.41@tket/stable",
->>>>>>> bdd40270
         "rapidcheck/cci.20220514",
     )
 
