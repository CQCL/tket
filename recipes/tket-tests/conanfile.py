--- conflicted
+++ resolved
@@ -34,11 +34,7 @@
     default_options = {"with_coverage": False, "full": False, "long": False}
     generators = "cmake"
     exports_sources = "../../tket/tests/*"
-<<<<<<< HEAD
-    requires = ("tket/1.0.42@tket/stable", "catch2/3.2.1")
-=======
     requires = ("tket/1.0.41@tket/stable", "catch2/3.2.1")
->>>>>>> bdd40270
 
     _cmake = None
 
