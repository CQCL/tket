--- conflicted
+++ resolved
@@ -34,11 +34,7 @@
     default_options = {"with_coverage": False, "full": False, "long": False}
     generators = "cmake"
     exports_sources = "../../tket/tests/*"
-<<<<<<< HEAD
-    requires = ("tket/1.0.30@tket/stable", "catch2/3.1.0")
-=======
-    requires = ("tket/1.0.29@tket/stable", "catch2/3.2.0")
->>>>>>> 53a4eb90
+    requires = ("tket/1.0.30@tket/stable", "catch2/3.2.0")
 
     _cmake = None
 
