--- conflicted
+++ resolved
@@ -34,11 +34,7 @@
     default_options = {"with_coverage": False, "full": False, "long": False}
     generators = "cmake"
     exports_sources = "../../tket/tests/*"
-<<<<<<< HEAD
-    requires = ("tket/1.0.15@tket/stable", "catch2/3.1.0")
-=======
-    requires = ("tket/1.0.26@tket/stable", "catch2/3.1.0")
->>>>>>> beb4b10f
+    requires = ("tket/1.0.27@tket/stable", "catch2/3.1.0")
 
     _cmake = None
 
