--- conflicted
+++ resolved
@@ -20,11 +20,7 @@
 
 class TketConan(ConanFile):
     name = "tket"
-<<<<<<< HEAD
-    version = "1.0.28"
-=======
-    version = "1.0.30"
->>>>>>> 88c3eb04
+    version = "1.0.31"
     license = "CQC Proprietary"
     homepage = "https://github.com/CQCL/tket"
     url = "https://github.com/conan-io/conan-center-index"
