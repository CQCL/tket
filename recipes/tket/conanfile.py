--- conflicted
+++ resolved
@@ -20,11 +20,7 @@
 
 class TketConan(ConanFile):
     name = "tket"
-<<<<<<< HEAD
-    version = "1.0.31"
-=======
-    version = "1.0.32"
->>>>>>> 5c02ebec
+    version = "1.0.33"
     license = "CQC Proprietary"
     homepage = "https://github.com/CQCL/tket"
     url = "https://github.com/conan-io/conan-center-index"
