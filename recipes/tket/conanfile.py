# Copyright 2019-2022 Cambridge Quantum Computing
#
# Licensed under the Apache License, Version 2.0 (the "License");
# you may not use this file except in compliance with the License.
# You may obtain a copy of the License at
#
#     http://www.apache.org/licenses/LICENSE-2.0
#
# Unless required by applicable law or agreed to in writing, software
# distributed under the License is distributed on an "AS IS" BASIS,
# WITHOUT WARRANTIES OR CONDITIONS OF ANY KIND, either express or implied.
# See the License for the specific language governing permissions and
# limitations under the License.

from conans import ConanFile, CMake, tools
from conans.errors import ConanInvalidConfiguration
import os
import shutil


class TketConan(ConanFile):
    name = "tket"
<<<<<<< HEAD
    version = "1.0.23"
=======
    version = "1.0.24"
>>>>>>> db4dee31
    license = "CQC Proprietary"
    homepage = "https://github.com/CQCL/tket"
    url = "https://github.com/conan-io/conan-center-index"
    description = "Quantum SDK"
    topics = ("quantum", "computation", "compiler")
    settings = "os", "compiler", "build_type", "arch"
    options = {
        "shared": [True, False],
        "profile_coverage": [True, False],
    }
    default_options = {"shared": False, "profile_coverage": False}
    generators = "cmake"
    exports_sources = ["../../tket/src/*", "!*/build/*"]
    requires = (
        # libraries installed from remote:
        # https://quantinuumsw.jfrog.io/artifactory/api/conan/tket1-libs
        "boost/1.80.0",
        "symengine/0.9.0",
        "eigen/3.4.0",
        "nlohmann_json/3.11.2",
        "tklog/0.1.2@tket/stable",
        "tkassert/0.1.1@tket/stable",
        "tkrng/0.1.2@tket/stable",
        "tktokenswap/0.1.2@tket/stable",
        "tkwsm/0.2.1@tket/stable",
    )

    # List of components in a topological sort according to dependencies:
    comps = [
        "Utils",
        "OpType",
        "Clifford",
        "Ops",
        "Graphs",
        "Gate",
        "PauliGraph",
        "Circuit",
        "Architecture",
        "Simulation",
        "Diagonalisation",
        "Characterisation",
        "ZX",
        "Converters",
        "Placement",
        "ArchAwareSynth",
        "Mapping",
        "MeasurementSetup",
        "Transformations",
        "Predicates",
    ]

    _cmake = None

    def _configure_cmake(self):
        if self._cmake is None:
            self._cmake = CMake(self)
            self._cmake.definitions["PROFILE_COVERAGE"] = self.options.profile_coverage
            self._cmake.configure()
        return self._cmake

    def validate(self):
        if self.options.profile_coverage and self.settings.compiler != "gcc":
            raise ConanInvalidConfiguration(
                "`profile_coverage` option only available with gcc"
            )

    def configure(self):
        # Disable features that are still under the LGPL.
        self.options["eigen"].MPL2_only = True

    def build(self):
        cmake = self._configure_cmake()
        cmake.build()

    def package(self):
        self.copy("LICENSE", dst="licenses", src="../..")
        for comp in self.comps:
            self.copy(f"{comp}/include/*.hpp", dst=f"include/{comp}", keep_path=False)
        self.copy("*.dll", dst="lib", keep_path=False)
        self.copy("*.dll", dst="bin", keep_path=False)
        self.copy("*.lib", dst="lib", keep_path=False)
        self.copy("*.so", dst="lib", keep_path=False)
        self.copy("*.dylib", dst="lib", keep_path=False)
        self.copy("*.a", dst="lib", keep_path=False)

    def package_info(self):
        # These must be ordered "top to bottom", so that when building statically
        # unresolved symbols in libraries earlier in the list get resolved by later
        # libraries.
        self.cpp_info.libs = [f"tket-{comp}" for comp in reversed(self.comps)]<|MERGE_RESOLUTION|>--- conflicted
+++ resolved
@@ -20,11 +20,7 @@
 
 class TketConan(ConanFile):
     name = "tket"
-<<<<<<< HEAD
-    version = "1.0.23"
-=======
     version = "1.0.24"
->>>>>>> db4dee31
     license = "CQC Proprietary"
     homepage = "https://github.com/CQCL/tket"
     url = "https://github.com/conan-io/conan-center-index"
