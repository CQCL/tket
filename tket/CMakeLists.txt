# Copyright 2019-2024 Cambridge Quantum Computing
#
# Licensed under the Apache License, Version 2.0 (the "License");
# you may not use this file except in compliance with the License.
# You may obtain a copy of the License at
#
#     http://www.apache.org/licenses/LICENSE-2.0
#
# Unless required by applicable law or agreed to in writing, software
# distributed under the License is distributed on an "AS IS" BASIS,
# WITHOUT WARRANTIES OR CONDITIONS OF ANY KIND, either express or implied.
# See the License for the specific language governing permissions and
# limitations under the License.

cmake_minimum_required(VERSION 3.23)
project(tket CXX)

list(INSERT CMAKE_MODULE_PATH 0 ${CMAKE_SOURCE_DIR}/cmake)

find_package(Boost CONFIG REQUIRED)
find_package(Eigen3 CONFIG REQUIRED)
find_package(nlohmann_json CONFIG REQUIRED)
find_package(SymEngine CONFIG REQUIRED)
find_package(tkassert CONFIG REQUIRED)
find_package(tklog CONFIG REQUIRED)
find_package(tkrng CONFIG REQUIRED)
find_package(tktokenswap CONFIG REQUIRED)
find_package(tkwsm CONFIG REQUIRED)

set(CMAKE_CXX_STANDARD 20)
set(CMAKE_CXX_EXTENSIONS OFF)

option(INSTALL_NAME_DIR "Set the install name dir for the library to @loader_path for Apple targets" ON)

if(NOT CMAKE_BUILD_TYPE)
  set(CMAKE_BUILD_TYPE Release)
endif()


# ccache stuff
if (CMAKE_GENERATOR MATCHES "Visual Studio" AND DEFINED ENV{TKET_VSGEN_CCACHE_EXE})
    file(COPY_FILE $ENV{TKET_VSGEN_CCACHE_EXE} ${CMAKE_BINARY_DIR}/cl.exe ONLY_IF_DIFFERENT)
    message("-> Setting ccache ($ENV{TKET_VSGEN_CCACHE_EXE}) as compiler launcher for generator ${CMAKE_GENERATOR}")

    # By default Visual Studio generators will use /Zi which is not compatible
    # with ccache, so tell Visual Studio to use /Z7 instead.
    message(STATUS "   Setting MSVC debug information format to 'Embedded'")
    set(CMAKE_MSVC_DEBUG_INFORMATION_FORMAT "$<$<CONFIG:Debug,RelWithDebInfo>:Embedded>")

    set(CMAKE_VS_GLOBALS
        "CLToolExe=cl.exe"
        "CLToolPath=${CMAKE_BINARY_DIR}"
        "TrackFileAccess=false"
        "UseMultiToolTask=true"
        "DebugInformationFormat=OldStyle"
    )
else()
    find_program(CCACHE_PROGRAM ccache)
    if(CCACHE_PROGRAM)
        set_property(GLOBAL PROPERTY RULE_LAUNCH_COMPILE "${CCACHE_PROGRAM}")
        message("-> Setting ccache (${CCACHE_PROGRAM}) as compiler launcher for generator ${CMAKE_GENERATOR}")
    endif ()
endif()

if(WIN32)
    set(CMAKE_WINDOWS_EXPORT_ALL_SYMBOLS yes)
elseif(APPLE AND INSTALL_NAME_DIR)
    # set correct install_name
    set(CMAKE_INSTALL_NAME_DIR "@loader_path")
    set(CMAKE_BUILD_WITH_INSTALL_NAME_DIR ON)
endif()

set(CMAKE_EXPORT_COMPILE_COMMANDS ON)

IF (WIN32)
    set(CMAKE_CXX_FLAGS "${CMAKE_CXX_FLAGS} /WX /EHsc")
ELSE()
    set(CMAKE_CXX_FLAGS "${CMAKE_CXX_FLAGS} -Wall -Wextra -Werror -Wunreachable-code -Wunused")
ENDIF()
if(CMAKE_CXX_COMPILER_ID MATCHES "(Apple)?Clang")
    set(CMAKE_CXX_FLAGS "${CMAKE_CXX_FLAGS} -Winconsistent-missing-override -Wloop-analysis -Wno-deprecated-declarations")
    # remove -Wno-deprecated-declarations once https://github.com/boostorg/boost/issues/688 is resolved
endif()
if(CMAKE_CXX_COMPILER_ID STREQUAL "GNU")
    # Work around gcc bug related to std::optional.
    set(CMAKE_CXX_FLAGS "${CMAKE_CXX_FLAGS} -Wno-error=maybe-uninitialized")
endif()


add_library(tket)

set(PROFILE_COVERAGE no CACHE BOOL "Build library with profiling for test coverage")
IF (CMAKE_CXX_COMPILER_ID STREQUAL "GNU")
    IF (PROFILE_COVERAGE)
        target_compile_options(tket PRIVATE -g --coverage)
        target_link_options(tket PUBLIC --coverage)
        # Bug in gcc 10: https://gcc.gnu.org/bugzilla/show_bug.cgi?id=95353
        IF (CMAKE_CXX_COMPILER_VERSION VERSION_LESS 11)
            target_compile_options(tket PRIVATE -Wno-stringop-overflow)
        ENDIF()
    ENDIF()
ENDIF()

if (NOT TARGET symengine::symengine)
    add_library(symengine::symengine ALIAS symengine)
endif()

target_include_directories(tket PUBLIC
    $<INSTALL_INTERFACE:include/tket>
    $<BUILD_INTERFACE:${CMAKE_CURRENT_SOURCE_DIR}/include/tket>)
target_link_libraries(tket PRIVATE Boost::headers)
target_link_libraries(tket PRIVATE Eigen3::Eigen)
target_link_libraries(tket PRIVATE nlohmann_json::nlohmann_json)
target_link_libraries(tket PRIVATE symengine::symengine)
target_link_libraries(tket PRIVATE tkassert::tkassert)
target_link_libraries(tket PRIVATE tklog::tklog)
target_link_libraries(tket PRIVATE tkrng::tkrng)
target_link_libraries(tket PRIVATE tktokenswap::tktokenswap)
target_link_libraries(tket PRIVATE tkwsm::tkwsm)
IF(APPLE)
    target_link_libraries(tket PRIVATE "-flat_namespace")
ENDIF()

target_sources(tket
    PRIVATE
<<<<<<< HEAD
        src/Utils/UnitID.cpp
        src/Utils/HelperFunctions.cpp
        src/Utils/MatrixAnalysis.cpp
        src/Utils/PauliTensor.cpp
        src/Utils/CosSinDecomposition.cpp
        src/Utils/Expression.cpp
        src/OpType/OpDesc.cpp
        src/OpType/OpTypeInfo.cpp
        src/OpType/OpTypeFunctions.cpp
        src/OpType/OpTypeJson.cpp
        src/Clifford/ChoiMixTableau.cpp
        src/Clifford/SymplecticTableau.cpp
        src/Clifford/UnitaryTableau.cpp
        src/Ops/BarrierOp.cpp
        src/Ops/FlowOp.cpp
        src/Ops/MetaOp.cpp
        src/Ops/Op.cpp
        src/Ops/ClassicalOps.cpp
        src/Ops/OpJsonFactory.cpp
        src/Graphs/AdjacencyData.cpp
        src/Graphs/BruteForceColouring.cpp
        src/Graphs/ColouringPriority.cpp
        src/Graphs/GraphColouring.cpp
        src/Graphs/GraphRoutines.cpp
        src/Graphs/LargeCliquesResult.cpp
        src/Graphs/ArticulationPoints.cpp
        src/Gate/Gate.cpp
        src/Gate/GatePtr.cpp
        src/Gate/OpPtrFunctions.cpp
        src/Gate/Rotation.cpp
        src/Gate/SymTable.cpp
        src/Gate/GateUnitaryMatrix.cpp
        src/Gate/GateUnitaryMatrixComposites.cpp
        src/Gate/GateUnitaryMatrixError.cpp
        src/Gate/GateUnitaryMatrixFixedMatrices.cpp
        src/Gate/GateUnitaryMatrixPrimitives.cpp
        src/Gate/GateUnitaryMatrixUtils.cpp
        src/Gate/GateUnitaryMatrixVariableQubits.cpp
        src/Gate/GateUnitarySparseMatrix.cpp
        src/PauliGraph/ConjugatePauliFunctions.cpp
        src/PauliGraph/PauliGraph.cpp
        src/PauliGraphRefactor/PauliGraph.cpp
        src/PauliGraphRefactor/PauliGraphConverters.cpp
        src/PauliGraphRefactor/PauliOptimisation.cpp
        src/PauliGraphRefactor/PGBox.cpp
        src/PauliGraphRefactor/PGOp.cpp
=======
        src/ArchAwareSynth/Path.cpp
        src/ArchAwareSynth/SteinerForest.cpp
        src/ArchAwareSynth/SteinerTree.cpp
        src/Architecture/Architecture.cpp
        src/Architecture/ArchitectureGraphClasses.cpp
        src/Architecture/ArchitectureMapping.cpp
        src/Architecture/BestTsaWithArch.cpp
        src/Architecture/DistancesFromArchitecture.cpp
        src/Architecture/NeighboursFromArchitecture.cpp
        src/Architecture/SubgraphMonomorphisms.cpp
        src/Characterisation/Cycles.cpp
        src/Characterisation/DeviceCharacterisation.cpp
        src/Characterisation/FrameRandomisation.cpp
        src/Circuit/AssertionSynthesis.cpp
        src/Circuit/basic_circ_manip.cpp
>>>>>>> 5a0eb8b6
        src/Circuit/Boxes.cpp
        src/Circuit/CircPool.cpp
        src/Circuit/Circuit.cpp
        src/Circuit/CircuitJson.cpp
        src/Circuit/CircUtils.cpp
        src/Circuit/CommandJson.cpp
        src/Circuit/Conditional.cpp
        src/Circuit/ConjugationBox.cpp
        src/Circuit/ControlledGates.cpp
        src/Circuit/DAGProperties.cpp
        src/Circuit/DiagonalBox.cpp
        src/Circuit/DummyBox.cpp
        src/Circuit/latex_drawing.cpp
        src/Circuit/macro_circ_info.cpp
        src/Circuit/macro_manipulation.cpp
        src/Circuit/Multiplexor.cpp
        src/Circuit/OpJson.cpp
        src/Circuit/PauliExpBoxes.cpp
        src/Circuit/ResourceData.cpp
        src/Circuit/setters_and_getters.cpp
        src/Circuit/Simulation/BitOperations.cpp
        src/Circuit/Simulation/CircuitSimulator.cpp
        src/Circuit/Simulation/DecomposeCircuit.cpp
        src/Circuit/Simulation/GateNode.cpp
        src/Circuit/Simulation/GateNodesBuffer.cpp
        src/Circuit/Simulation/PauliExpBoxUnitaryCalculator.cpp
        src/Circuit/StatePreparation.cpp
        src/Circuit/SubcircuitFinder.cpp
        src/Circuit/ThreeQubitConversion.cpp
        src/Circuit/ToffoliBox.cpp
        src/Clifford/ChoiMixTableau.cpp
        src/Clifford/SymplecticTableau.cpp
        src/Clifford/UnitaryTableau.cpp
        src/Converters/ChoiMixTableauConverters.cpp
        src/Converters/Gauss.cpp
        src/Converters/PauliGraphConverters.cpp
        src/Converters/PhasePoly.cpp
        src/Converters/UnitaryTableauBox.cpp
        src/Converters/UnitaryTableauConverters.cpp
        src/Converters/ZXConverters.cpp
        src/Diagonalisation/Diagonalisation.cpp
        src/Diagonalisation/DiagUtils.cpp
        src/Diagonalisation/PauliPartition.cpp
        src/Gate/Gate.cpp
        src/Gate/GatePtr.cpp
        src/Gate/GateUnitaryMatrix.cpp
        src/Gate/GateUnitaryMatrixComposites.cpp
        src/Gate/GateUnitaryMatrixError.cpp
        src/Gate/GateUnitaryMatrixFixedMatrices.cpp
        src/Gate/GateUnitaryMatrixPrimitives.cpp
        src/Gate/GateUnitaryMatrixUtils.cpp
        src/Gate/GateUnitaryMatrixVariableQubits.cpp
        src/Gate/GateUnitarySparseMatrix.cpp
        src/Gate/OpPtrFunctions.cpp
        src/Gate/Rotation.cpp
        src/Gate/SymTable.cpp
        src/Graphs/AdjacencyData.cpp
        src/Graphs/ArticulationPoints.cpp
        src/Graphs/BruteForceColouring.cpp
        src/Graphs/ColouringPriority.cpp
        src/Graphs/GraphColouring.cpp
        src/Graphs/GraphRoutines.cpp
        src/Graphs/LargeCliquesResult.cpp
        src/Mapping/AASLabelling.cpp
        src/Mapping/AASRoute.cpp
        src/Mapping/BoxDecomposition.cpp
        src/Mapping/LexicographicalComparison.cpp
        src/Mapping/LexiLabelling.cpp
        src/Mapping/LexiRoute.cpp
        src/Mapping/LexiRouteRoutingMethod.cpp
        src/Mapping/MappingFrontier.cpp
        src/Mapping/MappingManager.cpp
        src/Mapping/MultiGateReorder.cpp
        src/Mapping/RoutingMethodCircuit.cpp
        src/Mapping/RoutingMethodJson.cpp
        src/Mapping/Verification.cpp
        src/MeasurementSetup/MeasurementReduction.cpp
        src/MeasurementSetup/MeasurementSetup.cpp
        src/Ops/BarrierOp.cpp
        src/Ops/ClassicalOps.cpp
        src/Ops/FlowOp.cpp
        src/Ops/MetaOp.cpp
        src/Ops/Op.cpp
        src/Ops/OpJsonFactory.cpp
        src/OpType/OpDesc.cpp
        src/OpType/OpTypeFunctions.cpp
        src/OpType/OpTypeInfo.cpp
        src/OpType/OpTypeJson.cpp
        src/PauliGraph/ConjugatePauliFunctions.cpp
        src/PauliGraph/PauliGraph.cpp
        src/Placement/Frontier.cpp
        src/Placement/GraphPlacement.cpp
        src/Placement/LinePlacement.cpp
        src/Placement/MonomorphismCalculation.cpp
        src/Placement/NeighbourPlacements.cpp
        src/Placement/NoiseAwarePlacement.cpp
        src/Placement/Placement.cpp
        src/Placement/PlacementGraphClasses.cpp
        src/Predicates/CompilationUnit.cpp
        src/Predicates/CompilerPass.cpp
        src/Predicates/PassGenerators.cpp
        src/Predicates/PassLibrary.cpp
        src/Predicates/Predicates.cpp
        src/Transformations/BasicOptimisation.cpp
        src/Transformations/CliffordOptimisation.cpp
        src/Transformations/CliffordReductionPass.cpp
        src/Transformations/CliffordResynthesis.cpp
        src/Transformations/Combinator.cpp
        src/Transformations/ContextualReduction.cpp
        src/Transformations/Decomposition.cpp
        src/Transformations/GreedyPauliOptimisation.cpp
        src/Transformations/MeasurePass.cpp
        src/Transformations/OptimisationPass.cpp
        src/Transformations/PauliOptimisation.cpp
        src/Transformations/PhasedXFrontier.cpp
        src/Transformations/PhaseOptimisation.cpp
        src/Transformations/PQPSquash.cpp
        src/Transformations/Rebase.cpp
        src/Transformations/RedundancyRemoval.cpp
        src/Transformations/Replacement.cpp
        src/Transformations/RzPhasedXSquash.cpp
        src/Transformations/SingleQubitSquash.cpp
        src/Transformations/StandardSquash.cpp
        src/Transformations/ThreeQubitSquash.cpp
        src/Utils/CosSinDecomposition.cpp
        src/Utils/Expression.cpp
        src/Utils/HelperFunctions.cpp
        src/Utils/MatrixAnalysis.cpp
        src/Utils/PauliTensor.cpp
        src/Utils/UnitID.cpp
        src/ZX/Flow.cpp
        src/ZX/MBQCRewrites.cpp
        src/ZX/ZXDConstructors.cpp
        src/ZX/ZXDExpansions.cpp
        src/ZX/ZXDFormats.cpp
        src/ZX/ZXDGettersSetters.cpp
        src/ZX/ZXDManipulation.cpp
        src/ZX/ZXDSubdiagram.cpp
        src/ZX/ZXGenerator.cpp
        src/ZX/ZXRWAxioms.cpp
        src/ZX/ZXRWCombinators.cpp
        src/ZX/ZXRWDecompositions.cpp
        src/ZX/ZXRWGraphLikeForm.cpp
        src/ZX/ZXRWGraphLikeSimplification.cpp
        src/ZX/ZXRWSequences.cpp
    PUBLIC FILE_SET HEADERS
    BASE_DIRS ${PROJECT_SOURCE_DIR}/include
    FILES
<<<<<<< HEAD
        include/tket/Utils/BiMapHeaders.hpp
        include/tket/Utils/Constants.hpp
        include/tket/Utils/CosSinDecomposition.hpp
        include/tket/Utils/EigenConfig.hpp
        include/tket/Utils/Expression.hpp
        include/tket/Utils/GraphHeaders.hpp
        include/tket/Utils/HelperFunctions.hpp
        include/tket/Utils/Json.hpp
        include/tket/Utils/MatrixAnalysis.hpp
        include/tket/Utils/PauliTensor.hpp
        include/tket/Utils/SequencedContainers.hpp
        include/tket/Utils/Symbols.hpp
        include/tket/Utils/UnitID.hpp
        include/tket/OpType/EdgeType.hpp
        include/tket/OpType/OpDesc.hpp
        include/tket/OpType/OpTypeFunctions.hpp
        include/tket/OpType/OpType.hpp
        include/tket/OpType/OpTypeInfo.hpp
        include/tket/Clifford/ChoiMixTableau.hpp
        include/tket/Clifford/SymplecticTableau.hpp
        include/tket/Clifford/UnitaryTableau.hpp
        include/tket/Ops/ClassicalOps.hpp
        include/tket/Ops/BarrierOp.hpp
        include/tket/Ops/FlowOp.hpp
        include/tket/Ops/MetaOp.hpp
        include/tket/Ops/Op.hpp
        include/tket/Ops/OpJsonFactory.hpp
        include/tket/Ops/OpPtr.hpp
        include/tket/Graphs/AbstractGraph.hpp
        include/tket/Graphs/AdjacencyData.hpp
        include/tket/Graphs/ArticulationPoints.hpp
        include/tket/Graphs/ArticulationPoints_impl.hpp
        include/tket/Graphs/CompleteGraph.hpp
        include/tket/Graphs/DirectedGraph.hpp
        include/tket/Graphs/GraphColouring.hpp
        include/tket/Graphs/GraphRoutines.hpp
        include/tket/Graphs/LargeCliquesResult.hpp
        include/tket/Graphs/TreeSearch.hpp
        include/tket/Graphs/TreeSearch_impl.hpp
        include/tket/Graphs/Utils.hpp
        include/tket/Graphs/Utils_impl.hpp
        include/tket/Gate/Gate.hpp
        include/tket/Gate/GatePtr.hpp
        include/tket/Gate/GateUnitaryMatrixError.hpp
        include/tket/Gate/GateUnitaryMatrix.hpp
        include/tket/Gate/GateUnitaryMatrixImplementations.hpp
        include/tket/Gate/GateUnitaryMatrixUtils.hpp
        include/tket/Gate/OpPtrFunctions.hpp
        include/tket/Gate/Rotation.hpp
        include/tket/Gate/SymTable.hpp
        include/tket/PauliGraph/ConjugatePauliFunctions.hpp
        include/tket/PauliGraph/PauliGraph.hpp
        include/tket/PauliGraphRefactor/Converters.hpp
        include/tket/PauliGraphRefactor/PauliGraph.hpp
        include/tket/PauliGraphRefactor/PauliOptimisation.hpp
        include/tket/PauliGraphRefactor/PGBox.hpp
        include/tket/PauliGraphRefactor/PGOp.hpp
=======
        include/tket/ArchAwareSynth/Path.hpp
        include/tket/ArchAwareSynth/SteinerForest.hpp
        include/tket/ArchAwareSynth/SteinerTree.hpp
        include/tket/Architecture/Architecture.hpp
        include/tket/Architecture/ArchitectureMapping.hpp
        include/tket/Architecture/BestTsaWithArch.hpp
        include/tket/Architecture/DistancesFromArchitecture.hpp
        include/tket/Architecture/NeighboursFromArchitecture.hpp
        include/tket/Architecture/SubgraphMonomorphisms.hpp
        include/tket/Characterisation/Cycles.hpp
        include/tket/Characterisation/DeviceCharacterisation.hpp
        include/tket/Characterisation/ErrorTypes.hpp
        include/tket/Characterisation/FrameRandomisation.hpp
>>>>>>> 5a0eb8b6
        include/tket/Circuit/AssertionSynthesis.hpp
        include/tket/Circuit/Boxes.hpp
        include/tket/Circuit/CircPool.hpp
        include/tket/Circuit/Circuit.hpp
        include/tket/Circuit/CircUtils.hpp
        include/tket/Circuit/ClassicalExpBox.hpp
        include/tket/Circuit/Command.hpp
        include/tket/Circuit/Conditional.hpp
        include/tket/Circuit/ConjugationBox.hpp
        include/tket/Circuit/DAGDefs.hpp
        include/tket/Circuit/DiagonalBox.hpp
        include/tket/Circuit/DummyBox.hpp
        include/tket/Circuit/Multiplexor.hpp
        include/tket/Circuit/PauliExpBoxes.hpp
        include/tket/Circuit/ResourceData.hpp
        include/tket/Circuit/Simulation/CircuitSimulator.hpp
        include/tket/Circuit/Simulation/PauliExpBoxUnitaryCalculator.hpp
        include/tket/Circuit/StatePreparation.hpp
        include/tket/Circuit/ThreeQubitConversion.hpp
        include/tket/Circuit/ToffoliBox.hpp
        include/tket/Clifford/ChoiMixTableau.hpp
        include/tket/Clifford/SymplecticTableau.hpp
        include/tket/Clifford/UnitaryTableau.hpp
        include/tket/Converters/Converters.hpp
        include/tket/Converters/Gauss.hpp
        include/tket/Converters/PhasePoly.hpp
        include/tket/Converters/UnitaryTableauBox.hpp
        include/tket/Diagonalisation/Diagonalisation.hpp
        include/tket/Diagonalisation/DiagUtils.hpp
        include/tket/Diagonalisation/PauliPartition.hpp
        include/tket/Gate/Gate.hpp
        include/tket/Gate/GatePtr.hpp
        include/tket/Gate/GateUnitaryMatrix.hpp
        include/tket/Gate/GateUnitaryMatrixError.hpp
        include/tket/Gate/GateUnitaryMatrixImplementations.hpp
        include/tket/Gate/GateUnitaryMatrixUtils.hpp
        include/tket/Gate/OpPtrFunctions.hpp
        include/tket/Gate/Rotation.hpp
        include/tket/Gate/SymTable.hpp
        include/tket/Graphs/AbstractGraph.hpp
        include/tket/Graphs/AdjacencyData.hpp
        include/tket/Graphs/ArticulationPoints.hpp
        include/tket/Graphs/ArticulationPoints_impl.hpp
        include/tket/Graphs/CompleteGraph.hpp
        include/tket/Graphs/DirectedGraph.hpp
        include/tket/Graphs/GraphColouring.hpp
        include/tket/Graphs/GraphRoutines.hpp
        include/tket/Graphs/LargeCliquesResult.hpp
        include/tket/Graphs/TreeSearch.hpp
        include/tket/Graphs/TreeSearch_impl.hpp
        include/tket/Graphs/Utils.hpp
        include/tket/Graphs/Utils_impl.hpp
        include/tket/Mapping/AASLabelling.hpp
        include/tket/Mapping/AASRoute.hpp
        include/tket/Mapping/BoxDecomposition.hpp
        include/tket/Mapping/LexicographicalComparison.hpp
        include/tket/Mapping/LexiLabelling.hpp
        include/tket/Mapping/LexiRoute.hpp
        include/tket/Mapping/LexiRouteRoutingMethod.hpp
        include/tket/Mapping/MappingFrontier.hpp
        include/tket/Mapping/MappingManager.hpp
        include/tket/Mapping/MultiGateReorder.hpp
        include/tket/Mapping/RoutingMethod.hpp
        include/tket/Mapping/RoutingMethodCircuit.hpp
        include/tket/Mapping/RoutingMethodJson.hpp
        include/tket/Mapping/Verification.hpp
        include/tket/MeasurementSetup/MeasurementReduction.hpp
        include/tket/MeasurementSetup/MeasurementSetup.hpp
        include/tket/Ops/BarrierOp.hpp
        include/tket/Ops/ClassicalOps.hpp
        include/tket/Ops/FlowOp.hpp
        include/tket/Ops/MetaOp.hpp
        include/tket/Ops/Op.hpp
        include/tket/Ops/OpJsonFactory.hpp
        include/tket/Ops/OpPtr.hpp
        include/tket/OpType/EdgeType.hpp
        include/tket/OpType/OpDesc.hpp
        include/tket/OpType/OpType.hpp
        include/tket/OpType/OpTypeFunctions.hpp
        include/tket/OpType/OpTypeInfo.hpp
        include/tket/PauliGraph/ConjugatePauliFunctions.hpp
        include/tket/PauliGraph/PauliGraph.hpp
        include/tket/Placement/NeighbourPlacements.hpp
        include/tket/Placement/Placement.hpp
        include/tket/Placement/QubitGraph.hpp
        include/tket/Predicates/CompilationUnit.hpp
        include/tket/Predicates/CompilerPass.hpp
        include/tket/Predicates/PassGenerators.hpp
        include/tket/Predicates/PassLibrary.hpp
        include/tket/Predicates/Predicates.hpp
        include/tket/Transformations/BasicOptimisation.hpp
        include/tket/Transformations/CliffordOptimisation.hpp
        include/tket/Transformations/CliffordReductionPass.hpp
        include/tket/Transformations/CliffordResynthesis.hpp
        include/tket/Transformations/Combinator.hpp
        include/tket/Transformations/ContextualReduction.hpp
        include/tket/Transformations/Decomposition.hpp
        include/tket/Transformations/GreedyPauliOptimisation.hpp
        include/tket/Transformations/GreedyPauliOptimisationLookupTables.hpp
        include/tket/Transformations/MeasurePass.hpp
        include/tket/Transformations/OptimisationPass.hpp
        include/tket/Transformations/PauliOptimisation.hpp
        include/tket/Transformations/PhasedXFrontier.hpp
        include/tket/Transformations/PhaseOptimisation.hpp
        include/tket/Transformations/PQPSquash.hpp
        include/tket/Transformations/Rebase.hpp
        include/tket/Transformations/Replacement.hpp
        include/tket/Transformations/RzPhasedXSquash.hpp
        include/tket/Transformations/SingleQubitSquash.hpp
        include/tket/Transformations/StandardSquash.hpp
        include/tket/Transformations/ThreeQubitSquash.hpp
        include/tket/Transformations/Transform.hpp
        include/tket/Utils/Constants.hpp
        include/tket/Utils/CosSinDecomposition.hpp
        include/tket/Utils/EigenConfig.hpp
        include/tket/Utils/Expression.hpp
        include/tket/Utils/GraphHeaders.hpp
        include/tket/Utils/HelperFunctions.hpp
        include/tket/Utils/Json.hpp
        include/tket/Utils/MatrixAnalysis.hpp
        include/tket/Utils/PauliTensor.hpp
        include/tket/Utils/SequencedContainers.hpp
        include/tket/Utils/UnitID.hpp
        include/tket/ZX/Flow.hpp
        include/tket/ZX/Rewrite.hpp
        include/tket/ZX/Types.hpp
        include/tket/ZX/ZXDiagram.hpp
        include/tket/ZX/ZXDiagramImpl.hpp
        include/tket/ZX/ZXGenerator.hpp
    )

if (BUILD_TKET_TEST)
    add_subdirectory(test)
endif()
if (BUILD_TKET_PROPTEST)
    add_subdirectory(proptest)
endif()

include(GNUInstallDirs)
set(INSTALL_CONFIGDIR ${CMAKE_INSTALL_LIBDIR}/cmake/tket)

install(TARGETS tket
    EXPORT tket-targets
    FILE_SET HEADERS)

if(MSVC)
    install(TARGETS tket
        RUNTIME DESTINATION bin
        RUNTIME DESTINATION lib
        ARCHIVE DESTINATION lib
        LIBRARY DESTINATION lib)
endif()

install(EXPORT tket-targets
    FILE tketTargets.cmake
    NAMESPACE tket::
    DESTINATION ${INSTALL_CONFIGDIR}
)

include(CMakePackageConfigHelpers)

configure_package_config_file(${CMAKE_CURRENT_LIST_DIR}/cmake/tketConfig.cmake.in
    ${CMAKE_CURRENT_BINARY_DIR}/tketConfig.cmake
    INSTALL_DESTINATION ${INSTALL_CONFIGDIR}
)

install(FILES
    ${CMAKE_CURRENT_BINARY_DIR}/tketConfig.cmake
    DESTINATION ${INSTALL_CONFIGDIR}
)

export(EXPORT tket-targets
    FILE ${CMAKE_CURRENT_BINARY_DIR}/tketTargets.cmake
    NAMESPACE tket::)

export(PACKAGE tket)<|MERGE_RESOLUTION|>--- conflicted
+++ resolved
@@ -123,54 +123,6 @@
 
 target_sources(tket
     PRIVATE
-<<<<<<< HEAD
-        src/Utils/UnitID.cpp
-        src/Utils/HelperFunctions.cpp
-        src/Utils/MatrixAnalysis.cpp
-        src/Utils/PauliTensor.cpp
-        src/Utils/CosSinDecomposition.cpp
-        src/Utils/Expression.cpp
-        src/OpType/OpDesc.cpp
-        src/OpType/OpTypeInfo.cpp
-        src/OpType/OpTypeFunctions.cpp
-        src/OpType/OpTypeJson.cpp
-        src/Clifford/ChoiMixTableau.cpp
-        src/Clifford/SymplecticTableau.cpp
-        src/Clifford/UnitaryTableau.cpp
-        src/Ops/BarrierOp.cpp
-        src/Ops/FlowOp.cpp
-        src/Ops/MetaOp.cpp
-        src/Ops/Op.cpp
-        src/Ops/ClassicalOps.cpp
-        src/Ops/OpJsonFactory.cpp
-        src/Graphs/AdjacencyData.cpp
-        src/Graphs/BruteForceColouring.cpp
-        src/Graphs/ColouringPriority.cpp
-        src/Graphs/GraphColouring.cpp
-        src/Graphs/GraphRoutines.cpp
-        src/Graphs/LargeCliquesResult.cpp
-        src/Graphs/ArticulationPoints.cpp
-        src/Gate/Gate.cpp
-        src/Gate/GatePtr.cpp
-        src/Gate/OpPtrFunctions.cpp
-        src/Gate/Rotation.cpp
-        src/Gate/SymTable.cpp
-        src/Gate/GateUnitaryMatrix.cpp
-        src/Gate/GateUnitaryMatrixComposites.cpp
-        src/Gate/GateUnitaryMatrixError.cpp
-        src/Gate/GateUnitaryMatrixFixedMatrices.cpp
-        src/Gate/GateUnitaryMatrixPrimitives.cpp
-        src/Gate/GateUnitaryMatrixUtils.cpp
-        src/Gate/GateUnitaryMatrixVariableQubits.cpp
-        src/Gate/GateUnitarySparseMatrix.cpp
-        src/PauliGraph/ConjugatePauliFunctions.cpp
-        src/PauliGraph/PauliGraph.cpp
-        src/PauliGraphRefactor/PauliGraph.cpp
-        src/PauliGraphRefactor/PauliGraphConverters.cpp
-        src/PauliGraphRefactor/PauliOptimisation.cpp
-        src/PauliGraphRefactor/PGBox.cpp
-        src/PauliGraphRefactor/PGOp.cpp
-=======
         src/ArchAwareSynth/Path.cpp
         src/ArchAwareSynth/SteinerForest.cpp
         src/ArchAwareSynth/SteinerTree.cpp
@@ -186,7 +138,6 @@
         src/Characterisation/FrameRandomisation.cpp
         src/Circuit/AssertionSynthesis.cpp
         src/Circuit/basic_circ_manip.cpp
->>>>>>> 5a0eb8b6
         src/Circuit/Boxes.cpp
         src/Circuit/CircPool.cpp
         src/Circuit/Circuit.cpp
@@ -277,6 +228,11 @@
         src/OpType/OpTypeJson.cpp
         src/PauliGraph/ConjugatePauliFunctions.cpp
         src/PauliGraph/PauliGraph.cpp
+        src/PauliGraphRefactor/PauliGraph.cpp
+        src/PauliGraphRefactor/PauliGraphConverters.cpp
+        src/PauliGraphRefactor/PauliOptimisation.cpp
+        src/PauliGraphRefactor/PGBox.cpp
+        src/PauliGraphRefactor/PGOp.cpp
         src/Placement/Frontier.cpp
         src/Placement/GraphPlacement.cpp
         src/Placement/LinePlacement.cpp
@@ -335,65 +291,6 @@
     PUBLIC FILE_SET HEADERS
     BASE_DIRS ${PROJECT_SOURCE_DIR}/include
     FILES
-<<<<<<< HEAD
-        include/tket/Utils/BiMapHeaders.hpp
-        include/tket/Utils/Constants.hpp
-        include/tket/Utils/CosSinDecomposition.hpp
-        include/tket/Utils/EigenConfig.hpp
-        include/tket/Utils/Expression.hpp
-        include/tket/Utils/GraphHeaders.hpp
-        include/tket/Utils/HelperFunctions.hpp
-        include/tket/Utils/Json.hpp
-        include/tket/Utils/MatrixAnalysis.hpp
-        include/tket/Utils/PauliTensor.hpp
-        include/tket/Utils/SequencedContainers.hpp
-        include/tket/Utils/Symbols.hpp
-        include/tket/Utils/UnitID.hpp
-        include/tket/OpType/EdgeType.hpp
-        include/tket/OpType/OpDesc.hpp
-        include/tket/OpType/OpTypeFunctions.hpp
-        include/tket/OpType/OpType.hpp
-        include/tket/OpType/OpTypeInfo.hpp
-        include/tket/Clifford/ChoiMixTableau.hpp
-        include/tket/Clifford/SymplecticTableau.hpp
-        include/tket/Clifford/UnitaryTableau.hpp
-        include/tket/Ops/ClassicalOps.hpp
-        include/tket/Ops/BarrierOp.hpp
-        include/tket/Ops/FlowOp.hpp
-        include/tket/Ops/MetaOp.hpp
-        include/tket/Ops/Op.hpp
-        include/tket/Ops/OpJsonFactory.hpp
-        include/tket/Ops/OpPtr.hpp
-        include/tket/Graphs/AbstractGraph.hpp
-        include/tket/Graphs/AdjacencyData.hpp
-        include/tket/Graphs/ArticulationPoints.hpp
-        include/tket/Graphs/ArticulationPoints_impl.hpp
-        include/tket/Graphs/CompleteGraph.hpp
-        include/tket/Graphs/DirectedGraph.hpp
-        include/tket/Graphs/GraphColouring.hpp
-        include/tket/Graphs/GraphRoutines.hpp
-        include/tket/Graphs/LargeCliquesResult.hpp
-        include/tket/Graphs/TreeSearch.hpp
-        include/tket/Graphs/TreeSearch_impl.hpp
-        include/tket/Graphs/Utils.hpp
-        include/tket/Graphs/Utils_impl.hpp
-        include/tket/Gate/Gate.hpp
-        include/tket/Gate/GatePtr.hpp
-        include/tket/Gate/GateUnitaryMatrixError.hpp
-        include/tket/Gate/GateUnitaryMatrix.hpp
-        include/tket/Gate/GateUnitaryMatrixImplementations.hpp
-        include/tket/Gate/GateUnitaryMatrixUtils.hpp
-        include/tket/Gate/OpPtrFunctions.hpp
-        include/tket/Gate/Rotation.hpp
-        include/tket/Gate/SymTable.hpp
-        include/tket/PauliGraph/ConjugatePauliFunctions.hpp
-        include/tket/PauliGraph/PauliGraph.hpp
-        include/tket/PauliGraphRefactor/Converters.hpp
-        include/tket/PauliGraphRefactor/PauliGraph.hpp
-        include/tket/PauliGraphRefactor/PauliOptimisation.hpp
-        include/tket/PauliGraphRefactor/PGBox.hpp
-        include/tket/PauliGraphRefactor/PGOp.hpp
-=======
         include/tket/ArchAwareSynth/Path.hpp
         include/tket/ArchAwareSynth/SteinerForest.hpp
         include/tket/ArchAwareSynth/SteinerTree.hpp
@@ -407,7 +304,6 @@
         include/tket/Characterisation/DeviceCharacterisation.hpp
         include/tket/Characterisation/ErrorTypes.hpp
         include/tket/Characterisation/FrameRandomisation.hpp
->>>>>>> 5a0eb8b6
         include/tket/Circuit/AssertionSynthesis.hpp
         include/tket/Circuit/Boxes.hpp
         include/tket/Circuit/CircPool.hpp
@@ -490,6 +386,11 @@
         include/tket/OpType/OpTypeInfo.hpp
         include/tket/PauliGraph/ConjugatePauliFunctions.hpp
         include/tket/PauliGraph/PauliGraph.hpp
+        include/tket/PauliGraphRefactor/Converters.hpp
+        include/tket/PauliGraphRefactor/PauliGraph.hpp
+        include/tket/PauliGraphRefactor/PauliOptimisation.hpp
+        include/tket/PauliGraphRefactor/PGBox.hpp
+        include/tket/PauliGraphRefactor/PGOp.hpp
         include/tket/Placement/NeighbourPlacements.hpp
         include/tket/Placement/Placement.hpp
         include/tket/Placement/QubitGraph.hpp
