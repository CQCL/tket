# Copyright 2019-2023 Cambridge Quantum Computing
#
# Licensed under the Apache License, Version 2.0 (the "License");
# you may not use this file except in compliance with the License.
# You may obtain a copy of the License at
#
#     http://www.apache.org/licenses/LICENSE-2.0
#
# Unless required by applicable law or agreed to in writing, software
# distributed under the License is distributed on an "AS IS" BASIS,
# WITHOUT WARRANTIES OR CONDITIONS OF ANY KIND, either express or implied.
# See the License for the specific language governing permissions and
# limitations under the License.

from conan import ConanFile
from conan.tools.cmake import CMakeToolchain, CMake, cmake_layout, CMakeDeps
from conan.errors import ConanInvalidConfiguration


class TketConan(ConanFile):
    name = "tket"
<<<<<<< HEAD
    version = "1.2.15"
=======
    version = "1.2.16"
>>>>>>> 23d1538d
    package_type = "library"
    license = "Apache 2"
    homepage = "https://github.com/CQCL/tket"
    url = "https://github.com/conan-io/conan-center-index"
    description = "Quantum SDK"
    topics = ("quantum", "computation", "compiler")
    settings = "os", "compiler", "build_type", "arch"
    options = {
        "shared": [True, False],
        "fPIC": [True, False],
        "profile_coverage": [True, False],
    }
    default_options = {"shared": False, "fPIC": True, "profile_coverage": False}
    exports_sources = "CMakeLists.txt", "cmake/*", "src/*", "include/*"

    def config_options(self):
        if self.settings.os == "Windows":
            del self.options.fPIC

    def configure(self):
        # Disable features that are still under the LGPL.
        self.options["eigen"].MPL2_only = True
        # Only need header libraries from boost.
        self.options["boost"].header_only = True

    def layout(self):
        cmake_layout(self)

    def generate(self):
        deps = CMakeDeps(self)
        deps.generate()
        tc = CMakeToolchain(self)
        tc.variables["PROFILE_COVERAGE"] = self.options.profile_coverage
        tc.generate()

    def validate(self):
        if self.options.profile_coverage and self.settings.compiler != "gcc":
            raise ConanInvalidConfiguration(
                "`profile_coverage` option only available with gcc"
            )

    def build(self):
        cmake = CMake(self)
        cmake.configure()
        cmake.build()

    def package(self):
        cmake = CMake(self)
        cmake.install()

    def package_info(self):
        self.cpp_info.libs = ["tket"]

    def requirements(self):
        # libraries installed from remote:
        # https://quantinuumsw.jfrog.io/artifactory/api/conan/tket1-libs
        self.requires("boost/1.82.0", transitive_headers=True)
        self.requires("symengine/0.10.1", transitive_headers=True)
        self.requires("eigen/3.4.0", transitive_headers=True)
        self.requires("nlohmann_json/3.11.2", transitive_headers=True)
        self.requires("tklog/0.3.3@tket/stable")
        self.requires("tkassert/0.3.3@tket/stable", transitive_headers=True)
        self.requires("tkrng/0.3.3@tket/stable")
        self.requires("tktokenswap/0.3.4@tket/stable")
        self.requires("tkwsm/0.3.4@tket/stable")<|MERGE_RESOLUTION|>--- conflicted
+++ resolved
@@ -19,11 +19,7 @@
 
 class TketConan(ConanFile):
     name = "tket"
-<<<<<<< HEAD
-    version = "1.2.15"
-=======
-    version = "1.2.16"
->>>>>>> 23d1538d
+    version = "1.2.17"
     package_type = "library"
     license = "Apache 2"
     homepage = "https://github.com/CQCL/tket"
