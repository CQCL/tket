--- conflicted
+++ resolved
@@ -23,11 +23,7 @@
 
 class TketConan(ConanFile):
     name = "tket"
-<<<<<<< HEAD
-    version = "1.3.68"
-=======
-    version = "2.0.8"
->>>>>>> 9eb95895
+    version = "2.0.9"
     package_type = "library"
     license = "Apache 2"
     homepage = "https://github.com/CQCL/tket"
