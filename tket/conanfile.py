--- conflicted
+++ resolved
@@ -19,11 +19,7 @@
 
 class TketConan(ConanFile):
     name = "tket"
-<<<<<<< HEAD
-    version = "1.2.8"
-=======
-    version = "1.2.9"
->>>>>>> 4ba42ac2
+    version = "1.2.10"
     package_type = "library"
     license = "Apache 2"
     homepage = "https://github.com/CQCL/tket"
