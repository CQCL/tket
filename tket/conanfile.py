# Copyright 2019-2024 Cambridge Quantum Computing
#
# Licensed under the Apache License, Version 2.0 (the "License");
# you may not use this file except in compliance with the License.
# You may obtain a copy of the License at
#
#     http://www.apache.org/licenses/LICENSE-2.0
#
# Unless required by applicable law or agreed to in writing, software
# distributed under the License is distributed on an "AS IS" BASIS,
# WITHOUT WARRANTIES OR CONDITIONS OF ANY KIND, either express or implied.
# See the License for the specific language governing permissions and
# limitations under the License.

import os
import subprocess

from conan import ConanFile
from conan.tools.cmake import CMakeToolchain, CMake, cmake_layout, CMakeDeps
from conan.tools.files import copy
from conan.errors import ConanInvalidConfiguration


class TketConan(ConanFile):
    name = "tket"
<<<<<<< HEAD
    version = "1.2.123"
=======
    version = "1.2.124"
>>>>>>> aafcd59d
    package_type = "library"
    license = "Apache 2"
    homepage = "https://github.com/CQCL/tket"
    url = "https://github.com/conan-io/conan-center-index"
    description = "Quantum SDK"
    topics = ("quantum", "computation", "compiler")
    settings = "os", "compiler", "build_type", "arch"
    options = {
        "shared": [True, False],
        "fPIC": [True, False],
        "profile_coverage": [True, False],
        "with_test": [True, False],
        "with_proptest": [True, False],
        "with_all_tests": [True, False],
    }
    default_options = {
        "shared": False,
        "fPIC": True,
        "profile_coverage": False,
        "with_test": False,
        "with_proptest": False,
        "with_all_tests": False,
    }
    exports_sources = (
        "CMakeLists.txt",
        "cmake/*",
        "src/*",
        "include/*",
        "test/*",
        "proptest/*",
    )

    def config_options(self):
        if self.settings.os == "Windows":
            del self.options.fPIC

    def configure(self):
        # Disable features that are still under the LGPL.
        self.options["eigen"].MPL2_only = True
        # Only need header libraries from boost.
        self.options["boost"].header_only = True

    def layout(self):
        cmake_layout(self)

    def generate(self):
        deps = CMakeDeps(self)
        deps.generate()
        tc = CMakeToolchain(self)
        tc.variables["PROFILE_COVERAGE"] = self.options.profile_coverage
        if self.build_test():
            tc.variables["BUILD_TKET_TEST"] = True
            architectures_dir = os.path.join(
                self.source_folder, "test/src/test_architectures"
            )
            copy(self, "*.json", architectures_dir, self.build_folder)
            circuits_dir = os.path.join(self.source_folder, "test/src/test_circuits")
            copy(self, "*.json", circuits_dir, self.build_folder)
        if self.build_proptest():
            tc.variables["BUILD_TKET_PROPTEST"] = True
        tc.generate()

    def validate(self):
        if self.options.profile_coverage and self.settings.compiler != "gcc":
            raise ConanInvalidConfiguration(
                "`profile_coverage` option only available with gcc"
            )

    def build(self):
        cmake = CMake(self)
        cmake.configure()
        cmake.build()
        if self.build_test():
            self.run(os.path.join(self.test_folder(), "test-tket"))
        if self.build_proptest():
            self.run(os.path.join(self.proptest_folder(), "proptest-tket"))

    def package(self):
        cmake = CMake(self)
        cmake.install()

    def package_info(self):
        self.cpp_info.libs = ["tket"]

    def requirements(self):
        # libraries installed from remote:
        # https://quantinuumsw.jfrog.io/artifactory/api/conan/tket1-libs
        self.requires("boost/1.85.0", transitive_headers=True)
        self.requires("symengine/0.11.2", transitive_headers=True)
        self.requires("eigen/3.4.0", transitive_headers=True)
        self.requires("nlohmann_json/3.11.3", transitive_headers=True)
        self.requires("tklog/0.3.3@tket/stable")
        self.requires("tkassert/0.3.4@tket/stable", transitive_headers=True)
        self.requires("tkrng/0.3.3@tket/stable")
        self.requires("tktokenswap/0.3.8@tket/stable")
        self.requires("tkwsm/0.3.8@tket/stable")
        if self.build_test():
            self.test_requires("catch2/3.6.0")
        if self.build_proptest():
            self.test_requires("rapidcheck/cci.20230815")

    def build_test(self):
        return self.options.with_test or self.options.with_all_tests

    def build_proptest(self):
        return self.options.with_proptest or self.options.with_all_tests

    def test_folder(self):
        if self.settings.os == "Windows":
            return os.path.join("test", str(self.settings.build_type))
        return os.path.join("test")

    def proptest_folder(self):
        if self.settings.os == "Windows":
            return os.path.join("proptest", str(self.settings.build_type))
        return os.path.join("proptest")<|MERGE_RESOLUTION|>--- conflicted
+++ resolved
@@ -23,11 +23,7 @@
 
 class TketConan(ConanFile):
     name = "tket"
-<<<<<<< HEAD
-    version = "1.2.123"
-=======
-    version = "1.2.124"
->>>>>>> aafcd59d
+    version = "1.2.125"
     package_type = "library"
     license = "Apache 2"
     homepage = "https://github.com/CQCL/tket"
