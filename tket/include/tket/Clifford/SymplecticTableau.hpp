// Copyright 2019-2023 Cambridge Quantum Computing
//
// Licensed under the Apache License, Version 2.0 (the "License");
// you may not use this file except in compliance with the License.
// You may obtain a copy of the License at
//
//     http://www.apache.org/licenses/LICENSE-2.0
//
// Unless required by applicable law or agreed to in writing, software
// distributed under the License is distributed on an "AS IS" BASIS,
// WITHOUT WARRANTIES OR CONDITIONS OF ANY KIND, either express or implied.
// See the License for the specific language governing permissions and
// limitations under the License.

#pragma once

#include "tket/OpType/OpType.hpp"
#include "tket/Utils/MatrixAnalysis.hpp"
#include "tket/Utils/PauliStrings.hpp"

namespace tket {

<<<<<<< HEAD
// Forward declare friend classes for converters
class ChoiMixTableau;
class UnitaryTableau;
class UnitaryRevTableau;
class Circuit;
enum ChoiMixSynthType { exact, unitary };
namespace pg {
class PauliGraph;
class PGOp;
// typedef std::shared_ptr<const PGOp> PGOp_ptr;
typedef std::shared_ptr<PGOp> PGOp_ptr;
}  // namespace pg
class Op;
typedef std::shared_ptr<const Op> Op_ptr;

=======
>>>>>>> 801ef6d7
/**
 * Boolean encoding of Pauli
 * <x, z> = <false, false> ==> I
 * <x, z> = <false, true>  ==> Z
 * <x, z> = <true,  false> ==> X
 * <x, z> = <true,  true>  ==> Y
 */
struct BoolPauli {
  bool x;
  bool z;

  /**
   * Lexicographic ordering by <x, z>
   */
  bool operator<(const BoolPauli &other) const;

  Pauli to_pauli() const;

  /**
   * Look-up table for Pauli multiplication with boolean encoding
   */
  static const std::map<
      std::pair<BoolPauli, BoolPauli>, std::pair<BoolPauli, Complex>>
      mult_lut;
};

class SymplecticTableau {
  /**
   * Class to represent a tableau of Paulis via the symplectic (binary)
   * decomposition. Specifically, each element in the tableau represents a Pauli
   * by a pair of binary values:
   * - (x, z) <==> X^x Z^z ignoring phase
   * - (0, 0) <==> I
   * - (0, 1) <==> Z
   * - (1, 0) <==> X
   * - (1, 1) <==> Y
   * Each row also maintains a phase value as a single boolean (-1)^p making the
   * assumption that rows are intended to capture stabilizers of some system and
   * thus have real coefficients. Pulling these together, each row represents a
   * (phaseful) Pauli string. Qubits are indexed by unsigneds in a linear array.
   *
   * This class provides the data structure, mechanisms for row multiplication,
   * gate application and validity checks.
   *
   * It is expected that all Pauli strings in a tableau should be linearly
   * independent, so a validity check is provided. A utility for checking the
   * mutual commutativity of terms is also provided.
   *
   * This serves as a base class for:
   * - UnitaryTableau where there is both a Z row and an X row for each input
   * describing the Pauli string formed when pushing a Z or X on the input
   * through to the outputs.
   * Future possible subclasses include:
   * - StabTableau where each row represents a stabilizer of a given state.
   * - IsometryTableau is a generalisation of StabTableau and UnitaryTableau
   * that can represent Clifford isometries by a Z and X row per input and a
   * spare row per free stabilizer.
   */
 public:
  /**
   * Constructor to initialise the tableau into a given state.
   * Includes checks for compatibility of sizes but will not force commutativity
   * or linear independence.
   */
  explicit SymplecticTableau(
      const MatrixXb &xmat, const MatrixXb &zmat, const VectorXb &phase);
  explicit SymplecticTableau(const PauliStabiliserList &rows);

  /**
   * Other required constructors
   */
  SymplecticTableau(const SymplecticTableau &other) = default;
  SymplecticTableau(SymplecticTableau &&other) = default;
  SymplecticTableau &operator=(const SymplecticTableau &other) = default;
  SymplecticTableau &operator=(SymplecticTableau &&other) = default;

  /**
   * Get the number of rows in the tableau
   */
  unsigned get_n_rows() const;
  /**
   * Get the number of qubits in the tableau (number of binary columns is
   * 2*n_qubits + 1)
   */
  unsigned get_n_qubits() const;

  /**
   * Read off a row as a Pauli string
   */
  PauliStabiliser get_pauli(unsigned i) const;

  /**
   * Format in output stream as a binary tableau
   * Prints as "xmat zmat phase"
   */
  friend std::ostream &operator<<(
      std::ostream &os, const SymplecticTableau &tab);

  /**
   * Equality operator checks all contents
   */
  bool operator==(const SymplecticTableau &other) const;

  /**
   * Row multiplication
   * Multiplies rows ra and rw, stores the result in row rw
   */
  void row_mult(unsigned ra, unsigned rw, Complex coeff = 1.);

  /**
   * Applies an S/V/CX gate to the given qubit(s)
   */
  void apply_S(unsigned qb);
  void apply_V(unsigned qb);
  void apply_CX(unsigned qc, unsigned qt);
  void apply_gate(OpType type, const std::vector<unsigned> &qbs);

  /**
   * Applies a pauli gadget (defined as e^{pauli * half_pis * -i * pi/2}).
   * If row commutes with pauli, no change is required.
   * If row anticommutes with pauli and half_pis % 4 == 1:
   * e^{pauli * -i * pi/2} row = (i * row * pauli) e^{pauli * -i * pi/2}
   */
  void apply_pauli_gadget(const PauliStabiliser &pauli, unsigned half_pis);

  /**
   * Generates relation of anti-commutativity between rows
   * Matrix element (i, j) is 0 if row i and row j commute, 1 if they
   * anti-commute
   */
  MatrixXb anticommuting_rows() const;

  /**
   * Obtains rank of tableau matrix for determining linear independence of rows
   */
  unsigned rank() const;

  /**
   * Applies row-wise gaussian elimination over the entire tableau, in qubit
   * order, subdivided by X first and then Z, reducing the combined boolean
   * matrix to reduced row echelon form.
   * Users of this class should only apply this in settings where row
   * multiplications are free actions, e.g. ok in ChoiMixTableau, not ok in
   * UnitaryTableau
   */
  void gaussian_form();

  /**
   * Number of rows
   */
  unsigned n_rows_;

  /**
   * Number of qubits in each row
   */
  unsigned n_qubits_;

  /**
   * Tableau contents
   */
  MatrixXb xmat_;
  MatrixXb zmat_;
  VectorXb phase_;

  /**
   * Complex conjugate of the state by conjugating rows
   */
  SymplecticTableau conjugate() const;

 private:
  /**
   * Helper methods for manipulating the tableau when applying gates
   */
  void row_mult(
      const MatrixXb::RowXpr &xa, const MatrixXb::RowXpr &za, const bool &pa,
      const MatrixXb::RowXpr &xb, const MatrixXb::RowXpr &zb, const bool &pb,
      Complex phase, MatrixXb::RowXpr &xw, MatrixXb::RowXpr &zw, bool &pw);
  void col_mult(
      const MatrixXb::ColXpr &a, const MatrixXb::ColXpr &b, bool flip,
      MatrixXb::ColXpr &w, VectorXb &pw);
<<<<<<< HEAD

  friend class UnitaryTableau;
  friend class ChoiMixTableau;
  friend Circuit unitary_tableau_to_circuit(const UnitaryTableau &tab);
  friend std::pair<Circuit, unit_map_t> cm_tableau_to_circuit(
      const ChoiMixTableau &tab, ChoiMixSynthType synth_type);
  friend std::vector<pg::PGOp_ptr> op_to_pgops(
      const Op_ptr &op, const unit_vector_t &args, pg::PauliGraph &pg,
      bool allow_tableau);
  friend std::ostream &operator<<(std::ostream &os, const UnitaryTableau &tab);
  friend std::ostream &operator<<(
      std::ostream &os, const UnitaryRevTableau &tab);

  friend void to_json(nlohmann::json &j, const SymplecticTableau &tab);
  friend void from_json(const nlohmann::json &j, SymplecticTableau &tab);
=======
>>>>>>> 801ef6d7
};

JSON_DECL(SymplecticTableau)

std::ostream &operator<<(std::ostream &os, const SymplecticTableau &tab);

}  // namespace tket<|MERGE_RESOLUTION|>--- conflicted
+++ resolved
@@ -20,24 +20,6 @@
 
 namespace tket {
 
-<<<<<<< HEAD
-// Forward declare friend classes for converters
-class ChoiMixTableau;
-class UnitaryTableau;
-class UnitaryRevTableau;
-class Circuit;
-enum ChoiMixSynthType { exact, unitary };
-namespace pg {
-class PauliGraph;
-class PGOp;
-// typedef std::shared_ptr<const PGOp> PGOp_ptr;
-typedef std::shared_ptr<PGOp> PGOp_ptr;
-}  // namespace pg
-class Op;
-typedef std::shared_ptr<const Op> Op_ptr;
-
-=======
->>>>>>> 801ef6d7
 /**
  * Boolean encoding of Pauli
  * <x, z> = <false, false> ==> I
@@ -218,24 +200,6 @@
   void col_mult(
       const MatrixXb::ColXpr &a, const MatrixXb::ColXpr &b, bool flip,
       MatrixXb::ColXpr &w, VectorXb &pw);
-<<<<<<< HEAD
-
-  friend class UnitaryTableau;
-  friend class ChoiMixTableau;
-  friend Circuit unitary_tableau_to_circuit(const UnitaryTableau &tab);
-  friend std::pair<Circuit, unit_map_t> cm_tableau_to_circuit(
-      const ChoiMixTableau &tab, ChoiMixSynthType synth_type);
-  friend std::vector<pg::PGOp_ptr> op_to_pgops(
-      const Op_ptr &op, const unit_vector_t &args, pg::PauliGraph &pg,
-      bool allow_tableau);
-  friend std::ostream &operator<<(std::ostream &os, const UnitaryTableau &tab);
-  friend std::ostream &operator<<(
-      std::ostream &os, const UnitaryRevTableau &tab);
-
-  friend void to_json(nlohmann::json &j, const SymplecticTableau &tab);
-  friend void from_json(const nlohmann::json &j, SymplecticTableau &tab);
-=======
->>>>>>> 801ef6d7
 };
 
 JSON_DECL(SymplecticTableau)
