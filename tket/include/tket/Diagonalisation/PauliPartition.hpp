// Copyright 2019-2024 Cambridge Quantum Computing
//
// Licensed under the Apache License, Version 2.0 (the "License");
// you may not use this file except in compliance with the License.
// You may obtain a copy of the License at
//
//     http://www.apache.org/licenses/LICENSE-2.0
//
// Unless required by applicable law or agreed to in writing, software
// distributed under the License is distributed on an "AS IS" BASIS,
// WITHOUT WARRANTIES OR CONDITIONS OF ANY KIND, either express or implied.
// See the License for the specific language governing permissions and
// limitations under the License.

#pragma once

<<<<<<< HEAD
#include <boost/graph/adjacency_list.hpp>

=======
#include <stdexcept>

#include "tket/Utils/GraphHeaders.hpp"
>>>>>>> 5a0eb8b6
#include "tket/Utils/PauliTensor.hpp"

namespace tket {

class UnknownPauliPartitionStrat : public std::logic_error {
 public:
  UnknownPauliPartitionStrat()
      : std::logic_error(
            "Unknown PauliPartitionStrat received when partitioning "
            "Pauli tensors.") {}
};

/**
 * A PauliACGraph is a graph where each vertex is a Pauli tensor, and
 * an edge corresponds to anticommuting tensors
 */

typedef boost::adjacency_list<
    boost::vecS, boost::vecS, boost::undirectedS, SpPauliString>
    PauliACGraph;

typedef boost::graph_traits<PauliACGraph>::vertex_descriptor PauliACVertex;

/**
 * A choice of strategies to partition Pauli tensors into sets
 */
enum class PauliPartitionStrat {
  /**
   * Sets of tensors with no conflicting Paulis; requires no CXs for
   * diagonalisation
   */
  NonConflictingSets,
  /**
   * Sets of mutually commuting tensors; requires O(n^2) CXs for
   * diagonalisation
   */
  CommutingSets
};

/**
 * A choice of methods to perform graph colouring for Pauli partitioning
 */
enum class GraphColourMethod {
  /**
   * Lazy: does not build the graph before performing the colouring;
   * partitions while iterating through the Pauli tensors in the
   * input order.
   */
  Lazy,
  /**
   * Builds the graph and then greedily colours by iterating through
   * the vertices, with the highest degree first.
   */
  LargestFirst,
  /**
   * Builds the graph, then colours it using the minimum possible
   * number of colours. Exponential time in the worst case,
   * but usually returns a result in reasonable time.
   */
  Exhaustive
};

/**
 * A helper class for converting QubitOperator into PauliACGraphs and
 * then colouring the PauliACGraph using some method.
 */
class PauliPartitionerGraph {
 public:
  explicit PauliPartitionerGraph(
      const std::list<SpPauliString>& strings, PauliPartitionStrat strat);

  // KEY: the colour  VALUE: all the Pauli strings assigned that colour.
  std::map<unsigned, std::list<SpPauliString>> partition_paulis(
      GraphColourMethod method) const;

 private:
  PauliACGraph pac_graph;
};

/**
 * Partitions a QubitOperator into lists of mutually commuting gadgets.
 * Assumes that each `SpPauliString` is unique and does not attempt
 * to combine them. If it is given non-unique tensors it will produce
 * inefficient results.
 */
std::list<std::list<SpPauliString>> term_sequence(
    const std::list<SpPauliString>& strings, PauliPartitionStrat strat,
    GraphColourMethod method = GraphColourMethod::Lazy);

}  // namespace tket<|MERGE_RESOLUTION|>--- conflicted
+++ resolved
@@ -14,14 +14,9 @@
 
 #pragma once
 
-<<<<<<< HEAD
-#include <boost/graph/adjacency_list.hpp>
-
-=======
 #include <stdexcept>
 
 #include "tket/Utils/GraphHeaders.hpp"
->>>>>>> 5a0eb8b6
 #include "tket/Utils/PauliTensor.hpp"
 
 namespace tket {
