--- conflicted
+++ resolved
@@ -81,7 +81,6 @@
 enum class BitType : unsigned {
   READ,
   WRITE,
-<<<<<<< HEAD
 };
 
 /**
@@ -143,69 +142,6 @@
 /**
  * @brief Base class for nodes defined by a single Pauli string
  */
-=======
-};
-
-/**
- * @brief Struct for 2-qubit entangled Clifford gates
- *
- */
-struct TQE {
-  TQEType type;
-  unsigned a;
-  unsigned b;
-  bool operator<(const TQE& other) const {
-    return std::tie(type, a, b) < std::tie(other.type, other.a, other.b);
-  }
-};
-
-/**
- * @brief Struct for 2-qubit rotation gates
- *
- */
-struct Rotation2Q {
-  Pauli p_a;
-  Pauli p_b;
-  unsigned a;
-  unsigned b;
-  Expr angle;
-  unsigned index;
-  bool operator<(const Rotation2Q& other) const { return index < other.index; }
-};
-
-/**
- * @brief Commutation information of a node specified by a list of
- * Pauli strings along with classical READs and WRITEs.
- */
-struct CommuteInfo {
-  std::vector<std::vector<Pauli>> paulis;
-  // We use UnitID to differentiate between Bit and WasmState
-  std::vector<std::pair<UnitID, BitType>> bits_info;
-};
-
-/**
- * @brief Base class for nodes in the Greedy Pauli graph
- *
- */
-class PauliNode {
- public:
-  virtual PauliNodeType get_type() const = 0;
-  virtual unsigned tqe_cost() const = 0;
-  virtual int tqe_cost_increase(const TQE& tqe) const = 0;
-  virtual void update(const TQE& tqe) = 0;
-  virtual void update(const OpType& sq_cliff, const unsigned& a);
-  virtual void swap(const unsigned& a, const unsigned& b);
-  virtual CommuteInfo get_commute_info() const = 0;
-  virtual std::vector<TQE> reduction_tqes() const = 0;
-  virtual ~PauliNode();
-};
-
-typedef std::shared_ptr<PauliNode> PauliNode_ptr;
-
-/**
- * @brief Base class for nodes defined by a single Pauli string
- */
->>>>>>> e9ceb8b3
 class SingleNode : public PauliNode {
  public:
   /**
@@ -323,7 +259,6 @@
    * @brief Return all possible TQE gates that will reduce the tqe cost
    *
    * @return std::vector<TQE>
-<<<<<<< HEAD
    */
   std::vector<TQE> reduction_tqes() const override;
 
@@ -463,10 +398,6 @@
    * @param tqe
    */
   void update(const TQE& tqe) override;
-=======
-   */
-  std::vector<TQE> reduction_tqes() const override;
->>>>>>> e9ceb8b3
 
   std::vector<TQE> reduction_tqes() const override { return {}; };
 
@@ -504,7 +435,6 @@
 class PauliPropagation : public ACPairNode {
  public:
   /**
-<<<<<<< HEAD
    * @brief Construct a new PauliPropagation object
    *
    * @param z_string propagated Pauli Z
@@ -513,188 +443,6 @@
    * @param x_sign the sign of x_string
    * @param qubit_index i.e. row index
    */
-=======
-   * @brief Return the index and value of the first anti-commute entry
-   */
-  std::tuple<unsigned, Pauli, Pauli> first_support() const;
-
-  bool z_sign() const { return z_sign_; };
-
-  bool x_sign() const { return x_sign_; };
-
-  const std::vector<Pauli>& z_string() const { return z_string_; };
-
-  const std::vector<Pauli>& x_string() const { return x_string_; };
-
- protected:
-  std::vector<Pauli> z_string_;
-  std::vector<Pauli> x_string_;
-  bool z_sign_;
-  bool x_sign_;
-  // extra cached data used by greedy synthesis
-  std::vector<CommuteType> commute_type_vec_;
-  unsigned n_commute_entries_;
-  unsigned n_anti_commute_entries_;
-};
-
-/**
- * @brief Black box node for classical Ops
- */
-class ClassicalNode : public PauliNode {
- public:
-  ClassicalNode(std::vector<UnitID> args, Op_ptr op);
-
-  PauliNodeType get_type() const override {
-    return PauliNodeType::ClassicalNode;
-  };
-
-  unsigned tqe_cost() const override { return 0; };
-  int tqe_cost_increase(const TQE& /*tqe*/) const override { return 0; };
-  void update(const TQE& /*tqe*/) override { return; };
-  std::vector<TQE> reduction_tqes() const override { return {}; };
-  std::vector<UnitID> args() const { return args_; };
-  Op_ptr op() const { return op_; };
-
-  CommuteInfo get_commute_info() const override;
-
- protected:
-  const std::vector<UnitID> args_;
-  const Op_ptr op_;
-};
-
-/**
- * @brief A Pauli exponential defined by a dense Pauli string
- * and a rotation angle
- */
-class PauliRotation : public SingleNode {
- public:
-  /**
-   * @brief Construct a new PauliRotation object.
-   *
-   * @param string the Pauli string
-   * @param sign the sign of the Pauli string
-   * @param theta the rotation angle in half-turns
-   */
-  PauliRotation(std::vector<Pauli> string, bool sign, Expr theta);
-
-  PauliNodeType get_type() const override {
-    return PauliNodeType::PauliRotation;
-  };
-
-  Expr angle() const { return sign_ ? theta_ : -theta_; };
-
-  CommuteInfo get_commute_info() const override;
-
- protected:
-  const Expr theta_;
-};
-
-/**
- * @brief Measurement that has quantum or classical successors
- */
-class MidMeasure : public SingleNode {
- public:
-  /**
-   * @brief Construct a new Mid Measure object
-   *
-   * @param string dense Pauli string
-   * @param sign the sign of the Pauli string
-   * @param bit readout bit
-   */
-  MidMeasure(std::vector<Pauli> string, bool sign, unsigned bit);
-
-  PauliNodeType get_type() const override { return PauliNodeType::MidMeasure; };
-  CommuteInfo get_commute_info() const override;
-  unsigned bit() const { return bit_; };
-
- protected:
-  const unsigned bit_;
-};
-
-/**
- * @brief Conditional block for rotations
- */
-class ConditionalBlock : public PauliNode {
- public:
-  /**
-   * @brief Construct a new Conditional Block object
-   *
-   * @param rotations Pauli rotations
-   * @param cond_bits conditional bits
-   * @param cond_value conditional value
-   */
-  ConditionalBlock(
-      std::vector<std::tuple<std::vector<Pauli>, bool, Expr>> rotations,
-      std::vector<unsigned> cond_bits, unsigned cond_value);
-
-  /**
-   * @brief Sum of tqe_cost for each Pauli rotation
-   *
-   * @return unsigned
-   */
-  unsigned tqe_cost() const override;
-
-  /**
-   * @brief Sum of tqe_cost for each Pauli rotation after the given TQE is
-   * applied
-   *
-   * @param tqe
-   * @return unsigned
-   */
-  int tqe_cost_increase(const TQE& tqe) const override;
-
-  /**
-   * @brief Update the all Pauli rotations with the given TQE
-   *
-   * @param tqe
-   */
-  void update(const TQE& tqe) override;
-
-  std::vector<TQE> reduction_tqes() const override { return {}; };
-
-  std::vector<unsigned> cond_bits() const { return cond_bits_; };
-  unsigned cond_value() const { return cond_value_; };
-
-  PauliNodeType get_type() const override {
-    return PauliNodeType::ConditionalBlock;
-  };
-
-  CommuteInfo get_commute_info() const override;
-
-  void append(const ConditionalBlock& other);
-
-  const std::vector<std::tuple<std::vector<Pauli>, bool, Expr>>& rotations()
-      const {
-    return rotations_;
-  };
-
- protected:
-  std::vector<std::tuple<std::vector<Pauli>, bool, Expr>> rotations_;
-  const std::vector<unsigned> cond_bits_;
-  const unsigned cond_value_;
-  // extra cached data used by greedy synthesis
-  unsigned total_weight_;
-};
-
-/**
- * @brief Defines how a Pauli X and a Pauli Z on the same qubit
- * get propagated from right to left through a Clifford operator.
- * A n-qubit Clifford operator is completely defined by n such propagations
- * with one on each qubit. A PauliPropagation also corresponds to a row in
- * a Clifford tableau
- */
-class PauliPropagation : public ACPairNode {
- public:
-  /**
-   * @brief Construct a new PauliPropagation object
-   *
-   * @param z_string propagated Pauli Z
-   * @param x_string propagated Pauli X
-   * @param z_sign the sign of z_string
-   * @param x_sign the sign of x_string
-   * @param qubit_index i.e. row index
-   */
->>>>>>> e9ceb8b3
   PauliPropagation(
       std::vector<Pauli> z_string, std::vector<Pauli> x_string, bool z_sign,
       bool x_sign, unsigned qubit_index);
@@ -858,8 +606,6 @@
  * @brief Converts the given circuit into a GPGraph and conjugates each node
  * by greedily applying 2-qubit Clifford gates until the node can be realised
  * as a single-qubit gate, a measurement, or a reset. The final Clifford
-<<<<<<< HEAD
-=======
  * operator is synthesized in a similar fashion. Allows early termination
  * from a thread via a stop_flag.
  *
@@ -883,7 +629,6 @@
  * @brief Converts the given circuit into a GPGraph and conjugates each node
  * by greedily applying 2-qubit Clifford gates until the node can be realised
  * as a single-qubit gate, a measurement, or a reset. The final Clifford
->>>>>>> e9ceb8b3
  * operator is synthesized in a similar fashion.
  *
  * @param circ
@@ -923,12 +668,8 @@
 Transform greedy_pauli_optimisation(
     double discount_rate = 0.7, double depth_weight = 0.3,
     unsigned max_lookahead = 500, unsigned max_tqe_candidates = 500,
-<<<<<<< HEAD
-    unsigned seed = 0, bool allow_zzphase = false);
-=======
     unsigned seed = 0, bool allow_zzphase = false,
     unsigned thread_timeout = 100, unsigned trials = 1);
->>>>>>> e9ceb8b3
 
 }  // namespace Transforms
 
