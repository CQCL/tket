--- conflicted
+++ resolved
@@ -47,9 +47,5 @@
         cmake.install()
 
     def requirements(self):
-<<<<<<< HEAD
-        self.requires("tket/1.2.15@tket/stable")
-=======
-        self.requires("tket/1.2.16@tket/stable")
->>>>>>> 23d1538d
+        self.requires("tket/1.2.17@tket/stable")
         self.requires("rapidcheck/cci.20220514")