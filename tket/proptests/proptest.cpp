--- conflicted
+++ resolved
@@ -216,11 +216,7 @@
     c1_idx.insert({id, i});
     i++;
   }
-<<<<<<< HEAD
-
-=======
   TKET_ASSERT(c0_idx.size() <= c1_idx.size());
->>>>>>> 64e598d5
   Circuit c0_copy(c0);
   for (const auto &pair : initial_map.left) {
     auto it = c0_idx.find(pair.first);
