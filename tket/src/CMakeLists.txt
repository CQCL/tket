--- conflicted
+++ resolved
@@ -232,11 +232,8 @@
     ${TKET_MAPPING_DIR}/LexicographicalComparison.cpp
     ${TKET_MAPPING_DIR}/LexiRoute.cpp
     ${TKET_MAPPING_DIR}/RoutingMethodJson.cpp
-<<<<<<< HEAD
     ${TKET_MAPPING_DIR}/MultiGateReorder.cpp
-=======
     ${TKET_MAPPING_DIR}/Verification.cpp
->>>>>>> 0941f740
 
 
     # Architecture Aware Synthesis
