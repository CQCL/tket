--- conflicted
+++ resolved
@@ -57,254 +57,6 @@
     set(CMAKE_BUILD_WITH_INSTALL_NAME_DIR ON)
 ENDIF()
 
-<<<<<<< HEAD
-set(TKET_ARCHITECTURE_DIR ${TKET_SRC_DIR}/Architecture)
-set(TKET_AAS_DIR ${TKET_SRC_DIR}/ArchAwareSynth)
-set(TKET_CIRCUIT_DIR ${TKET_SRC_DIR}/Circuit)
-set(TKET_CLIFFORD_DIR ${TKET_SRC_DIR}/Clifford)
-set(TKET_DIAGONALISATION_DIR ${TKET_SRC_DIR}/Diagonalisation)
-set(TKET_GRAPH_DIR ${TKET_SRC_DIR}/Graphs)
-set(TKET_UTILS_DIR ${TKET_SRC_DIR}/Utils)
-set(TKET_OPTYPE_DIR ${TKET_SRC_DIR}/OpType)
-set(TKET_OPS_DIR ${TKET_SRC_DIR}/Ops)
-set(TKET_GATE_DIR ${TKET_SRC_DIR}/Gate)
-set(TKET_SIMULATION_DIR ${TKET_SRC_DIR}/Simulation)
-set(TKET_PLACEMENT_DIR ${TKET_SRC_DIR}/Placement)
-set(TKET_MAPPING_DIR ${TKET_SRC_DIR}/Mapping)
-set(TKET_TOKEN_SWAPPING_DIR ${TKET_SRC_DIR}/TokenSwapping)
-set(TKET_TRANSFORM_DIR ${TKET_SRC_DIR}/Transformations)
-set(TKET_CHARACTERISATION_DIR ${TKET_SRC_DIR}/Characterisation)
-set(TKET_PREDS_DIR ${TKET_SRC_DIR}/Predicates)
-set(TKET_PAULIGRAPH_DIR ${TKET_SRC_DIR}/PauliGraph)
-set(TKET_CONVERTERS_DIR ${TKET_SRC_DIR}/Converters)
-set(TKET_PROGRAM_DIR ${TKET_SRC_DIR}/Program)
-set(TKET_MEASUREMENT_DIR ${TKET_SRC_DIR}/MeasurementSetup)
-set(TKET_ZX_DIR ${TKET_SRC_DIR}/ZX)
-
-set(TKET_SOURCES
-
-    # OpType
-    ${TKET_OPTYPE_DIR}/OpDesc.cpp
-    ${TKET_OPTYPE_DIR}/OpTypeInfo.cpp
-    ${TKET_OPTYPE_DIR}/OpTypeFunctions.cpp
-    ${TKET_OPTYPE_DIR}/OpTypeJson.cpp
-
-    # Ops
-    ${TKET_OPS_DIR}/Conditional.cpp
-    ${TKET_OPS_DIR}/FlowOp.cpp
-    ${TKET_OPS_DIR}/MetaOp.cpp
-    ${TKET_OPS_DIR}/Op.cpp
-    ${TKET_OPS_DIR}/ClassicalOps.cpp
-    ${TKET_OPS_DIR}/OpJsonFactory.cpp
-
-    # Gate
-    ${TKET_GATE_DIR}/Gate.cpp
-    ${TKET_GATE_DIR}/GatePtr.cpp
-    ${TKET_GATE_DIR}/OpPtrFunctions.cpp
-    ${TKET_GATE_DIR}/Rotation.cpp
-    ${TKET_GATE_DIR}/SymTable.cpp
-    ${TKET_GATE_DIR}/GateUnitaryMatrix.cpp
-    ${TKET_GATE_DIR}/GateUnitaryMatrixComposites.cpp
-    ${TKET_GATE_DIR}/GateUnitaryMatrixError.cpp
-    ${TKET_GATE_DIR}/GateUnitaryMatrixFixedMatrices.cpp
-    ${TKET_GATE_DIR}/GateUnitaryMatrixPrimitives.cpp
-    ${TKET_GATE_DIR}/GateUnitaryMatrixUtils.cpp
-    ${TKET_GATE_DIR}/GateUnitaryMatrixVariableQubits.cpp
-    ${TKET_GATE_DIR}/GateUnitarySparseMatrix.cpp
-
-    # Circuit
-    ${TKET_CIRCUIT_DIR}/Boxes.cpp
-    ${TKET_CIRCUIT_DIR}/Circuit.cpp
-    ${TKET_CIRCUIT_DIR}/CircuitJson.cpp
-    ${TKET_CIRCUIT_DIR}/CommandJson.cpp
-    ${TKET_CIRCUIT_DIR}/macro_manipulation.cpp
-    ${TKET_CIRCUIT_DIR}/basic_circ_manip.cpp
-    ${TKET_CIRCUIT_DIR}/latex_drawing.cpp
-    ${TKET_CIRCUIT_DIR}/macro_circ_info.cpp
-    ${TKET_CIRCUIT_DIR}/setters_and_getters.cpp
-    ${TKET_CIRCUIT_DIR}/CircUtils.cpp
-    ${TKET_CIRCUIT_DIR}/ThreeQubitConversion.cpp
-    ${TKET_CIRCUIT_DIR}/AssertionSynthesis.cpp
-    ${TKET_CIRCUIT_DIR}/CircPool.cpp
-    ${TKET_CIRCUIT_DIR}/DAGProperties.cpp
-    ${TKET_CIRCUIT_DIR}/OpJson.cpp
-
-    # Simulation
-    ${TKET_SIMULATION_DIR}/BitOperations.cpp
-    ${TKET_SIMULATION_DIR}/CircuitSimulator.cpp
-    ${TKET_SIMULATION_DIR}/DecomposeCircuit.cpp
-    ${TKET_SIMULATION_DIR}/GateNode.cpp
-    ${TKET_SIMULATION_DIR}/GateNodesBuffer.cpp
-    ${TKET_SIMULATION_DIR}/PauliExpBoxUnitaryCalculator.cpp
-
-    # Clifford
-    ${TKET_CLIFFORD_DIR}/CliffTableau.cpp
-    ${TKET_CLIFFORD_DIR}/SymplecticTableau.cpp
-    ${TKET_CLIFFORD_DIR}/UnitaryTableau.cpp
-
-    # Diagonalisation
-    ${TKET_DIAGONALISATION_DIR}/DiagUtils.cpp
-    ${TKET_DIAGONALISATION_DIR}/Diagonalisation.cpp
-    ${TKET_DIAGONALISATION_DIR}/PauliPartition.cpp
-
-    # Graph algorithms
-    ${TKET_GRAPH_DIR}/AdjacencyData.cpp
-    ${TKET_GRAPH_DIR}/BruteForceColouring.cpp
-    ${TKET_GRAPH_DIR}/ColouringPriority.cpp
-    ${TKET_GRAPH_DIR}/GraphColouring.cpp
-    ${TKET_GRAPH_DIR}/GraphRoutines.cpp
-    ${TKET_GRAPH_DIR}/LargeCliquesResult.cpp
-    ${TKET_GRAPH_DIR}/ArticulationPoints.cpp
-
-    # Token swapping
-    ${TKET_TOKEN_SWAPPING_DIR}/TSAUtils/DebugFunctions.cpp
-    ${TKET_TOKEN_SWAPPING_DIR}/TSAUtils/DistanceFunctions.cpp
-    ${TKET_TOKEN_SWAPPING_DIR}/TSAUtils/GeneralFunctions.cpp
-    ${TKET_TOKEN_SWAPPING_DIR}/TSAUtils/SwapFunctions.cpp
-    ${TKET_TOKEN_SWAPPING_DIR}/TSAUtils/VertexMappingFunctions.cpp
-    ${TKET_TOKEN_SWAPPING_DIR}/TSAUtils/VertexSwapResult.cpp
-    ${TKET_TOKEN_SWAPPING_DIR}/ArchitectureMapping.cpp
-    ${TKET_TOKEN_SWAPPING_DIR}/BestFullTsa.cpp
-    ${TKET_TOKEN_SWAPPING_DIR}/CyclesCandidateManager.cpp
-    ${TKET_TOKEN_SWAPPING_DIR}/CyclesGrowthManager.cpp
-    ${TKET_TOKEN_SWAPPING_DIR}/CyclesPartialTsa.cpp
-    ${TKET_TOKEN_SWAPPING_DIR}/CyclicShiftCostEstimate.cpp
-    ${TKET_TOKEN_SWAPPING_DIR}/DistancesFromArchitecture.cpp
-    ${TKET_TOKEN_SWAPPING_DIR}/DistancesInterface.cpp
-    ${TKET_TOKEN_SWAPPING_DIR}/DynamicTokenTracker.cpp
-    ${TKET_TOKEN_SWAPPING_DIR}/HybridTsa00.cpp
-    ${TKET_TOKEN_SWAPPING_DIR}/main_entry_functions.cpp
-    ${TKET_TOKEN_SWAPPING_DIR}/NeighboursFromArchitecture.cpp
-    ${TKET_TOKEN_SWAPPING_DIR}/NeighboursInterface.cpp
-    ${TKET_TOKEN_SWAPPING_DIR}/PartialTsaInterface.cpp
-    ${TKET_TOKEN_SWAPPING_DIR}/PathFinderInterface.cpp
-    ${TKET_TOKEN_SWAPPING_DIR}/RiverFlowPathFinder.cpp
-    ${TKET_TOKEN_SWAPPING_DIR}/RNG.cpp
-    ${TKET_TOKEN_SWAPPING_DIR}/SwapListOptimiser.cpp
-    ${TKET_TOKEN_SWAPPING_DIR}/TrivialTSA.cpp
-    ${TKET_TOKEN_SWAPPING_DIR}/VectorListHybridSkeleton.cpp
-
-    # Token swapping table lookup
-    ${TKET_TOKEN_SWAPPING_DIR}/TableLookup/CanonicalRelabelling.cpp
-    ${TKET_TOKEN_SWAPPING_DIR}/TableLookup/ExactMappingLookup.cpp
-    ${TKET_TOKEN_SWAPPING_DIR}/TableLookup/FilteredSwapSequences.cpp
-    ${TKET_TOKEN_SWAPPING_DIR}/TableLookup/PartialMappingLookup.cpp
-    ${TKET_TOKEN_SWAPPING_DIR}/TableLookup/SwapConversion.cpp
-    ${TKET_TOKEN_SWAPPING_DIR}/TableLookup/SwapListSegmentOptimiser.cpp
-    ${TKET_TOKEN_SWAPPING_DIR}/TableLookup/SwapListTableOptimiser.cpp
-    ${TKET_TOKEN_SWAPPING_DIR}/TableLookup/SwapSequenceTable.cpp
-    ${TKET_TOKEN_SWAPPING_DIR}/TableLookup/VertexMapResizing.cpp
-
-    # Transformations
-    ${TKET_TRANSFORM_DIR}/Combinator.cpp
-    ${TKET_TRANSFORM_DIR}/Rebase.cpp
-    ${TKET_TRANSFORM_DIR}/BasicOptimisation.cpp
-    ${TKET_TRANSFORM_DIR}/PauliOptimisation.cpp
-    ${TKET_TRANSFORM_DIR}/CliffordOptimisation.cpp
-    ${TKET_TRANSFORM_DIR}/CliffordReductionPass.cpp
-    ${TKET_TRANSFORM_DIR}/OptimisationPass.cpp
-    ${TKET_TRANSFORM_DIR}/PhaseOptimisation.cpp
-    ${TKET_TRANSFORM_DIR}/ControlledGates.cpp
-    ${TKET_TRANSFORM_DIR}/Decomposition.cpp
-    ${TKET_TRANSFORM_DIR}/Replacement.cpp
-    ${TKET_TRANSFORM_DIR}/MeasurePass.cpp
-    ${TKET_TRANSFORM_DIR}/ContextualReduction.cpp
-    ${TKET_TRANSFORM_DIR}/ThreeQubitSquash.cpp
-
-    # Placement
-    ${TKET_PLACEMENT_DIR}/PlacementGraphClasses.cpp
-    ${TKET_PLACEMENT_DIR}/Qubit_Placement.cpp
-    ${TKET_PLACEMENT_DIR}/subgraph_mapping.cpp
-    ${TKET_PLACEMENT_DIR}/Placement.cpp
-    # Architecture
-    ${TKET_ARCHITECTURE_DIR}/ArchitectureGraphClasses.cpp
-    ${TKET_ARCHITECTURE_DIR}/Architecture.cpp
-
-
-    # Mapping
-    ${TKET_MAPPING_DIR}/MappingFrontier.cpp
-    ${TKET_MAPPING_DIR}/RoutingMethodCircuit.cpp
-    ${TKET_MAPPING_DIR}/MappingManager.cpp
-    ${TKET_MAPPING_DIR}/LexicographicalComparison.cpp
-    ${TKET_MAPPING_DIR}/LexiRoute.cpp
-    ${TKET_MAPPING_DIR}/RoutingMethodJson.cpp
-    ${TKET_MAPPING_DIR}/MultiGateReorder.cpp
-    ${TKET_MAPPING_DIR}/Verification.cpp
-
-
-    # Architecture Aware Synthesis
-    ${TKET_AAS_DIR}/Path.cpp
-    ${TKET_AAS_DIR}/SteinerTree.cpp
-    ${TKET_AAS_DIR}/SteinerForest.cpp
-
-    # Utils
-    ${TKET_UTILS_DIR}/AssertMessage.cpp
-    ${TKET_UTILS_DIR}/TketLog.cpp
-    ${TKET_UTILS_DIR}/UnitID.cpp
-    ${TKET_UTILS_DIR}/HelperFunctions.cpp
-    ${TKET_UTILS_DIR}/MatrixAnalysis.cpp
-    ${TKET_UTILS_DIR}/PauliStrings.cpp
-    ${TKET_UTILS_DIR}/CosSinDecomposition.cpp
-    ${TKET_UTILS_DIR}/Expression.cpp
-
-
-    # Predicates
-    ${TKET_PREDS_DIR}/Predicates.cpp
-    ${TKET_PREDS_DIR}/CompilationUnit.cpp
-    ${TKET_PREDS_DIR}/CompilerPass.cpp
-    ${TKET_PREDS_DIR}/PassGenerators.cpp
-    ${TKET_PREDS_DIR}/PassLibrary.cpp
-
-    # PauliGraph
-    ${TKET_PAULIGRAPH_DIR}/ConjugatePauliFunctions.cpp
-    ${TKET_PAULIGRAPH_DIR}/PauliGraph.cpp
-
-    # Converters
-    ${TKET_CONVERTERS_DIR}/CliffTableauConverters.cpp
-    ${TKET_CONVERTERS_DIR}/PauliGadget.cpp
-    ${TKET_CONVERTERS_DIR}/PauliGraphConverters.cpp
-    ${TKET_CONVERTERS_DIR}/Gauss.cpp
-    ${TKET_CONVERTERS_DIR}/PhasePoly.cpp
-    ${TKET_CONVERTERS_DIR}/UnitaryTableauBox.cpp
-    ${TKET_CONVERTERS_DIR}/UnitaryTableauConverters.cpp
-
-    # Program
-    ${TKET_PROGRAM_DIR}/Program_accessors.cpp
-    ${TKET_PROGRAM_DIR}/Program_analysis.cpp
-    ${TKET_PROGRAM_DIR}/Program_iteration.cpp
-    ${TKET_PROGRAM_DIR}/Program_manipulation.cpp
-    ${TKET_PROGRAM_DIR}/Program_units.cpp
-
-    # MeasurementSetup
-    ${TKET_MEASUREMENT_DIR}/MeasurementSetup.cpp
-    ${TKET_MEASUREMENT_DIR}/MeasurementReduction.cpp
-
-    # Characterisation
-    ${TKET_CHARACTERISATION_DIR}/Cycles.cpp
-    ${TKET_CHARACTERISATION_DIR}/FrameRandomisation.cpp
-    ${TKET_CHARACTERISATION_DIR}/DeviceCharacterisation.cpp
-
-    # ZX
-    ${TKET_ZX_DIR}/ZXDConstructors.cpp
-    ${TKET_ZX_DIR}/ZXDExpansions.cpp
-    ${TKET_ZX_DIR}/ZXDGettersSetters.cpp
-    ${TKET_ZX_DIR}/ZXDManipulation.cpp
-    ${TKET_ZX_DIR}/ZXGenerator.cpp
-    ${TKET_ZX_DIR}/ZXRWCombinators.cpp
-    ${TKET_ZX_DIR}/ZXRWAxioms.cpp
-    ${TKET_ZX_DIR}/ZXRWDecompositions.cpp
-    ${TKET_ZX_DIR}/ZXRWGraphLikeForm.cpp
-    ${TKET_ZX_DIR}/ZXRWGraphLikeSimplification.cpp
-)
-
-add_library(${TKET} SHARED ${TKET_SOURCES})
-# ----- Location of header files ----------------------------------------------
-target_include_directories(${TKET} PRIVATE ${TKET_SRC_DIR})
-target_link_libraries(${TKET} ${CONAN_LIBS})
-if(WIN32)
-    target_link_libraries(${TKET} bcrypt)
-ENDIF()
-=======
 list(APPEND TKET_COMPS
     Utils
     ZX
@@ -321,7 +73,8 @@
     Program
     Characterisation
     Converters
-    Routing
+    Mapping
+    Placement
     MeasurementSetup
     Transformations
     ArchAwareSynth
@@ -330,5 +83,4 @@
 foreach(COMP ${TKET_COMPS})
     set(TKET_${COMP}_INCLUDE_DIR ${CMAKE_CURRENT_SOURCE_DIR}/${COMP}/include)
     add_subdirectory(${COMP})
-endforeach()
->>>>>>> 055558ef
+endforeach()