--- conflicted
+++ resolved
@@ -117,11 +117,7 @@
       if (qb.second == Pauli::X || qb.second == Pauli::Y) xmat(r, c) = true;
       if (qb.second == Pauli::Z || qb.second == Pauli::Y) zmat(r, c) = true;
     }
-<<<<<<< HEAD
-    phase(r) = ((row.first.coeff + row.second.coeff + 2*n_ys) % 4 == 2);
-=======
     phase(r) = row.first.is_real_negative() ^ row.second.is_real_negative();
->>>>>>> fc7d345e
     ++r;
   }
   tab_ = SymplecticTableau(xmat, zmat, phase);
