// Copyright 2019-2023 Cambridge Quantum Computing
//
// Licensed under the Apache License, Version 2.0 (the "License");
// you may not use this file except in compliance with the License.
// You may obtain a copy of the License at
//
//     http://www.apache.org/licenses/LICENSE-2.0
//
// Unless required by applicable law or agreed to in writing, software
// distributed under the License is distributed on an "AS IS" BASIS,
// WITHOUT WARRANTIES OR CONDITIONS OF ANY KIND, either express or implied.
// See the License for the specific language governing permissions and
// limitations under the License.

#include "tket/Clifford/SymplecticTableau.hpp"

#include <stdexcept>

#include "tket/OpType/OpTypeInfo.hpp"
#include "tket/Utils/EigenConfig.hpp"

namespace tket {

bool BoolPauli::operator<(const BoolPauli &other) const {
  if (x == other.x) {
    return z < other.z;
  }
  return x < other.x;
}

Pauli BoolPauli::to_pauli() const {
  if (x) {
    if (z)
      return Pauli::Y;
    else
      return Pauli::X;
  } else if (z)
    return Pauli::Z;
  else
    return Pauli::I;
}

const std::map<std::pair<BoolPauli, BoolPauli>, std::pair<BoolPauli, Complex>>
    BoolPauli::mult_lut = {
        // {{{x1,z1},{x2,z2}}, {{x,z},ph}}
        {{{false, false}, {false, false}}, {{false, false}, 1.}},
        {{{false, false}, {false, true}}, {{false, true}, 1.}},
        {{{false, false}, {true, false}}, {{true, false}, 1.}},
        {{{false, false}, {true, true}}, {{true, true}, 1.}},
        {{{false, true}, {false, false}}, {{false, true}, 1.}},
        {{{false, true}, {false, true}}, {{false, false}, 1.}},
        {{{false, true}, {true, false}}, {{true, true}, i_}},
        {{{false, true}, {true, true}}, {{true, false}, -i_}},
        {{{true, false}, {false, false}}, {{true, false}, 1.}},
        {{{true, false}, {false, true}}, {{true, true}, -i_}},
        {{{true, false}, {true, false}}, {{false, false}, 1.}},
        {{{true, false}, {true, true}}, {{false, true}, i_}},
        {{{true, true}, {false, false}}, {{true, true}, 1.}},
        {{{true, true}, {false, true}}, {{true, false}, i_}},
        {{{true, true}, {true, false}}, {{false, true}, -i_}},
        {{{true, true}, {true, true}}, {{false, false}, 1.}}};

SymplecticTableau::SymplecticTableau(
    const MatrixXb &xmat, const MatrixXb &zmat, const VectorXb &phase)
    : xmat(xmat), zmat(zmat), phase(phase) {
  if (zmat.rows() != xmat.rows() || phase.size() != xmat.rows())
    throw std::invalid_argument(
        "Tableau must have the same number of rows in each component.");
  if (zmat.cols() != xmat.cols())
    throw std::invalid_argument(
        "Tableau must have the same number of columns in x and z components.");
}

SymplecticTableau::SymplecticTableau(const PauliStabiliserVec &rows) {
  unsigned n_rows = rows.size();
  unsigned n_qubits = 0;
  if (n_rows != 0) n_qubits = rows[0].string.size();
  xmat = MatrixXb::Zero(n_rows, n_qubits);
  zmat = MatrixXb::Zero(n_rows, n_qubits);
  phase = VectorXb::Zero(n_rows);
  for (unsigned i = 0; i < n_rows; ++i) {
    const PauliStabiliser &stab = rows[i];
    if (stab.string.size() != n_qubits)
      throw std::invalid_argument(
          "Tableau must have the same number of qubits in each row.");
    for (unsigned q = 0; q < n_qubits; ++q) {
      const Pauli &p = stab.get(q);
      xmat_(i, q) = (p == Pauli::X) || (p == Pauli::Y);
      zmat_(i, q) = (p == Pauli::Z) || (p == Pauli::Y);
    }
    phase_(i) = stab.is_real_negative();
  }
}

unsigned SymplecticTableau::get_n_rows() const { return xmat.rows(); }
unsigned SymplecticTableau::get_n_qubits() const { return xmat.cols(); }

PauliStabiliser SymplecticTableau::get_pauli(unsigned i) const {
  unsigned n_qubits = get_n_qubits();
  std::vector<Pauli> str(n_qubits);
  for (unsigned q = 0; q < n_qubits; ++q) {
    str[q] = BoolPauli{xmat(i, q), zmat(i, q)}.to_pauli();
  }
  return PauliStabiliser(str, phase_(i) ? 2 : 0);
}

std::ostream &operator<<(std::ostream &os, const SymplecticTableau &tab) {
  for (unsigned i = 0; i < tab.get_n_rows(); ++i) {
    os << tab.xmat.row(i) << " " << tab.zmat.row(i) << " " << tab.phase(i)
       << std::endl;
  }
  return os;
}

bool SymplecticTableau::operator==(const SymplecticTableau &other) const {
  // Need this to short-circuit before matrix checks as comparing matrices of
  // different sizes will throw an exception
  return (this->get_n_rows() == other.get_n_rows()) &&
         (this->get_n_qubits() == other.get_n_qubits()) &&
         (this->xmat == other.xmat) && (this->zmat == other.zmat) &&
         (this->phase == other.phase);
}

void SymplecticTableau::row_mult(unsigned ra, unsigned rw, Complex coeff) {
  MatrixXb::RowXpr xa = xmat.row(ra);
  MatrixXb::RowXpr za = zmat.row(ra);
  MatrixXb::RowXpr xw = xmat.row(rw);
  MatrixXb::RowXpr zw = zmat.row(rw);
  row_mult(xa, za, phase(ra), xw, zw, phase(rw), coeff, xw, zw, phase(rw));
}

void SymplecticTableau::apply_S(unsigned qb) {
  MatrixXb::ColXpr xcol = xmat.col(qb);
  MatrixXb::ColXpr zcol = zmat.col(qb);
  col_mult(xcol, zcol, false, zcol, phase);
}

void SymplecticTableau::apply_Z(unsigned qb) {
  for (unsigned i = 0; i < get_n_rows(); ++i) phase(i) = phase(i) ^ xmat(i, qb);
}

void SymplecticTableau::apply_V(unsigned qb) {
  MatrixXb::ColXpr xcol = xmat.col(qb);
  MatrixXb::ColXpr zcol = zmat.col(qb);
  col_mult(zcol, xcol, true, xcol, phase);
}

void SymplecticTableau::apply_X(unsigned qb) {
  for (unsigned i = 0; i < get_n_rows(); ++i) phase(i) = phase(i) ^ zmat(i, qb);
}

void SymplecticTableau::apply_H(unsigned qb) {
  for (unsigned i = 0; i < get_n_rows(); ++i) {
    phase(i) = phase(i) ^ (xmat(i, qb) && zmat(i, qb));
    bool temp = xmat(i, qb);
    xmat(i, qb) = zmat(i, qb);
    zmat(i, qb) = temp;
  }
}

void SymplecticTableau::apply_CX(unsigned qc, unsigned qt) {
  if (qc == qt)
    throw std::logic_error(
        "Attempting to apply a CX with equal control and target in a tableau");
  for (unsigned i = 0; i < get_n_rows(); ++i) {
    phase(i) =
        phase(i) ^ (xmat(i, qc) && zmat(i, qt) && !(xmat(i, qt) ^ zmat(i, qc)));
    xmat(i, qt) = xmat(i, qc) ^ xmat(i, qt);
    zmat(i, qc) = zmat(i, qc) ^ zmat(i, qt);
  }
}

void SymplecticTableau::apply_gate(
    OpType type, const std::vector<unsigned> &qbs) {
  switch (type) {
    case OpType::Z: {
      apply_Z(qbs.at(0));
      break;
    }
    case OpType::X: {
      apply_X(qbs.at(0));
      break;
    }
    case OpType::Y: {
      apply_Z(qbs.at(0));
      apply_X(qbs.at(0));
      break;
    }
    case OpType::S: {
      apply_S(qbs.at(0));
      break;
    }
    case OpType::Sdg: {
      apply_S(qbs.at(0));
      apply_Z(qbs.at(0));
      break;
    }
    case OpType::V:
    case OpType::SX: {
      apply_V(qbs.at(0));
      break;
    }
    case OpType::Vdg:
    case OpType::SXdg: {
      apply_V(qbs.at(0));
      apply_X(qbs.at(0));
      break;
    }
    case OpType::H: {
      apply_H(qbs.at(0));
      break;
    }
    case OpType::CX: {
      apply_CX(qbs.at(0), qbs.at(1));
      break;
    }
    case OpType::CY: {
      apply_S(qbs.at(1));
      apply_Z(qbs.at(1));
      apply_CX(qbs.at(0), qbs.at(1));
      apply_S(qbs.at(1));
      break;
    }
    case OpType::CZ: {
      apply_H(qbs.at(1));
      apply_CX(qbs.at(0), qbs.at(1));
      apply_H(qbs.at(1));
      break;
    }
    case OpType::SWAP: {
      apply_CX(qbs.at(0), qbs.at(1));
      apply_CX(qbs.at(1), qbs.at(0));
      apply_CX(qbs.at(0), qbs.at(1));
      break;
    }
    case OpType::BRIDGE: {
      apply_CX(qbs.at(0), qbs.at(2));
      break;
    }
    case OpType::ZZMax: {
      apply_H(qbs.at(1));
      apply_S(qbs.at(0));
      apply_V(qbs.at(1));
      apply_CX(qbs.at(0), qbs.at(1));
      apply_H(qbs.at(1));
      break;
    }
    case OpType::ECR: {
      apply_S(qbs.at(0));
      apply_X(qbs.at(0));
      apply_V(qbs.at(1));
      apply_X(qbs.at(1));
      apply_CX(qbs.at(0), qbs.at(1));
      break;
    }
    case OpType::ISWAPMax: {
      apply_V(qbs.at(0));
      apply_V(qbs.at(1));
      apply_CX(qbs.at(0), qbs.at(1));
      apply_V(qbs.at(0));
      apply_S(qbs.at(1));
      apply_Z(qbs.at(1));
      apply_CX(qbs.at(0), qbs.at(1));
      apply_V(qbs.at(0));
      apply_V(qbs.at(1));
      break;
    }
    case OpType::noop:
    case OpType::Phase: {
      break;
    }
    default: {
      throw BadOpType(
          "Cannot be applied to a SymplecticTableau: not a Clifford gate",
          type);
    }
  }
}

void SymplecticTableau::apply_pauli_gadget(
    const PauliStabiliser &pauli, unsigned half_pis) {
  unsigned n_qubits = get_n_qubits();
  if (pauli.string.size() != n_qubits) {
    throw std::invalid_argument(
        "Cannot apply pauli gadget to SymplecticTableau; string and tableau "
        "have different numbers of qubits");
  }
  half_pis = half_pis % 4;
  if (half_pis == 0) return;  // Identity
  if (half_pis == 2) {        // Degenerates to product of PI rotations
    for (unsigned i = 0; i < pauli.string.size(); ++i) {
      switch (pauli.string.at(i)) {
        case Pauli::I: {
          break;
        }
        case Pauli::X: {
          apply_gate(OpType::X, {i});
          break;
        }
        case Pauli::Y: {
          apply_gate(OpType::Y, {i});
          break;
        }
        case Pauli::Z: {
          apply_gate(OpType::Z, {i});
          break;
        }
      }
    }
    return;
  }

  // From here, half_pis == 1 or 3
  // They act the same except for a phase flip on the product term
  MatrixXb pauli_xrow = MatrixXb::Zero(1, n_qubits);
  MatrixXb pauli_zrow = MatrixXb::Zero(1, n_qubits);
  for (unsigned i = 0; i < n_qubits; ++i) {
    Pauli p = pauli.string.at(i);
    pauli_xrow(i) = (p == Pauli::X) || (p == Pauli::Y);
    pauli_zrow(i) = (p == Pauli::Z) || (p == Pauli::Y);
  }
<<<<<<< HEAD
  bool phase_flip = (pauli.coeff % 4 == 2) ^ (half_pis == 3);
=======
  bool phase = pauli.is_real_negative() ^ (half_pis == 3);
>>>>>>> fc7d345e

  for (unsigned i = 0; i < get_n_rows(); ++i) {
    bool anti = false;
    MatrixXb::RowXpr xr = xmat.row(i);
    MatrixXb::RowXpr zr = zmat.row(i);
    for (unsigned q = 0; q < n_qubits; ++q) {
      anti ^= (xr(q) && pauli_zrow(q));
      anti ^= (zr(q) && pauli_xrow(q));
    }
    if (anti) {
      row_mult(
          xr, zr, phase(i), pauli_xrow.row(0), pauli_zrow.row(0), phase_flip,
          i_, xr, zr, phase(i));
    }
  }
}

MatrixXb SymplecticTableau::anticommuting_rows() const {
  unsigned n_rows = get_n_rows();
  MatrixXb res = MatrixXb::Zero(n_rows, n_rows);
  for (unsigned i = 0; i < n_rows; ++i) {
    for (unsigned j = 0; j < i; ++j) {
      bool anti = false;
      for (unsigned q = 0; q < get_n_qubits(); ++q) {
        anti ^= (xmat(i, q) && zmat(j, q));
        anti ^= (xmat(j, q) && zmat(i, q));
      }
      res(i, j) = anti;
      res(j, i) = anti;
    }
  }
  return res;
}

unsigned SymplecticTableau::rank() const {
  // Create a copy in gaussian form and count the empty rows
  SymplecticTableau copy(*this);
  copy.gaussian_form();
  unsigned empty_rows = 0;
  unsigned n_rows = get_n_rows();
  for (unsigned i = 0; i < n_rows; ++i) {
    if (copy.xmat.row(n_rows - 1 - i).isZero() &&
        copy.zmat.row(n_rows - 1 - i).isZero())
      ++empty_rows;
    else
      break;
  }
  return n_rows - empty_rows;
}

SymplecticTableau SymplecticTableau::conjugate() const {
  SymplecticTableau conj(*this);
  for (unsigned i = 0; i < get_n_rows(); ++i) {
    unsigned sum = 0;
    for (unsigned j = 0; j < get_n_qubits(); ++j) {
      if (xmat(i, j) && zmat(i, j)) ++sum;
    }
    if (sum % 2 == 1) conj.phase(i) ^= true;
  }
  return conj;
}

void SymplecticTableau::gaussian_form() {
  MatrixXb fullmat = MatrixXb::Zero(get_n_rows(), 2 * get_n_qubits());
  fullmat(Eigen::all, Eigen::seq(0, Eigen::last, 2)) = xmat;
  fullmat(Eigen::all, Eigen::seq(1, Eigen::last, 2)) = zmat;
  std::vector<std::pair<unsigned, unsigned>> row_ops =
      gaussian_elimination_row_ops(fullmat);
  for (const std::pair<unsigned, unsigned> &op : row_ops) {
    row_mult(op.first, op.second);
  }
}

void SymplecticTableau::row_mult(
    const MatrixXb::RowXpr &xa, const MatrixXb::RowXpr &za, const bool &pa,
    const MatrixXb::RowXpr &xb, const MatrixXb::RowXpr &zb, const bool &pb,
    Complex phase, MatrixXb::RowXpr &xw, MatrixXb::RowXpr &zw, bool &pw) {
  if (pa) phase *= -1;
  if (pb) phase *= -1;
  for (unsigned i = 0; i < get_n_qubits(); i++) {
    std::pair<BoolPauli, Complex> res =
        BoolPauli::mult_lut.at({{xa(i), za(i)}, {xb(i), zb(i)}});
    xw(i) = res.first.x;
    zw(i) = res.first.z;
    phase *= res.second;
  }
  pw = (phase == -1.);
}

void SymplecticTableau::col_mult(
    const MatrixXb::ColXpr &a, const MatrixXb::ColXpr &b, bool flip,
    MatrixXb::ColXpr &w, VectorXb &pw) {
  for (unsigned i = 0; i < get_n_rows(); i++) {
    pw(i) = pw(i) ^ (a(i) && (b(i) ^ flip));
    w(i) = a(i) ^ b(i);
  }
}

void to_json(nlohmann::json &j, const SymplecticTableau &tab) {
  j["nrows"] = tab.get_n_rows();
  j["nqubits"] = tab.get_n_qubits();
  j["xmat"] = tab.xmat;
  j["zmat"] = tab.zmat;
  j["phase"] = tab.phase;
}

void from_json(const nlohmann::json &j, SymplecticTableau &tab) {
  unsigned n_rows = j.at("nrows").get<unsigned>();
  unsigned n_qbs = j.at("nqubits").get<unsigned>();
  MatrixXb xmat(n_rows, n_qbs);
  MatrixXb zmat(n_rows, n_qbs);
  VectorXb phase(n_rows);
  from_json(j.at("xmat"), xmat);
  from_json(j.at("zmat"), zmat);
  from_json(j.at("phase"), phase);
  tab = SymplecticTableau(xmat, zmat, phase);
}

}  // namespace tket<|MERGE_RESOLUTION|>--- conflicted
+++ resolved
@@ -319,11 +319,7 @@
     pauli_xrow(i) = (p == Pauli::X) || (p == Pauli::Y);
     pauli_zrow(i) = (p == Pauli::Z) || (p == Pauli::Y);
   }
-<<<<<<< HEAD
-  bool phase_flip = (pauli.coeff % 4 == 2) ^ (half_pis == 3);
-=======
-  bool phase = pauli.is_real_negative() ^ (half_pis == 3);
->>>>>>> fc7d345e
+  bool phase_flip = pauli.is_real_negative() ^ (half_pis == 3);
 
   for (unsigned i = 0; i < get_n_rows(); ++i) {
     bool anti = false;
