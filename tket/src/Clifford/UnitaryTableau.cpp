// Copyright 2019-2023 Cambridge Quantum Computing
//
// Licensed under the Apache License, Version 2.0 (the "License");
// you may not use this file except in compliance with the License.
// You may obtain a copy of the License at
//
//     http://www.apache.org/licenses/LICENSE-2.0
//
// Unless required by applicable law or agreed to in writing, software
// distributed under the License is distributed on an "AS IS" BASIS,
// WITHOUT WARRANTIES OR CONDITIONS OF ANY KIND, either express or implied.
// See the License for the specific language governing permissions and
// limitations under the License.

#include "tket/Clifford/UnitaryTableau.hpp"

#include <stdexcept>

#include "tkassert/Assert.hpp"
#include "tket/Gate/OpPtrFunctions.hpp"
#include "tket/OpType/OpTypeInfo.hpp"
#include "tket/Ops/Op.hpp"

namespace tket {

UnitaryTableau::UnitaryTableau(unsigned n) : tab_({}) {
  MatrixXb xmat(2 * n, n);
  xmat << MatrixXb::Identity(n, n), MatrixXb::Zero(n, n);
  MatrixXb zmat(2 * n, n);
  zmat << MatrixXb::Zero(n, n), MatrixXb::Identity(n, n);
  tab_ = SymplecticTableau(xmat, zmat, VectorXb::Zero(2 * n));
  qubits_ = boost::bimap<Qubit, unsigned>();
  for (unsigned i = 0; i < n; ++i) {
    qubits_.insert({Qubit(i), i});
  }
}

UnitaryTableau::UnitaryTableau(const qubit_vector_t& qbs)
    : UnitaryTableau(qbs.size()) {
  qubits_ = boost::bimap<Qubit, unsigned>();
  for (unsigned i = 0; i < qbs.size(); ++i) {
    qubits_.insert({qbs[i], i});
  }
}

UnitaryTableau::UnitaryTableau(
    const MatrixXb& xx, const MatrixXb& xz, const VectorXb& xph,
    const MatrixXb& zx, const MatrixXb& zz, const VectorXb& zph)
    : tab_({}) {
  unsigned n_qubits = xx.rows();
  if ((xx.cols() != n_qubits) || (xz.rows() != n_qubits) ||
      (xz.cols() != n_qubits) || (xph.size() != n_qubits) ||
      (zx.rows() != n_qubits) || (zx.cols() != n_qubits) ||
      (zz.rows() != n_qubits) || (zz.cols() != n_qubits) ||
      (zph.size() != n_qubits))
    throw std::invalid_argument(
        "Unitary tableau requires equally-sized square matrices and vectors");
  MatrixXb xmat(2 * n_qubits, n_qubits);
  xmat << xx, zx;
  MatrixXb zmat(2 * n_qubits, n_qubits);
  zmat << xz, zz;
  VectorXb phase(2 * n_qubits);
  phase << xph, zph;
  tab_ = SymplecticTableau(xmat, zmat, phase);
  MatrixXb expected_anticommutes(2 * n_qubits, 2 * n_qubits);
  expected_anticommutes << MatrixXb::Zero(n_qubits, n_qubits),
      MatrixXb::Identity(n_qubits, n_qubits),
      MatrixXb::Identity(n_qubits, n_qubits),
      MatrixXb::Zero(n_qubits, n_qubits);
  if (tab_.anticommuting_rows() != expected_anticommutes)
    throw std::invalid_argument(
        "Rows of tableau do not (anti-)commute as expected for UnitaryTableau");
  if (tab_.rank() != 2 * n_qubits)
    throw std::invalid_argument(
        "Rows of UnitaryTableau are not linearly independent");
  qubits_ = boost::bimap<Qubit, unsigned>();
  for (unsigned i = 0; i < n_qubits; ++i) {
    qubits_.insert({Qubit(i), i});
  }
}

UnitaryTableau::UnitaryTableau() : UnitaryTableau(0) {}

SpPauliStabiliser UnitaryTableau::get_xrow(const Qubit& qb) const {
  unsigned uq = qubits_.left.at(qb);
  PauliStabiliser stab = tab_.get_pauli(uq);
  QubitPauliMap qpm;
  for (unsigned i = 0; i < qubits_.size(); ++i) {
    qpm.insert({qubits_.right.at(i), stab.get(i)});
  }
  return SpPauliStabiliser(qpm, stab.coeff);
}

SpPauliStabiliser UnitaryTableau::get_zrow(const Qubit& qb) const {
  unsigned uqb = qubits_.left.at(qb);
  PauliStabiliser stab = tab_.get_pauli(uqb + qubits_.size());
  QubitPauliMap qpm;
  for (unsigned i = 0; i < qubits_.size(); ++i) {
    qpm.insert({qubits_.right.at(i), stab.get(i)});
  }
  return SpPauliStabiliser(qpm, stab.coeff);
}

SpPauliStabiliser UnitaryTableau::get_row_product(
    const SpPauliStabiliser& qpt) const {
  SpPauliStabiliser result({}, qpt.coeff);
  for (const std::pair<const Qubit, Pauli>& p : qpt.string) {
    auto qks_it = qubits_.left.find(p.first);
    if (qks_it == qubits_.left.end()) {
      // Acts as identity on p.first
      result = result * SpPauliStabiliser(p.first, p.second);
    } else {
      switch (p.second) {
        case Pauli::I: {
          break;
        }
        case Pauli::X: {
          result = result * get_xrow(p.first);
          break;
        }
        case Pauli::Y: {
          // Y = iXZ
          result = result * get_xrow(p.first);
          result = result * get_zrow(p.first);
          result.coeff += 1;
          break;
        }
        case Pauli::Z: {
          result = result * get_zrow(p.first);
          break;
        }
      }
    }
  }
  return result;
}

std::set<Qubit> UnitaryTableau::get_qubits() const {
  std::set<Qubit> result;
  for (boost::bimap<Qubit, unsigned>::const_iterator iter = qubits_.begin(),
                                                     iend = qubits_.end();
       iter != iend; ++iter) {
    result.insert(iter->left);
  }
  return result;
}

void UnitaryTableau::apply_S_at_front(const Qubit& qb) {
  unsigned uqb = qubits_.left.at(qb);
  tab_.row_mult(uqb + qubits_.size(), uqb, -i_);
}

void UnitaryTableau::apply_S_at_end(const Qubit& qb) {
  unsigned uqb = qubits_.left.at(qb);
  tab_.apply_S(uqb);
}

void UnitaryTableau::apply_Z_at_front(const Qubit& qb) {
  unsigned uqb = qubits_.left.at(qb);
  tab_.phase(uqb) = !tab_.phase(uqb);
}

void UnitaryTableau::apply_Z_at_end(const Qubit& qb) {
  unsigned uqb = qubits_.left.at(qb);
  tab_.apply_Z(uqb);
}

void UnitaryTableau::apply_V_at_front(const Qubit& qb) {
  unsigned uqb = qubits_.left.at(qb);
  tab_.row_mult(uqb, uqb + qubits_.size(), -i_);
}

void UnitaryTableau::apply_V_at_end(const Qubit& qb) {
  unsigned uqb = qubits_.left.at(qb);
  tab_.apply_V(uqb);
}

void UnitaryTableau::apply_X_at_front(const Qubit& qb) {
  unsigned uqb = qubits_.left.at(qb);
  tab_.phase(uqb + qubits_.size()) = !tab_.phase(uqb + qubits_.size());
}

void UnitaryTableau::apply_X_at_end(const Qubit& qb) {
  unsigned uqb = qubits_.left.at(qb);
  tab_.apply_X(uqb);
}

void UnitaryTableau::apply_H_at_front(const Qubit& qb) {
  unsigned uqb = qubits_.left.at(qb);
  unsigned n_qubits = qubits_.size();
  bool temp = tab_.phase(uqb);
  tab_.phase(uqb) = tab_.phase(uqb + n_qubits);
  tab_.phase(uqb + n_qubits) = temp;
  tab_.xmat.row(uqb).swap(tab_.xmat.row(uqb + n_qubits));
  tab_.zmat.row(uqb).swap(tab_.zmat.row(uqb + n_qubits));
}

void UnitaryTableau::apply_H_at_end(const Qubit& qb) {
  unsigned uqb = qubits_.left.at(qb);
  tab_.apply_H(uqb);
}

void UnitaryTableau::apply_CX_at_front(
    const Qubit& control, const Qubit& target) {
  unsigned uc = qubits_.left.at(control);
  unsigned ut = qubits_.left.at(target);
  tab_.row_mult(ut, uc, 1.);
  tab_.row_mult(uc + qubits_.size(), ut + qubits_.size());
}

void UnitaryTableau::apply_CX_at_end(
    const Qubit& control, const Qubit& target) {
  unsigned uc = qubits_.left.at(control);
  unsigned ut = qubits_.left.at(target);
  tab_.apply_CX(uc, ut);
}

void UnitaryTableau::apply_gate_at_front(
    OpType type, const qubit_vector_t& qbs) {
  switch (type) {
    case OpType::Z: {
      apply_Z_at_front(qbs.at(0));
      break;
    }
    case OpType::X: {
      apply_X_at_front(qbs.at(0));
      break;
    }
    case OpType::Y: {
      apply_Z_at_front(qbs.at(0));
      apply_X_at_front(qbs.at(0));
      break;
    }
    case OpType::S: {
      apply_S_at_front(qbs.at(0));
      break;
    }
    case OpType::Sdg: {
      apply_S_at_front(qbs.at(0));
      apply_Z_at_front(qbs.at(0));
      break;
    }
    case OpType::V:
    case OpType::SX: {
      apply_V_at_front(qbs.at(0));
      break;
    }
    case OpType::Vdg:
    case OpType::SXdg: {
      apply_V_at_front(qbs.at(0));
      apply_X_at_front(qbs.at(0));
      break;
    }
    case OpType::H: {
      apply_H_at_front(qbs.at(0));
      break;
    }
    case OpType::CX: {
      apply_CX_at_front(qbs.at(0), qbs.at(1));
      break;
    }
    case OpType::CY: {
      apply_S_at_front(qbs.at(1));
      apply_CX_at_front(qbs.at(0), qbs.at(1));
      apply_S_at_front(qbs.at(1));
      apply_Z_at_front(qbs.at(1));
      break;
    }
    case OpType::CZ: {
      apply_H_at_front(qbs.at(1));
      apply_CX_at_front(qbs.at(0), qbs.at(1));
      apply_H_at_front(qbs.at(1));
      break;
    }
    case OpType::SWAP: {
      apply_CX_at_front(qbs.at(0), qbs.at(1));
      apply_CX_at_front(qbs.at(1), qbs.at(0));
      apply_CX_at_front(qbs.at(0), qbs.at(1));
      break;
    }
    case OpType::BRIDGE: {
      apply_CX_at_front(qbs.at(0), qbs.at(2));
      break;
    }
    case OpType::ZZMax: {
      apply_H_at_front(qbs.at(1));
      apply_S_at_front(qbs.at(0));
      apply_V_at_front(qbs.at(1));
      apply_CX_at_front(qbs.at(0), qbs.at(1));
      apply_H_at_front(qbs.at(1));
      break;
    }
    case OpType::ECR: {
      apply_CX_at_front(qbs.at(0), qbs.at(1));
      apply_X_at_front(qbs.at(0));
      apply_S_at_front(qbs.at(0));
      apply_V_at_front(qbs.at(1));
      apply_X_at_front(qbs.at(1));
      break;
    }
    case OpType::ISWAPMax: {
      apply_V_at_front(qbs.at(0));
      apply_V_at_front(qbs.at(1));
      apply_CX_at_front(qbs.at(0), qbs.at(1));
      apply_V_at_front(qbs.at(0));
      apply_S_at_front(qbs.at(1));
      apply_Z_at_front(qbs.at(1));
      apply_CX_at_front(qbs.at(0), qbs.at(1));
      apply_V_at_front(qbs.at(0));
      apply_V_at_front(qbs.at(1));
      break;
    }
    case OpType::noop:
    case OpType::Phase: {
      break;
    }
    default: {
      throw BadOpType(
          "Cannot be applied to a UnitaryTableau: not a Clifford gate", type);
    }
  }
}

void UnitaryTableau::apply_gate_at_end(OpType type, const qubit_vector_t& qbs) {
  std::vector<unsigned> uqbs;
  for (const Qubit& q : qbs) {
    uqbs.push_back(qubits_.left.at(q));
  }
  tab_.apply_gate(type, uqbs);
}

void UnitaryTableau::apply_pauli_at_front(
    const SpPauliStabiliser& pauli, unsigned half_pis) {
  return apply_pauli_at_end(get_row_product(pauli), half_pis);
}

void UnitaryTableau::apply_pauli_at_end(
    const SpPauliStabiliser& pauli, unsigned half_pis) {
  std::vector<Pauli> string(qubits_.size(), Pauli::I);
  for (const std::pair<const Qubit, Pauli>& pair : pauli.string) {
    unsigned uqb = qubits_.left.at(pair.first);
    string.at(uqb) = pair.second;
  }
  tab_.apply_pauli_gadget(PauliStabiliser(string, pauli.coeff), half_pis);
}

UnitaryTableau UnitaryTableau::compose(
    const UnitaryTableau& first, const UnitaryTableau& second) {
  std::set<Qubit> qbs = first.get_qubits();
  for (const Qubit& q : second.get_qubits()) {
    qbs.insert(q);
  }
  UnitaryTableau result = UnitaryTableau({});
  const unsigned nqb = qbs.size();

  std::vector<SpPauliStabiliser> rows;

  unsigned qir = 0;
  for (const Qubit& qi : qbs) {
    auto qif_it = first.qubits_.left.find(qi);
    if (qif_it == first.qubits_.left.end()) {
      // First acts as identity on qi, so just take effect of second
      rows.push_back(second.get_xrow(qi));
    } else {
      // Sum rows of second according to entries of first
      SpPauliStabiliser fxrow = first.get_xrow(qi);
      SpPauliStabiliser rxrow = second.get_row_product(fxrow);
      rows.push_back(rxrow);
    }

    result.qubits_.insert({qi, qir});
    ++qir;
  }

  // Do the same for the Z rows
  for (const Qubit& qi : qbs) {
    auto qif_it = first.qubits_.left.find(qi);
    if (qif_it == first.qubits_.left.end()) {
      // First acts as identity on qi, so just take effect of second
      rows.push_back(second.get_zrow(qi));
    } else {
      // Sum rows of second according to entries of first
      SpPauliStabiliser fzrow = first.get_zrow(qi);
      SpPauliStabiliser rzrow = second.get_row_product(fzrow);
      rows.push_back(rzrow);
    }
  }

  // Combine row lists and convert to PauliStabilisers
  PauliStabiliserVec all_rows;
  for (const SpPauliStabiliser& row : rows) {
    std::vector<Pauli> ps(nqb, Pauli::I);
    for (const std::pair<const Qubit, Pauli>& p : row.string) {
      unsigned q = result.qubits_.left.at(p.first);
      ps[q] = p.second;
    }
    all_rows.push_back(PauliStabiliser(ps, row.coeff));
  }

  result.tab_ = SymplecticTableau(all_rows);

  return result;
}

static const std::map<
    std::pair<BoolPauli, BoolPauli>, std::pair<BoolPauli, BoolPauli>>&
invert_cell_map() {
  static const auto inv_map = []() {
    const BoolPauli I = {false, false};
    const BoolPauli X = {true, false};
    const BoolPauli Y = {true, true};
    const BoolPauli Z = {false, true};
    return std::map<
        std::pair<BoolPauli, BoolPauli>, std::pair<BoolPauli, BoolPauli>>{
        {{I, I}, {I, I}}, {{I, X}, {I, X}}, {{I, Y}, {X, X}}, {{I, Z}, {X, I}},
        {{X, I}, {I, Z}}, {{X, X}, {I, Y}}, {{X, Y}, {X, Y}}, {{X, Z}, {X, Z}},
        {{Y, I}, {Z, Z}}, {{Y, X}, {Z, Y}}, {{Y, Y}, {Y, Y}}, {{Y, Z}, {Y, Z}},
        {{Z, I}, {Z, I}}, {{Z, X}, {Z, X}}, {{Z, Y}, {Y, X}}, {{Z, Z}, {Y, I}},
    };
  }();
  return inv_map;
}

UnitaryTableau UnitaryTableau::dagger() const {
  // This method is following Craig Gidney's tableau inversion method
  // https://algassert.com/post/2002
  unsigned nqb = qubits_.size();
  MatrixXb dxx = MatrixXb::Zero(nqb, nqb);
  MatrixXb dxz = MatrixXb::Zero(nqb, nqb);
  VectorXb dxph = VectorXb::Zero(nqb);
  MatrixXb dzx = MatrixXb::Zero(nqb, nqb);
  MatrixXb dzz = MatrixXb::Zero(nqb, nqb);
  VectorXb dzph = VectorXb::Zero(nqb);
  for (unsigned i = 0; i < nqb; ++i) {
    for (unsigned j = 0; j < nqb; ++j) {
      // Take effect of some input on some output and invert
      auto inv_cell = invert_cell_map().at(
          {BoolPauli{tab_.xmat(i, j), tab_.zmat(i, j)},
           BoolPauli{tab_.xmat(i + nqb, j), tab_.zmat(i + nqb, j)}});
      // Transpose tableau and fill in cell
      dxx(j, i) = inv_cell.first.x;
      dxz(j, i) = inv_cell.first.z;
      dzx(j, i) = inv_cell.second.x;
      dzz(j, i) = inv_cell.second.z;
    }
  }

  UnitaryTableau dag(dxx, dxz, dxph, dzx, dzz, dzph);
  dag.qubits_ = qubits_;

  // Correct phases
  for (unsigned i = 0; i < nqb; ++i) {
<<<<<<< HEAD
    QubitPauliTensor xr = dag.get_xrow(qubits_.right.at(i));
    dag.tab_.phase(i) = get_row_product(xr).coeff == -1.;
    QubitPauliTensor zr = dag.get_zrow(qubits_.right.at(i));
    dag.tab_.phase(i + nqb) = get_row_product(zr).coeff == -1.;
=======
    SpPauliStabiliser xr = dag.get_xrow(qubits_.right.at(i));
    dag.tab_.phase_(i) = (get_row_product(xr).coeff % 4 == 2);
    SpPauliStabiliser zr = dag.get_zrow(qubits_.right.at(i));
    dag.tab_.phase_(i + nqb) = (get_row_product(zr).coeff % 4 == 2);
>>>>>>> 8c0cf89b
  }

  return dag;
}

UnitaryTableau UnitaryTableau::transpose() const {
  return dagger().conjugate();
}

UnitaryTableau UnitaryTableau::conjugate() const {
  UnitaryTableau conj(0);
  conj.tab_ = tab_.conjugate();
  conj.qubits_ = qubits_;
  return conj;
}

std::ostream& operator<<(std::ostream& os, const UnitaryTableau& tab) {
  unsigned nqs = tab.qubits_.size();
  for (unsigned i = 0; i < nqs; ++i) {
    Qubit qi = tab.qubits_.right.at(i);
    os << "X@" << qi.repr() << "\t->\t" << tab.tab_.xmat.row(i) << "   "
       << tab.tab_.zmat.row(i) << "   " << tab.tab_.phase(i) << std::endl;
  }
  os << "--" << std::endl;
  for (unsigned i = 0; i < nqs; ++i) {
    Qubit qi = tab.qubits_.right.at(i);
    os << "Z@" << qi.repr() << "\t->\t" << tab.tab_.xmat.row(i + nqs) << "   "
       << tab.tab_.zmat.row(i + nqs) << "   " << tab.tab_.phase(i + nqs)
       << std::endl;
  }
  return os;
}

bool UnitaryTableau::operator==(const UnitaryTableau& other) const {
  if (get_qubits() != other.get_qubits()) return false;

  unsigned nq = qubits_.size();

  for (unsigned i = 0; i < nq; ++i) {
    Qubit qi = qubits_.right.at(i);
    unsigned oi = other.qubits_.left.at(qi);
    for (unsigned j = 0; j < nq; ++j) {
      Qubit qj = qubits_.right.at(j);
      unsigned oj = other.qubits_.left.at(qj);
      if (tab_.xmat(i, j) != other.tab_.xmat(oi, oj)) return false;
      if (tab_.zmat(i, j) != other.tab_.zmat(oi, oj)) return false;
      if (tab_.xmat(i + nq, j) != other.tab_.xmat(oi + nq, oj)) return false;
      if (tab_.zmat(i + nq, j) != other.tab_.zmat(oi + nq, oj)) return false;
    }
    if (tab_.phase(i) != other.tab_.phase(oi)) return false;
    if (tab_.phase(i + nq) != other.tab_.phase(oi + nq)) return false;
  }

  return true;
}

void to_json(nlohmann::json& j, const UnitaryTableau& tab) {
  j["tab"] = tab.tab_;
  qubit_vector_t qbs;
  for (unsigned i = 0; i < tab.qubits_.size(); ++i) {
    qbs.push_back(tab.qubits_.right.at(i));
  }
  j["qubits"] = qbs;
}

void from_json(const nlohmann::json& j, UnitaryTableau& tab) {
  j.at("tab").get_to(tab.tab_);
  if (tab.tab_.get_n_rows() != 2 * tab.tab_.get_n_qubits())
    throw std::invalid_argument(
        "Size of tableau does not match requirements for UnitaryTableau.");
  qubit_vector_t qbs = j.at("qubits").get<qubit_vector_t>();
  unsigned nqbs = qbs.size();
  if (nqbs != tab.tab_.get_n_qubits())
    throw std::invalid_argument(
        "Number of qubits in json UnitaryTableau does not match tableau size.");
  MatrixXb expected_anticommutes(2 * nqbs, 2 * nqbs);
  expected_anticommutes << MatrixXb::Zero(nqbs, nqbs),
      MatrixXb::Identity(nqbs, nqbs), MatrixXb::Identity(nqbs, nqbs),
      MatrixXb::Zero(nqbs, nqbs);
  if (tab.tab_.anticommuting_rows() != expected_anticommutes)
    throw std::invalid_argument(
        "Rows of tableau do not (anti-)commute as expected for UnitaryTableau");
  if (tab.tab_.rank() != 2 * nqbs)
    throw std::invalid_argument(
        "Rows of UnitaryTableau are not linearly independent");
  tab.qubits_.clear();
  for (unsigned i = 0; i < nqbs; ++i) {
    tab.qubits_.insert({qbs.at(i), i});
  }
}

UnitaryRevTableau::UnitaryRevTableau(unsigned n) : tab_(n) {}

UnitaryRevTableau::UnitaryRevTableau(const qubit_vector_t& qbs) : tab_(qbs) {}

UnitaryRevTableau::UnitaryRevTableau() : tab_() {}

SpPauliStabiliser UnitaryRevTableau::get_xrow(const Qubit& qb) const {
  return tab_.get_xrow(qb);
}

SpPauliStabiliser UnitaryRevTableau::get_zrow(const Qubit& qb) const {
  return tab_.get_zrow(qb);
}

SpPauliStabiliser UnitaryRevTableau::get_row_product(
    const SpPauliStabiliser& qpt) const {
  return tab_.get_row_product(qpt);
}

std::set<Qubit> UnitaryRevTableau::get_qubits() const {
  return tab_.get_qubits();
}

void UnitaryRevTableau::apply_S_at_front(const Qubit& qb) {
  tab_.apply_pauli_at_end(SpPauliStabiliser(qb, Pauli::Z), 3);
}

void UnitaryRevTableau::apply_S_at_end(const Qubit& qb) {
  tab_.apply_pauli_at_front(SpPauliStabiliser(qb, Pauli::Z), 3);
}

void UnitaryRevTableau::apply_Z_at_front(const Qubit& qb) {
  tab_.apply_Z_at_end(qb);
}

void UnitaryRevTableau::apply_Z_at_end(const Qubit& qb) {
  tab_.apply_Z_at_front(qb);
}

void UnitaryRevTableau::apply_V_at_front(const Qubit& qb) {
  tab_.apply_pauli_at_end(SpPauliStabiliser(qb, Pauli::X), 3);
}

void UnitaryRevTableau::apply_V_at_end(const Qubit& qb) {
  tab_.apply_pauli_at_front(SpPauliStabiliser(qb, Pauli::X), 3);
}

void UnitaryRevTableau::apply_X_at_front(const Qubit& qb) {
  tab_.apply_X_at_end(qb);
}

void UnitaryRevTableau::apply_X_at_end(const Qubit& qb) {
  tab_.apply_X_at_front(qb);
}

void UnitaryRevTableau::apply_H_at_front(const Qubit& qb) {
  tab_.apply_H_at_end(qb);
}

void UnitaryRevTableau::apply_H_at_end(const Qubit& qb) {
  tab_.apply_H_at_front(qb);
}

void UnitaryRevTableau::apply_CX_at_front(
    const Qubit& control, const Qubit& target) {
  tab_.apply_CX_at_end(control, target);
}

void UnitaryRevTableau::apply_CX_at_end(
    const Qubit& control, const Qubit& target) {
  tab_.apply_CX_at_front(control, target);
}

void UnitaryRevTableau::apply_gate_at_front(
    OpType type, const qubit_vector_t& qbs) {
  // Handle types whose dagger is not an optype
  switch (type) {
    case OpType::ZZMax: {
      tab_.apply_gate_at_end(OpType::ZZMax, qbs);
      tab_.apply_gate_at_end(OpType::Z, {qbs.at(0)});
      tab_.apply_gate_at_end(OpType::Z, {qbs.at(1)});
      break;
    }
    case OpType::ISWAPMax: {
      tab_.apply_gate_at_end(OpType::ISWAPMax, qbs);
      tab_.apply_gate_at_end(OpType::Z, {qbs.at(0)});
      tab_.apply_gate_at_end(OpType::Z, {qbs.at(1)});
      break;
    }
    case OpType::Phase: {
      break;
    }
    default: {
      tab_.apply_gate_at_end(get_op_ptr(type)->dagger()->get_type(), qbs);
      break;
    }
  }
}

void UnitaryRevTableau::apply_gate_at_end(
    OpType type, const qubit_vector_t& qbs) {
  // Handle types whose dagger is not an optype
  switch (type) {
    case OpType::ZZMax: {
      tab_.apply_gate_at_front(OpType::ZZMax, qbs);
      tab_.apply_gate_at_front(OpType::Z, {qbs.at(0)});
      tab_.apply_gate_at_front(OpType::Z, {qbs.at(1)});
      break;
    }
    case OpType::ISWAPMax: {
      tab_.apply_gate_at_front(OpType::ISWAPMax, qbs);
      tab_.apply_gate_at_front(OpType::Z, {qbs.at(0)});
      tab_.apply_gate_at_front(OpType::Z, {qbs.at(1)});
      break;
    }
    case OpType::Phase: {
      break;
    }
    default: {
      tab_.apply_gate_at_front(get_op_ptr(type)->dagger()->get_type(), qbs);
      break;
    }
  }
}

void UnitaryRevTableau::apply_pauli_at_front(
    const SpPauliStabiliser& pauli, unsigned half_pis) {
  tab_.apply_pauli_at_end(pauli, 4 - (half_pis % 4));
}

void UnitaryRevTableau::apply_pauli_at_end(
    const SpPauliStabiliser& pauli, unsigned half_pis) {
  tab_.apply_pauli_at_front(pauli, 4 - (half_pis % 4));
}

UnitaryRevTableau UnitaryRevTableau::compose(
    const UnitaryRevTableau& first, const UnitaryRevTableau& second) {
  UnitaryRevTableau result(0);
  result.tab_ = UnitaryTableau::compose(second.tab_, first.tab_);
  return result;
}

UnitaryRevTableau UnitaryRevTableau::dagger() const {
  UnitaryRevTableau result(0);
  result.tab_ = tab_.dagger();
  return result;
}

UnitaryRevTableau UnitaryRevTableau::transpose() const {
  UnitaryRevTableau result(0);
  result.tab_ = tab_.transpose();
  return result;
}

UnitaryRevTableau UnitaryRevTableau::conjugate() const {
  UnitaryRevTableau result(0);
  result.tab_ = tab_.conjugate();
  return result;
}

std::ostream& operator<<(std::ostream& os, const UnitaryRevTableau& tab) {
  unsigned nqs = tab.tab_.qubits_.size();
  for (unsigned i = 0; i < nqs; ++i) {
    Qubit qi = tab.tab_.qubits_.right.at(i);
    os << tab.tab_.tab_.xmat.row(i) << "   " << tab.tab_.tab_.zmat.row(i)
       << "   " << tab.tab_.tab_.phase(i) << "\t->\t"
       << "X@" << qi.repr() << std::endl;
  }
  os << "--" << std::endl;
  for (unsigned i = 0; i < nqs; ++i) {
    Qubit qi = tab.tab_.qubits_.right.at(i);
    os << tab.tab_.tab_.xmat.row(i + nqs) << "   "
       << tab.tab_.tab_.zmat.row(i + nqs) << "   "
       << tab.tab_.tab_.phase(i + nqs) << "\t->\t"
       << "Z@" << qi.repr() << std::endl;
  }
  return os;
}

bool UnitaryRevTableau::operator==(const UnitaryRevTableau& other) const {
  return (tab_ == other.tab_);
}

void to_json(nlohmann::json& j, const UnitaryRevTableau& tab) {
  j["tab"] = tab.tab_;
}

void from_json(const nlohmann::json& j, UnitaryRevTableau& tab) {
  j.at("tab").get_to(tab.tab_);
}

}  // namespace tket<|MERGE_RESOLUTION|>--- conflicted
+++ resolved
@@ -450,17 +450,10 @@
 
   // Correct phases
   for (unsigned i = 0; i < nqb; ++i) {
-<<<<<<< HEAD
-    QubitPauliTensor xr = dag.get_xrow(qubits_.right.at(i));
-    dag.tab_.phase(i) = get_row_product(xr).coeff == -1.;
-    QubitPauliTensor zr = dag.get_zrow(qubits_.right.at(i));
-    dag.tab_.phase(i + nqb) = get_row_product(zr).coeff == -1.;
-=======
     SpPauliStabiliser xr = dag.get_xrow(qubits_.right.at(i));
     dag.tab_.phase_(i) = (get_row_product(xr).coeff % 4 == 2);
     SpPauliStabiliser zr = dag.get_zrow(qubits_.right.at(i));
     dag.tab_.phase_(i + nqb) = (get_row_product(zr).coeff % 4 == 2);
->>>>>>> 8c0cf89b
   }
 
   return dag;
