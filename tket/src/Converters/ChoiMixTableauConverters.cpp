--- conflicted
+++ resolved
@@ -40,12 +40,7 @@
   return tab;
 }
 
-<<<<<<< HEAD
-std::pair<Circuit, unit_map_t> cm_tableau_to_circuit(
-    const ChoiMixTableau& t, ChoiMixSynthType synth_type) {
-=======
 struct ChoiMixBuilder {
->>>>>>> 801ef6d7
   /**
    * We will consider applying gates to either side of the tableau to reduce
    * qubits down to one of a few simple states (identity, collapse, zero
@@ -117,11 +112,6 @@
    * STAGES OF SYNTHESIS
    */
 
-<<<<<<< HEAD
-  // Set up circuits for extracting gates into (in_circ is set up after
-  // diagonalising the post-selected subspace)
-  qubit_vector_t input_qubits, output_qubits;
-=======
   // Match up pairs of generators that anti-commute in the input segment but
   // commute with all others; such pairs of rows reduce to an identity wire
   // between a pair of qubits; we solve this by pairwise Pauli reduction methods
@@ -203,7 +193,6 @@
       cx_config(cx),
       unitary_init_names(inits),
       unitary_post_names(posts) {
->>>>>>> 801ef6d7
   for (unsigned i = 0; i < tab.get_n_boundaries(); ++i) {
     ChoiMixTableau::col_key_t key = tab.col_index_.right.at(i);
     if (key.second == ChoiMixTableau::TableauSegment::Input)
@@ -211,92 +200,6 @@
     else
       out_circ_tp.add_qubit(key.first);
   }
-<<<<<<< HEAD
-  Circuit out_circ_tp(output_qubits, {});
-  unit_map_t join_permutation;
-  std::set<Qubit> input_set{input_qubits.begin(), input_qubits.end()};
-  std::set<Qubit> output_set{output_qubits.begin(), output_qubits.end()};
-  std::set<Qubit> just_input;
-  std::set<Qubit> just_output;
-  std::set<Qubit> both_input_output;
-  for (const Qubit& q : input_set) {
-    if (output_set.find(q) == output_set.end())
-      just_input.insert(q);
-    else
-      both_input_output.insert(q);
-  }
-  for (const Qubit& q : output_set) {
-    if (input_set.find(q) == input_set.end()) just_output.insert(q);
-  }
-  std::set<Qubit> post_selected;
-  std::set<Qubit> zero_initialised;
-  std::set<Qubit> mix_initialised;
-  std::set<Qubit> discarded;
-  std::set<Qubit> live_ins;
-  std::set<Qubit> live_outs;
-  std::map<Qubit, std::optional<unsigned>> in_x_row;
-  std::map<Qubit, std::optional<unsigned>> in_z_row;
-  boost::bimap<Qubit, Qubit> matched_qubits;
-
-  // For unitary synth mode, post-selected ins must be matched up with unused
-  // outs or (if n_outs < n_ins) input qbs that are not output qbs; vice versa
-  // for zero-initialised outs
-  std::set<Qubit> unused_ins;
-  std::set<Qubit> unused_outs;
-  if (synth_type == ChoiMixSynthType::unitary) {
-    for (unsigned c = 0; c < tab.tab_.get_n_qubits(); ++c) {
-      bool used = false;
-      for (unsigned r = 0; r < tab.get_n_rows(); ++r) {
-        if (tab.tab_.zmat_(r, c) || tab.tab_.xmat_(r, c)) {
-          used = true;
-          break;
-        }
-      }
-      if (!used) {
-        ChoiMixTableau::col_key_t col = tab.col_index_.right.at(c);
-        if (col.second == ChoiMixTableau::TableauSegment::Input)
-          unused_ins.insert(col.first);
-        else
-          unused_outs.insert(col.first);
-      }
-    }
-    for (const Qubit& q : unused_ins)
-      tab.discard_qubit(q, ChoiMixTableau::TableauSegment::Input);
-    for (const Qubit& q : unused_outs)
-      tab.discard_qubit(q, ChoiMixTableau::TableauSegment::Output);
-  }
-  unsigned remaining_ins = input_qubits.size() - unused_ins.size();
-  unsigned remaining_outs = output_qubits.size() - unused_outs.size();
-
-  // Canonicalise tableau and perform output-first gaussian elimination to
-  // isolate post-selected subspace in lower rows
-  tab.canonical_column_order(ChoiMixTableau::TableauSegment::Output);
-  tab.gaussian_form();
-
-  // Call diagonalisation methods to diagonalise post-selected subspace
-  std::list<std::pair<QubitPauliTensor, Expr>> to_diag;
-  for (unsigned r = tab.get_n_rows(); r > 0;) {
-    --r;
-    ChoiMixTableau::row_tensor_t rten = tab.get_row(r);
-    if (rten.second.string.map.size() != 0) {
-      // Reached the rows with non-empty output segment
-      break;
-    }
-    // Else, we add the row to the subspace
-    to_diag.push_back({rten.first, 1.});
-  }
-  unsigned post_selected_size = to_diag.size();
-  unsigned post_selected_start = tab.get_n_rows() - post_selected_size;
-  std::set<Qubit> diag_ins{input_qubits.begin(), input_qubits.end()};
-  Circuit in_circ = mutual_diagonalise(to_diag, diag_ins, CXConfigType::Tree);
-  // Extract the dagger of each gate in order from tab
-  for (const Command& com : in_circ) {
-    auto args = com.get_args();
-    qubit_vector_t qbs = {args.begin(), args.end()};
-    tab.apply_gate(
-        com.get_op_ptr()->dagger()->get_type(), qbs,
-        ChoiMixTableau::TableauSegment::Input);
-=======
   for (const Qubit& init_q : unitary_init_names) {
     if (tab.col_index_.left.find(ChoiMixTableau::col_key_t{
             init_q, ChoiMixTableau::TableauSegment::Input}) !=
@@ -312,64 +215,9 @@
       throw std::logic_error(
           "Free qubit name for post-selection conflicts with existing live "
           "output of ChoiMixTableau");
->>>>>>> 801ef6d7
-  }
-}
-
-<<<<<<< HEAD
-  // Diagonalised rows should still be at the bottom of the tableau - reduce
-  // them to a minimal set of qubits for post-selection by first reducing to
-  // upper echelon form
-  unsigned n_ins = tab.get_n_inputs();
-  unsigned n_outs = tab.get_n_outputs();
-  std::vector<std::pair<unsigned, unsigned>> row_ops =
-      gaussian_elimination_row_ops(
-          tab.tab_.zmat_.bottomRightCorner(post_selected_size, n_ins));
-  for (const std::pair<unsigned, unsigned>& op : row_ops) {
-    tab.tab_.row_mult(
-        post_selected_start + op.first, post_selected_start + op.second);
-  }
-  // Obtain CX instructions as column operations
-  std::vector<std::pair<unsigned, unsigned>> col_ops =
-      gaussian_elimination_col_ops(
-          tab.tab_.zmat_.bottomRightCorner(post_selected_size, n_ins));
-  // These gates will also swap qubits to isolate the post-selections on the
-  // first few qubits - this is fine as can be cleaned up later with peephole
-  // optimisations
-  for (const std::pair<unsigned, unsigned>& op : col_ops) {
-    tab.tab_.apply_CX(n_outs + op.second, n_outs + op.first);
-    ChoiMixTableau::col_key_t ctrl =
-        tab.col_index_.right.at(n_outs + op.second);
-    ChoiMixTableau::col_key_t trgt = tab.col_index_.right.at(n_outs + op.first);
-    in_circ.add_op<Qubit>(OpType::CX, {ctrl.first, trgt.first});
-  }
-
-  // Post-select rows
-  for (unsigned r = 0; r < post_selected_size; ++r) {
-    unsigned final_row = tab.get_n_rows() - 1;
-    ChoiMixTableau::row_tensor_t row = tab.get_row(final_row);
-    if (row.second.string.map.size() != 0 || row.first.string.map.size() != 1 ||
-        row.first.string.map.begin()->second != Pauli::Z)
-      throw std::logic_error(
-          "Unexpected error during post-selection identification in "
-          "ChoiMixTableau synthesis");
-    Qubit post_selected_qb = row.first.string.map.begin()->first;
-    // Multiply other rows to remove Z_qb components
-    unsigned qb_col = tab.col_index_.left.at(ChoiMixTableau::col_key_t{
-        post_selected_qb, ChoiMixTableau::TableauSegment::Input});
-    for (unsigned s = 0; s < final_row; ++s)
-      if (tab.tab_.zmat_(s, qb_col)) tab.tab_.row_mult(final_row, s);
-    // Post-select on correct phase
-    if (row.second.coeff == -1.)
-      in_circ.add_op<Qubit>(OpType::X, {post_selected_qb});
-    tab.remove_row(final_row);
-    post_selected.insert(post_selected_qb);
-    if (synth_type == ChoiMixSynthType::exact)
-      throw std::logic_error(
-          "Not yet implemented: post-selection required during ChoiMixTableau "
-          "synthesis");
-  }
-=======
+  }
+}
+
 ChoiMixTableau ChoiMixBuilder::realised_tableau() const {
   ChoiMixTableau in_tab = circuit_to_cm_tableau(in_circ);
   for (const Qubit& q : post_selected)
@@ -392,31 +240,16 @@
       out_in_permutation, ChoiMixTableau::TableauSegment::Output);
   return ChoiMixTableau::compose(ChoiMixTableau::compose(in_tab, tab), out_tab);
 }
->>>>>>> 801ef6d7
 
 void ChoiMixBuilder::solve_id_subspace() {
   // Input-first gaussian elimination to solve input-sides of remaining rows
   tab.canonical_column_order(ChoiMixTableau::TableauSegment::Input);
   tab.gaussian_form();
 
-<<<<<<< HEAD
-  // Iterate through remaining inputs and reduce output portion to a single
-  // qubit
-  for (const Qubit& in_qb : input_qubits) {
-    // Skip unused qubits
-    if (unused_ins.find(in_qb) != unused_ins.end()) continue;
-    // Skip post-selected qubits
-    if (post_selected.find(in_qb) != post_selected.end()) continue;
-
-    unsigned col = tab.col_index_.left.at(ChoiMixTableau::col_key_t{
-        in_qb, ChoiMixTableau::TableauSegment::Input});
-    std::optional<Qubit> out_qb = std::nullopt;
-=======
   std::set<unsigned> solved_rows;
   std::set<Qubit> solved_ins, solved_outs;
   for (unsigned r = 0; r < tab.get_n_rows(); ++r) {
     if (solved_rows.find(r) != solved_rows.end()) continue;
->>>>>>> 801ef6d7
 
     // Look for a row which anticommutes with row r over the inputs
     std::list<unsigned> xcols, zcols;
@@ -505,305 +338,6 @@
         if (r3 != r && tab.tab_.xmat_(r3, in_c)) tab.tab_.row_mult(r, r3);
         if (r3 != r2 && tab.tab_.zmat_(r3, in_c)) tab.tab_.row_mult(r2, r3);
       }
-<<<<<<< HEAD
-
-      // And then reduce output string to just Z_out_qb
-      if (row_paulis.second.string.get(*out_qb) == Pauli::Y) {
-        // If it is a Y, extract a Vdg gate so the Pauli is exactly Z
-        out_circ_tp.add_op<Qubit>(OpType::Vdg, {*out_qb});
-        tab.apply_V(*out_qb, ChoiMixTableau::TableauSegment::Output);
-      } else if (row_paulis.second.string.get(*out_qb) == Pauli::X) {
-        // If it is an X, extract an Sdg and Vdg gate so the Pauli is exactly Z
-        // We do not need to care about messing up the X row here since if we
-        // solved an X row then this row can't also have X by commutativity
-        out_circ_tp.add_op<Qubit>(OpType::Sdg, {*out_qb});
-        out_circ_tp.add_op<Qubit>(OpType::Vdg, {*out_qb});
-        tab.apply_S(*out_qb, ChoiMixTableau::TableauSegment::Output);
-        tab.apply_V(*out_qb, ChoiMixTableau::TableauSegment::Output);
-      }
-      for (const std::pair<const Qubit, Pauli>& qbp :
-           row_paulis.second.string.map) {
-        if (qbp.first == *out_qb) continue;
-        // Extract an entangling gate to eliminate the qubit
-        switch (qbp.second) {
-          case Pauli::X: {
-            out_circ_tp.add_op<Qubit>(OpType::H, {qbp.first});
-            out_circ_tp.add_op<Qubit>(OpType::CX, {qbp.first, *out_qb});
-            tab.apply_gate(
-                OpType::H, {qbp.first}, ChoiMixTableau::TableauSegment::Output);
-            tab.apply_CX(
-                qbp.first, *out_qb, ChoiMixTableau::TableauSegment::Output);
-            break;
-          }
-          case Pauli::Y: {
-            out_circ_tp.add_op<Qubit>(OpType::Vdg, {qbp.first});
-            out_circ_tp.add_op<Qubit>(OpType::CX, {qbp.first, *out_qb});
-            tab.apply_V(qbp.first, ChoiMixTableau::TableauSegment::Output);
-            tab.apply_CX(
-                qbp.first, *out_qb, ChoiMixTableau::TableauSegment::Output);
-            break;
-          }
-          case Pauli::Z: {
-            out_circ_tp.add_op<Qubit>(OpType::CX, {qbp.first, *out_qb});
-            tab.apply_CX(
-                qbp.first, *out_qb, ChoiMixTableau::TableauSegment::Output);
-            break;
-          }
-          default: {
-            break;
-          }
-        }
-      }
-    }
-
-    // In the case of rows like Xq[1], Zq[0]Zq[1], we want these rows to be
-    // paired up. No X row is found for q[0] but a Z row is found. In reducing
-    // the Z row, an X row is created. Check here in case an X row was created
-    if (z_row && !x_row) {
-      for (unsigned r = 0; r < tab.get_n_rows(); ++r) {
-        if (tab.tab_.xmat_(r, col)) {
-          x_row = r;
-          break;
-        }
-      }
-      if (x_row) {
-        ChoiMixTableau::row_tensor_t row_paulis = tab.get_row(*x_row);
-        // out_qb definitely already set.
-        // Reduce input string to just X_in_qb.
-        // Similarly, no need to consider different paulis on in_qb.
-        // The entangling gates in reducing the Z row are CXs so would only
-        // introduce X_in_qb if anything
-        for (const std::pair<const Qubit, Pauli>& qbp :
-             row_paulis.first.string.map) {
-          if (qbp.first == in_qb) continue;
-          // Extract an entangling gate to eliminate the qubit
-          switch (qbp.second) {
-            case Pauli::X: {
-              in_circ.add_op<Qubit>(OpType::CX, {in_qb, qbp.first});
-              tab.apply_CX(
-                  in_qb, qbp.first, ChoiMixTableau::TableauSegment::Input);
-              break;
-            }
-            case Pauli::Y: {
-              in_circ.add_op<Qubit>(OpType::CY, {in_qb, qbp.first});
-              tab.apply_gate(
-                  OpType::CY, {in_qb, qbp.first},
-                  ChoiMixTableau::TableauSegment::Input);
-              break;
-            }
-            case Pauli::Z: {
-              in_circ.add_op<Qubit>(OpType::CZ, {in_qb, qbp.first});
-              tab.apply_gate(
-                  OpType::CZ, {in_qb, qbp.first},
-                  ChoiMixTableau::TableauSegment::Input);
-              break;
-            }
-            default: {
-              break;
-            }
-          }
-        }
-
-        // And then the same for X_out_qb
-        if (row_paulis.second.string.get(*out_qb) == Pauli::Y) {
-          // If it is a Y, extract an Sdg gate so the Pauli is exactly X.
-          // We do not need to care about messing up the Z row here since it
-          // must already be Z_in_qb Z_out_qb so will commute with the S
-          out_circ_tp.add_op<Qubit>(OpType::Sdg, {*out_qb});
-          tab.apply_S(*out_qb, ChoiMixTableau::TableauSegment::Output);
-        }
-        for (const std::pair<const Qubit, Pauli>& qbp :
-             row_paulis.second.string.map) {
-          if (qbp.first == *out_qb) continue;
-          // Extract an entangling gate to eliminate the qubit
-          switch (qbp.second) {
-            case Pauli::X: {
-              out_circ_tp.add_op<Qubit>(OpType::CX, {*out_qb, qbp.first});
-              tab.apply_CX(
-                  *out_qb, qbp.first, ChoiMixTableau::TableauSegment::Output);
-              break;
-            }
-            case Pauli::Y: {
-              // CY does not have a transpose OpType defined so decompose
-              out_circ_tp.add_op<Qubit>(OpType::S, {qbp.first});
-              out_circ_tp.add_op<Qubit>(OpType::CX, {*out_qb, qbp.first});
-              out_circ_tp.add_op<Qubit>(OpType::Sdg, {qbp.first});
-              tab.apply_gate(
-                  OpType::CY, {*out_qb, qbp.first},
-                  ChoiMixTableau::TableauSegment::Output);
-              break;
-            }
-            case Pauli::Z: {
-              out_circ_tp.add_op<Qubit>(OpType::CZ, {*out_qb, qbp.first});
-              tab.apply_gate(
-                  OpType::CZ, {*out_qb, qbp.first},
-                  ChoiMixTableau::TableauSegment::Output);
-              break;
-            }
-            default: {
-              break;
-            }
-          }
-        }
-      }
-    }
-
-    in_x_row.insert({in_qb, x_row});
-    in_z_row.insert({in_qb, z_row});
-  }
-
-  // X and Z row are guaranteed to be the unique rows with X_in_qb and Z_in_qb.
-  // If the Z row exists, then all rows must commute with Z_in_qb Z_out_qb, so
-  // if any row has X_out_qb it must also have X_in_qb. Hence if both exist then
-  // the X row is also the unique row with X_out_qb, and by similar argument the
-  // Z row is the unique row with Z_out_qb. However, if only one row exists,
-  // this uniqueness may not hold but can be forced by applying some unitary
-  // gates to eliminate e.g. Z_out_qb from all other rows. We use a gaussian
-  // elimination subroutine to identify a combination of gates that won't add
-  // Z_out_qb onto other qubits. Since we have already removed them from all
-  // other rows containing input components, we only need to consider the
-  // output-only rows, which all exist at the bottom of the tableau.
-  unsigned out_stabs = 0;
-  while (out_stabs < tab.get_n_rows()) {
-    ChoiMixTableau::row_tensor_t rten =
-        tab.get_row(tab.get_n_rows() - 1 - out_stabs);
-    if (rten.first.string.map.size() != 0) {
-      // Reached the rows with non-empty input segment
-      break;
-    }
-    ++out_stabs;
-  }
-  MatrixXb out_rows = MatrixXb::Zero(out_stabs, 2 * remaining_outs);
-  out_rows(Eigen::all, Eigen::seq(0, Eigen::last, 2)) = tab.tab_.xmat_.block(
-      tab.get_n_rows() - out_stabs, remaining_ins, out_stabs, remaining_outs);
-  out_rows(Eigen::all, Eigen::seq(1, Eigen::last, 2)) = tab.tab_.zmat_.block(
-      tab.get_n_rows() - out_stabs, remaining_ins, out_stabs, remaining_outs);
-  // Identify other qubits to apply gates to for removing the extra matched
-  // output terms
-  MatrixXb unmatched_outs =
-      MatrixXb::Zero(out_stabs, 2 * (remaining_outs - matched_qubits.size()));
-  std::vector<std::pair<Qubit, Pauli>> col_lookup;
-  for (unsigned out_col = 0; out_col < remaining_outs; ++out_col) {
-    unsigned tab_col = remaining_ins + out_col;
-    Qubit out_qb = tab.col_index_.right.at(tab_col).first;
-    if (matched_qubits.right.find(out_qb) != matched_qubits.right.end())
-      continue;
-    unmatched_outs.col(col_lookup.size()) = out_rows.col(2 * out_col);
-    col_lookup.push_back({out_qb, Pauli::X});
-    unmatched_outs.col(col_lookup.size()) = out_rows.col(2 * out_col + 1);
-    col_lookup.push_back({out_qb, Pauli::Z});
-  }
-  row_ops = gaussian_elimination_row_ops(unmatched_outs);
-  for (const std::pair<unsigned, unsigned>& op : row_ops) {
-    for (unsigned c = 0; c < unmatched_outs.cols(); ++c) {
-      unmatched_outs(op.second, c) =
-          unmatched_outs(op.second, c) ^ unmatched_outs(op.first, c);
-    }
-    tab.tab_.row_mult(
-        tab.get_n_rows() - out_stabs + op.first,
-        tab.get_n_rows() - out_stabs + op.second);
-  }
-  // Go through the output-only rows and remove terms from matched qubits
-  for (unsigned r = 0; r < out_stabs; ++r) {
-    unsigned leading_col = 0;
-    for (unsigned c = 0; c < unmatched_outs.cols(); ++c) {
-      if (unmatched_outs(r, c)) {
-        leading_col = c;
-        break;
-      }
-    }
-    std::pair<Qubit, Pauli> alternate_qb = col_lookup.at(leading_col);
-
-    if (alternate_qb.second != Pauli::X) {
-      // Make the alternate point of contact X so we only need one set of rule
-      // for eliminating Paulis
-      tab.apply_gate(
-          OpType::H, {alternate_qb.first},
-          ChoiMixTableau::TableauSegment::Output);
-      out_circ_tp.add_op<Qubit>(OpType::H, {alternate_qb.first});
-    }
-
-    ChoiMixTableau::row_tensor_t row_paulis =
-        tab.get_row(tab.get_n_rows() - out_stabs + r);
-
-    for (const std::pair<const Qubit, Pauli>& qbp :
-         row_paulis.second.string.map) {
-      if (matched_qubits.right.find(qbp.first) == matched_qubits.right.end())
-        continue;
-      // Alternate point is guaranteed to be unmatched, so always needs an
-      // entangling gate
-      switch (qbp.second) {
-        case Pauli::X: {
-          out_circ_tp.add_op<Qubit>(
-              OpType::CX, {alternate_qb.first, qbp.first});
-          tab.apply_CX(
-              alternate_qb.first, qbp.first,
-              ChoiMixTableau::TableauSegment::Output);
-          break;
-        }
-        case Pauli::Z: {
-          out_circ_tp.add_op<Qubit>(
-              OpType::CZ, {alternate_qb.first, qbp.first});
-          tab.apply_gate(
-              OpType::CZ, {alternate_qb.first, qbp.first},
-              ChoiMixTableau::TableauSegment::Output);
-          break;
-        }
-        default: {
-          // Don't have to care about Y since any matched qubit has a row that
-          // is reduced to either X or Z and all other rows must commute with
-          // that
-          break;
-        }
-      }
-    }
-  }
-
-  // Now that X_in_qb X_out_qb (or Zs) is the unique row for each of X_in_qb and
-  // X_out_qb, we can actually link up the qubit wires and remove the rows
-  for (const Qubit& in_qb : input_qubits) {
-    if (unused_ins.find(in_qb) != unused_ins.end()) continue;
-    if (post_selected.find(in_qb) != post_selected.end()) continue;
-
-    std::optional<unsigned> x_row = in_x_row.at(in_qb);
-    std::optional<unsigned> z_row = in_z_row.at(in_qb);
-    auto found = matched_qubits.left.find(in_qb);
-    std::optional<Qubit> out_qb = (found == matched_qubits.left.end())
-                                      ? std::nullopt
-                                      : std::optional<Qubit>{found->second};
-    // Handle phases and resolve qubit connections
-    if (x_row) {
-      if (z_row) {
-        // Hook up with an identity wire
-        if (tab.tab_.phase_(*z_row)) in_circ.add_op<Qubit>(OpType::X, {in_qb});
-        if (tab.tab_.phase_(*x_row)) in_circ.add_op<Qubit>(OpType::Z, {in_qb});
-        join_permutation.insert({*out_qb, in_qb});
-      } else {
-        // Just an X row, so must be connected to out_qb via a decoherence
-        if (tab.tab_.phase_(*x_row)) in_circ.add_op<Qubit>(OpType::Z, {in_qb});
-        if (synth_type == ChoiMixSynthType::exact) {
-          in_circ.add_op<Qubit>(OpType::H, {in_qb});
-          in_circ.add_op<Qubit>(OpType::Collapse, {in_qb});
-          in_circ.add_op<Qubit>(OpType::H, {in_qb});
-        }
-        join_permutation.insert({*out_qb, in_qb});
-      }
-      live_ins.insert(in_qb);
-      live_outs.insert(*out_qb);
-    } else {
-      if (z_row) {
-        // Just a Z row, so must be connected to out_qb via a decoherence
-        if (tab.tab_.phase_(*z_row)) in_circ.add_op<Qubit>(OpType::X, {in_qb});
-        if (synth_type == ChoiMixSynthType::exact)
-          in_circ.add_op<Qubit>(OpType::Collapse, {in_qb});
-        join_permutation.insert({*out_qb, in_qb});
-        live_ins.insert(in_qb);
-        live_outs.insert(*out_qb);
-      } else if (synth_type == ChoiMixSynthType::exact) {
-        // No rows involving this input, so it is discarded
-        in_circ.qubit_discard(in_qb);
-        discarded.insert(in_qb);
-=======
       solved_ins.insert({in_diag_circ.second});
       solved_outs.insert({out_diag_circ_dag.second});
       break;
@@ -838,7 +372,6 @@
           leading_found = true;
           col_list.push_back(c);
         }
->>>>>>> 801ef6d7
       }
     }
   }
@@ -947,11 +480,6 @@
   }
 }
 
-<<<<<<< HEAD
-  // Fix phases of zero_initialised qubits
-  Circuit out_circ(output_qubits, {});
-  for (unsigned r = 0; r < tab.get_n_rows(); ++r) {
-=======
 void ChoiMixBuilder::solve_initialised_subspace() {
   // Input-first gaussian elimination now sorts the remaining rows into the
   // collapsed subspace followed by the zero-initialised subspace and the
@@ -984,7 +512,6 @@
   // Initialise rows
   for (unsigned r = tab.get_n_rows(); r > n_collapsed;) {
     --r;  // This always refers to the final row in the tableau
->>>>>>> 801ef6d7
     ChoiMixTableau::row_tensor_t row = tab.get_row(r);
     if (row.first.string.map.size() != 0 || row.second.string.map.size() != 1 ||
         row.second.string.map.begin()->second != Pauli::Z)
@@ -992,13 +519,6 @@
           "Unexpected error during initialisation identification in "
           "ChoiMixTableau synthesis");
     Qubit initialised_qb = row.second.string.map.begin()->first;
-<<<<<<< HEAD
-    if (synth_type == ChoiMixSynthType::exact)
-      out_circ.qubit_create(initialised_qb);
-    if (row.second.coeff == -1.) {
-      out_circ.add_op<Qubit>(OpType::X, {initialised_qb});
-    }
-=======
     // Multiply other rows to remove Z_qb components
     unsigned qb_col = tab.col_index_.left.at(ChoiMixTableau::col_key_t{
         initialised_qb, ChoiMixTableau::TableauSegment::Output});
@@ -1008,7 +528,6 @@
     if (row.second.coeff == -1.)
       out_circ_tp.add_op<Qubit>(OpType::X, {initialised_qb});
     tab.remove_row(r);
->>>>>>> 801ef6d7
     zero_initialised.insert(initialised_qb);
     tab.discard_qubit(initialised_qb, ChoiMixTableau::TableauSegment::Output);
   }
@@ -1096,84 +615,6 @@
   }
 }
 
-<<<<<<< HEAD
-  // Remaining outputs that aren't zero initialised or matched need to be
-  // initialised in the maximally-mixed state.
-  for (const Qubit& out_qb : output_qubits) {
-    if (matched_qubits.right.find(out_qb) == matched_qubits.right.end() &&
-        zero_initialised.find(out_qb) == zero_initialised.end()) {
-      mix_initialised.insert(out_qb);
-      if (synth_type == ChoiMixSynthType::exact) {
-        out_circ.qubit_create(out_qb);
-        out_circ.add_op<Qubit>(OpType::H, {out_qb});
-        out_circ.add_op<Qubit>(OpType::Collapse, {out_qb});
-      }
-    }
-  }
-
-  if (synth_type == ChoiMixSynthType::unitary) {
-    for (const Qubit& ps : post_selected) {
-      std::set<Qubit>::iterator qb_it = unused_outs.begin();
-      if (qb_it == unused_outs.end()) {
-        qb_it = just_input.begin();
-        if (qb_it == just_input.end())
-          throw std::logic_error(
-              "Not enough spare output qubits for unitary extension of "
-              "ChoiMixTableau to safely handle post-selected subspace");
-        matched_qubits.insert({ps, *qb_it});
-        join_permutation.insert({*qb_it, ps});
-        unused_ins.erase(*qb_it);
-        just_input.erase(qb_it);
-      } else {
-        matched_qubits.insert({ps, *qb_it});
-        join_permutation.insert({*qb_it, ps});
-        just_output.erase(*qb_it);
-        unused_outs.erase(qb_it);
-      }
-    }
-    for (const Qubit& zi : zero_initialised) {
-      std::set<Qubit>::iterator qb_it = unused_ins.begin();
-      if (qb_it == unused_ins.end()) {
-        qb_it = just_output.begin();
-        if (qb_it == just_output.end())
-          throw std::logic_error(
-              "Not enough spare input qubits for unitary extension of "
-              "ChoiMixTableau to safely handle initialised subspace");
-        matched_qubits.insert({*qb_it, zi});
-        join_permutation.insert({zi, *qb_it});
-        just_output.erase(qb_it);
-      } else {
-        matched_qubits.insert({*qb_it, zi});
-        join_permutation.insert({zi, *qb_it});
-        unused_ins.erase(qb_it);
-      }
-    }
-  }
-
-  // Also match up unmatched outputs to either unmatched inputs or reusable
-  // output names (ones that are already matched up to other input names),
-  // preferring the qubit of the same name
-  std::list<Qubit> reusable_names;
-  for (const Qubit& out_qb : output_qubits) {
-    if (matched_qubits.right.find(out_qb) != matched_qubits.right.end() &&
-        matched_qubits.left.find(out_qb) == matched_qubits.left.end())
-      reusable_names.push_back(out_qb);
-  }
-  for (const Qubit& out_qb : output_qubits) {
-    if (matched_qubits.right.find(out_qb) == matched_qubits.right.end()) {
-      if (matched_qubits.left.find(out_qb) == matched_qubits.left.end()) {
-        matched_qubits.insert({out_qb, out_qb});
-        join_permutation.insert({out_qb, out_qb});
-      } else {
-        // Since the matching is a bijection, matched_qubits.left -
-        // matched_qubits.right (set difference) is the same size as
-        // matched_qubits.right - matched_qubits.left, so there will be exactly
-        // the right number of reusable names to pull from here
-        Qubit name = reusable_names.front();
-        reusable_names.pop_front();
-        matched_qubits.insert({name, out_qb});
-        join_permutation.insert({out_qb, name});
-=======
 void ChoiMixBuilder::assign_init_post_names() {
   auto it = unitary_post_names.begin();
   for (const Qubit& ps : post_selected) {
@@ -1247,7 +688,6 @@
           unsolved_ins.insert(entry.second);
           if (unsolved_ins.size() == unsolved_outs.size()) break;
         }
->>>>>>> 801ef6d7
       }
     }
   }
