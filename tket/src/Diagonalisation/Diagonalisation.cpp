--- conflicted
+++ resolved
@@ -677,12 +677,6 @@
           throw std::logic_error(
               "Cannot reduce identical Paulis to different qubits");
       }
-<<<<<<< HEAD
-      if (other->second == Pauli::X)
-        u.add_op<Qubit>(OpType::CZ, {last_match, other->first});
-      else
-        u.add_op<Qubit>(OpType::CX, {last_match, other->first});
-=======
       if (other->second == Pauli::X) {
         u.add_op<Qubit>(OpType::H, {other->first});
         u.add_op<Qubit>(OpType::CX, {last_match, other->first});
@@ -690,7 +684,6 @@
       } else {
         u.add_op<Qubit>(OpType::CX, {last_match, other->first});
       }
->>>>>>> 801ef6d7
     }
   }
 
@@ -744,13 +737,9 @@
   if (!pauli1.string.map.empty()) {
     std::pair<Circuit, Qubit> diag1 = reduce_pauli_to_z(pauli1, cx_config);
     u.append(diag1.first);
-<<<<<<< HEAD
-    u.add_op<Qubit>(OpType::CZ, {diag1.second, last_mismatch});
-=======
     u.add_op<Qubit>(OpType::H, {last_mismatch});
     u.add_op<Qubit>(OpType::CX, {diag1.second, last_mismatch});
     u.add_op<Qubit>(OpType::H, {last_mismatch});
->>>>>>> 801ef6d7
   }
 
   return {u, last_mismatch};
