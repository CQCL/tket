--- conflicted
+++ resolved
@@ -15,40 +15,7 @@
 
 namespace tket {
 
-<<<<<<< HEAD
-bool LexiLabellingMethod::check_method(
-    const std::shared_ptr<MappingFrontier>& mapping_frontier,
-    const ArchitecturePtr& architecture) const {
-  std::shared_ptr<unit_frontier_t> frontier_edges =
-      frontier_convert_vertport_to_edge(
-          mapping_frontier->circuit_, mapping_frontier->linear_boundary);
-  CutFrontier next_cut = mapping_frontier->circuit_.next_q_cut(frontier_edges);
-
-  for (const Vertex& vert : *next_cut.slice) {
-    EdgeVec ev = mapping_frontier->circuit_.get_in_edges_of_type(
-        vert, EdgeType::Quantum);
-    // lexilabelling can't support dynamic labelling of >2 qubit gates
-    if (ev.size() > 2) {
-      return false;
-    }
-    for (const Edge& e : ev) {
-      for (const std::pair<UnitID, Edge>& pair :
-           frontier_edges->get<TagKey>()) {
-        if (pair.second == e) {
-          if (!architecture->node_exists(Node(pair.first))) {
-            return true;
-          }
-        }
-      }
-    }
-  }
-  return false;
-}
-
-unit_map_t LexiLabellingMethod::routing_method(
-=======
 std::pair<bool, unit_map_t> LexiLabellingMethod::routing_method(
->>>>>>> cefa92c7
     std::shared_ptr<MappingFrontier>& mapping_frontier,
     const ArchitecturePtr& architecture) const {
   LexiRoute lr(architecture, mapping_frontier);
