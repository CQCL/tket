--- conflicted
+++ resolved
@@ -181,11 +181,7 @@
     bool assigned_only, bool route_check, bool label_check) {
   // return types
   this->interacting_uids_.clear();
-<<<<<<< HEAD
-
-=======
   bool all_placed = true;
->>>>>>> cefa92c7
   for (auto it =
            this->mapping_frontier_->linear_boundary->get<TagKey>().begin();
        it != this->mapping_frontier_->linear_boundary->get<TagKey>().end();
@@ -433,12 +429,6 @@
   }
 }
 
-<<<<<<< HEAD
-void LexiRoute::solve_labelling() {
-  this->update_labelling();
-  this->mapping_frontier_->update_linear_boundary_uids(this->labelling_);
-  return;
-=======
 bool LexiRoute::solve_labelling() {
   bool all_labelled = this->set_interacting_uids(false, false, true);
   if (!all_labelled) {
@@ -447,7 +437,6 @@
     return true;
   }
   return false;
->>>>>>> cefa92c7
 }
 
 bool LexiRoute::solve(unsigned lookahead) {
@@ -553,53 +542,6 @@
       add_ordered_bridge(chosen_swap.second);
     }
   }
-<<<<<<< HEAD
-  return;
-}
-
-LexiRouteRoutingMethod::LexiRouteRoutingMethod(unsigned _max_depth)
-    : max_depth_(_max_depth){};
-
-bool LexiRouteRoutingMethod::check_method(
-    const std::shared_ptr<MappingFrontier>& mapping_frontier,
-    const ArchitecturePtr& architecture) const {
-  std::shared_ptr<unit_frontier_t> frontier_edges =
-      frontier_convert_vertport_to_edge(
-          mapping_frontier->circuit_, mapping_frontier->linear_boundary);
-  CutFrontier next_cut = mapping_frontier->circuit_.next_cut(
-      frontier_edges, mapping_frontier->boolean_boundary);
-
-  for (const Vertex& vert : *next_cut.slice) {
-    Op_ptr op = mapping_frontier->circuit_.get_Op_ptr_from_Vertex(vert);
-    // can't work wih box ops, or gates with more than 2 qubits that aren't a
-    // BRIDGE
-
-    if ((mapping_frontier->circuit_.n_in_edges_of_type(
-             vert, EdgeType::Quantum) > 2 &&
-         op->get_type() != OpType::BRIDGE) ||
-        (op->get_desc().is_box() || (op->get_type() == OpType::Conditional &&
-                                     static_cast<const Conditional&>(*op)
-                                         .get_op()
-                                         ->get_desc()
-                                         .is_box()))) {
-      return false;
-    } else {
-      // second check that all input UnitID are actually in architecture
-      for (const Edge& e : mapping_frontier->circuit_.get_in_edges_of_type(
-               vert, EdgeType::Quantum)) {
-        for (const std::pair<UnitID, Edge>& pair :
-             frontier_edges->get<TagKey>()) {
-          if (pair.second == e) {
-            if (!architecture->node_exists(Node(pair.first))) {
-              return false;
-            }
-          }
-        }
-      }
-    }
-  }
-=======
->>>>>>> cefa92c7
   return true;
 }
 
