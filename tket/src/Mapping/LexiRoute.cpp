#include "Mapping/LexiRoute.hpp"

#include "Mapping/MappingFrontier.hpp"
#include "Utils/Json.hpp"

namespace tket {

LexiRoute::LexiRoute(
    const ArchitecturePtr& _architecture,
    std::shared_ptr<MappingFrontier>& _mapping_frontier)
    : architecture_(_architecture), mapping_frontier_(_mapping_frontier) {
  this->set_interacting_uids();
  // set initial logical->physical labelling
  for (const Qubit& qb : this->mapping_frontier_->circuit_.all_qubits()) {
    this->labelling_.insert({qb, qb});
    Node n(qb);
    // store which Node have been asigned to Circuit already
    if (this->architecture_->node_exists(n)) {
      this->assigned_nodes_.insert(n);
    }
  }
}

bool LexiRoute::assign_at_distance(
    const UnitID& assignee, const Node& root, unsigned distances) {
  node_set_t valid_nodes;
  for (const Node& neighbour :
       this->architecture_->nodes_at_distance(root, distances)) {
    if (this->assigned_nodes_.find(neighbour) == this->assigned_nodes_.end() ||
        this->mapping_frontier_->ancilla_nodes_.find(neighbour) !=
            this->mapping_frontier_->ancilla_nodes_.end()) {
      valid_nodes.insert(neighbour);
    }
  }
  if (valid_nodes.size() == 1) {
    auto it = valid_nodes.begin();
    if (this->mapping_frontier_->ancilla_nodes_.find(*it) !=
        this->mapping_frontier_->ancilla_nodes_.end()) {
      // => node *it is already present in circuit, but as an ancilla
      this->mapping_frontier_->merge_ancilla(assignee, *it);
      this->mapping_frontier_->ancilla_nodes_.erase(*it);
      this->labelling_.erase(*it);
      this->labelling_[assignee] = *it;
    } else {
      this->labelling_[assignee] = *it;
      this->assigned_nodes_.insert(*it);
    }
    return true;
  }
  if (valid_nodes.size() > 1) {
    auto it = valid_nodes.begin();
    lexicographical_distances_t winning_distances =
        this->architecture_->get_distances(*it);
    Node preserved_node = *it;
    ++it;
    for (; it != valid_nodes.end(); ++it) {
      lexicographical_distances_t comparison_distances =
          this->architecture_->get_distances(*it);
      if (comparison_distances < winning_distances) {
        preserved_node = *it;
        winning_distances = comparison_distances;
      }
    }
    if (this->mapping_frontier_->ancilla_nodes_.find(preserved_node) !=
        this->mapping_frontier_->ancilla_nodes_.end()) {
      // => node *it is already present in circuit, but as an ancilla
      this->mapping_frontier_->merge_ancilla(assignee, preserved_node);
      this->mapping_frontier_->ancilla_nodes_.erase(preserved_node);
      this->labelling_.erase(preserved_node);
      this->labelling_[assignee] = preserved_node;
    } else {
      // add ancilla case
      this->labelling_[assignee] = preserved_node;
      this->assigned_nodes_.insert(preserved_node);
    }
    return true;
  }
  return false;
}

bool LexiRoute::update_labelling() {
  // iterate through interacting qubits, assigning them to an Architecture Node
  // if they aren't already
  bool relabelled = false;
  for (const auto& pair : this->interacting_uids_) {
    bool uid_0_exist =
        this->architecture_->node_exists(Node(this->labelling_[pair.first]));
    bool uid_1_exist =
        this->architecture_->node_exists(Node(this->labelling_[pair.second]));
    if (!uid_0_exist || !uid_1_exist) {
      relabelled = true;
    }
    if (!uid_0_exist && !uid_1_exist) {
      // Place one on free unassigned qubit
      // Then place second later
      // condition => No ancilla qubits assigned, so don't checl
      if (this->assigned_nodes_.size() == 0) {
        // find nodes with best averaged distance to other nodes
        // place it there...
        std::set<Node> max_degree_nodes =
            this->architecture_->max_degree_nodes();
        auto it = max_degree_nodes.begin();
        lexicographical_distances_t winning_distances =
            this->architecture_->get_distances(*it);
        Node preserved_node = Node(*it);
        ++it;
        for (; it != max_degree_nodes.end(); ++it) {
          lexicographical_distances_t comparison_distances =
              this->architecture_->get_distances(*it);
          if (comparison_distances < winning_distances) {
            preserved_node = Node(*it);
            winning_distances = comparison_distances;
          }
        }
        this->labelling_[pair.first] = preserved_node;
        this->assigned_nodes_.insert(preserved_node);
        uid_0_exist = true;
        // given best node, do something
      } else {
        auto root_it = this->assigned_nodes_.begin();
        while (!uid_0_exist && root_it != this->assigned_nodes_.end()) {
          Node root = *root_it;
          uid_0_exist = this->assign_at_distance(pair.first, root, 1);
          ++root_it;
        }
        if (!uid_0_exist) {
          throw LexiRouteError(
              "Unable to assign physical qubit - no free qubits remaining.");
        }
      }
    }
    if (!uid_0_exist && uid_1_exist) {
      Node root(this->labelling_[pair.second]);
      for (unsigned k = 1; k <= this->architecture_->get_diameter(); k++) {
        uid_0_exist = this->assign_at_distance(pair.first, root, k);
        if (uid_0_exist) {
          break;
        }
      }
      if (!uid_0_exist) {
        throw LexiRouteError(
            "Unable to assign physical qubit - no free qubits remaining.");
      }
    }
    if (uid_0_exist && !uid_1_exist) {
      Node root(this->labelling_[pair.first]);
      for (unsigned k = 1; k <= this->architecture_->get_diameter(); k++) {
        uid_1_exist = this->assign_at_distance(pair.second, root, k);
        if (uid_1_exist) {
          break;
        }
      }
      if (!uid_1_exist) {
        throw LexiRouteError(
            "Unable to assign physical qubit - no free qubits remaining.");
      }
    }
  }
  return relabelled;
}

/**
 * LexiRoute::set_interacting_uids
 * Updates this->interacting_uids_ with all "interacting" pairs
 * of UnitID in this->mapping_frontier_
 */
void LexiRoute::set_interacting_uids(bool assigned_only) {
  // return types
  this->interacting_uids_.clear();
  for (auto it =
           this->mapping_frontier_->quantum_boundary->get<TagKey>().begin();
       it != this->mapping_frontier_->quantum_boundary->get<TagKey>().end();
       ++it) {
    Edge e0 = this->mapping_frontier_->circuit_.get_nth_out_edge(
        it->second.first, it->second.second);
    Vertex v0 = this->mapping_frontier_->circuit_.target(e0);
    // should never be input vertex, so can always use in_edges
    int n_edges = this->mapping_frontier_->circuit_.n_in_edges_of_type(
        v0, EdgeType::Quantum);
    if (n_edges == 2) {
      auto jt = it;
      ++jt;
      for (;
           jt != this->mapping_frontier_->quantum_boundary->get<TagKey>().end();
           ++jt) {
        // i.e. if vertices match
        Edge e1 = this->mapping_frontier_->circuit_.get_nth_out_edge(
            jt->second.first, jt->second.second);
        Vertex v1 = this->mapping_frontier_->circuit_.target(e1);
        if (v0 == v1) {
          // we can assume a qubit will only be in one interaction
          // we can assume from how we iterate through pairs that each qubit
          // will only be found in one match
          if (!assigned_only ||
              (this->architecture_->node_exists(Node(it->first)) &&
               this->architecture_->node_exists(Node(jt->first)))) {
            interacting_uids_.insert({it->first, jt->first});
            interacting_uids_.insert({jt->first, it->first});
          }
        }
      }
    } else if (
        n_edges > 2 && this->mapping_frontier_->circuit_.get_OpType_from_Vertex(
                           v0) != OpType::Barrier) {
      TKET_ASSERT(!"Non-Barrier vertex should only have 1 or 2 edges.");
    }
  }
}

swap_set_t LexiRoute::get_candidate_swaps() {
  swap_set_t candidate_swaps;
  for (const auto& interaction : this->interacting_uids_) {
    Node assigned_first = Node(this->labelling_[interaction.first]);
    std::vector<Node> adjacent_uids_0 =
        this->architecture_->nodes_at_distance(assigned_first, 1);
    if (adjacent_uids_0.size() == 0) {
      throw LexiRouteError(
          assigned_first.repr() + " has no adjacent Node in Architecture.");
    }
    for (const Node& neighbour : adjacent_uids_0) {
      if (candidate_swaps.find({neighbour, assigned_first}) ==
          candidate_swaps.end()) {
        candidate_swaps.insert({assigned_first, neighbour});
      }
    }
    Node assigned_second = Node(this->labelling_[interaction.second]);
    std::vector<Node> adjacent_uids_1 =
        this->architecture_->nodes_at_distance(assigned_second, 1);
    if (adjacent_uids_1.size() == 0) {
      throw LexiRouteError(
          assigned_first.repr() + " has no adjacent Node in Architecture.");
    }
    for (const Node& neighbour : adjacent_uids_1) {
      if (candidate_swaps.find({neighbour, assigned_second}) ==
          candidate_swaps.end()) {
        candidate_swaps.insert({assigned_second, neighbour});
      }
    }
  }
  return candidate_swaps;
}

bool is_vertex_CX(const Circuit& circ_, const Vertex& v) {
  OpType ot = circ_.get_OpType_from_Vertex(v);
  if (ot != OpType::CX) {
    if (ot == OpType::Conditional) {
      const Conditional& b =
          static_cast<const Conditional&>(*circ_.get_Op_ptr_from_Vertex(v));
      if (b.get_op()->get_type() != OpType::CX) {
        return false;
      }
    } else {
      return false;
    }
  }
  return true;
}

std::pair<bool, bool> LexiRoute::check_bridge(
    const std::pair<Node, Node>& swap, unsigned lookahead) {
  std::pair<bool, bool> output = {false, false};
  // first confirm whether it even has an interaction
  auto it = this->interacting_uids_.find(swap.first);
  if (it != this->interacting_uids_.end()) {  // => in interaction
    if (this->architecture_->get_distance(swap.first, Node(it->second)) ==
        2) {  // => could be bridge
      // below should always return correct object given prior checks
      VertPort vp =
          (*this->mapping_frontier_->quantum_boundary->find(swap.first)).second;
      Edge out_edge = this->mapping_frontier_->circuit_.get_nth_out_edge(
          vp.first, vp.second);
      output.first = is_vertex_CX(
          this->mapping_frontier_->circuit_,
          this->mapping_frontier_->circuit_.target(out_edge));
    }
  }
  // repeat for second swap
  it = this->interacting_uids_.find(swap.second);
  if (it != this->interacting_uids_.end()) {
    if (this->architecture_->get_distance(swap.second, Node(it->second)) == 2) {
      VertPort vp =
          (*this->mapping_frontier_->quantum_boundary->find(swap.second))
              .second;
      Edge out_edge = this->mapping_frontier_->circuit_.get_nth_out_edge(
          vp.first, vp.second);
      output.second = is_vertex_CX(
          this->mapping_frontier_->circuit_,
          this->mapping_frontier_->circuit_.target(out_edge));
    }
  }
  if ((output.first && output.second) || (!output.first && !output.second)) {
    return {0, 0};
  }
  // implies conditions are set to at least check if BRIDGE is better
  swap_set_t candidate_swaps = {
      swap,
      {swap.first,
       swap.first}};  // second swap here will just compare the base case

  // as with best swap finder, we create a set of candidate swap gates and
  // then find best, except with only 2 swap (best swap and no swap)
  while (candidate_swaps.size() > 1 /*some lookahead parameter*/) {
    this->mapping_frontier_->advance_next_2qb_slice(lookahead);
    // true bool means it only sets interacting uids if both uids are in
    // architecture
    this->set_interacting_uids(true);
    // if 0, just take first swap rather than place
    if (this->interacting_uids_.size() == 0) {
      candidate_swaps = {*candidate_swaps.begin()};
    } else {
      interacting_nodes_t convert_uids;
      for (const auto& p : this->interacting_uids_) {
        convert_uids.insert(
            {Node(this->labelling_[p.first]),
             Node(this->labelling_[p.second])});
      }
      LexicographicalComparison lookahead_lc(this->architecture_, convert_uids);
      lookahead_lc.remove_swaps_lexicographical(candidate_swaps);
    }
  }
  // condition implies bridge is chosen
  // if both remained then lexicographically equivalent under given conditions
  // so either can be added with same consequences (for given hyper
  // parameters)
  if (*candidate_swaps.begin() == swap) {
    output = {0, 0};
  }
  return output;
}

// Returns the distance between n1 and p1 and the distance between n2 and p2,
// distance ordered (greatest first)
const std::pair<size_t, size_t> LexiRoute::pair_distances(
    const Node& p0_first, const Node& p0_second, const Node& p1_first,
    const Node& p1_second) const {
  if (!this->architecture_->node_exists(p0_first) ||
      !this->architecture_->node_exists(p0_second) ||
      !this->architecture_->node_exists(p1_first) ||
      !this->architecture_->node_exists(p1_second)) {
    throw LexiRouteError(
        "Node passed to LexiRoute::pair_distances not in architecture.");
  }
  size_t curr_dist1 = this->architecture_->get_distance(p0_first, p0_second);
  size_t curr_dist2 = this->architecture_->get_distance(p1_first, p1_second);
  return (curr_dist1 > curr_dist2) ? std::make_pair(curr_dist1, curr_dist2)
                                   : std::make_pair(curr_dist2, curr_dist1);
}

void LexiRoute::remove_swaps_decreasing(swap_set_t& swaps) {
  swap_set_t remaining_swaps;
  Node pair_first, pair_second;
  for (const auto& swap : swaps) {
    auto it = this->interacting_uids_.find(swap.first);
    if (it != this->interacting_uids_.end()) {
      pair_first = Node(it->second);
    } else {
      pair_first = swap.first;
    }
    if (pair_first == swap.second) {
      continue;
    }
    auto jt = this->interacting_uids_.find(swap.second);
    if (jt != this->interacting_uids_.end()) {
      pair_second = Node(jt->second);
    } else {
      pair_second = swap.second;
    }
    if (pair_second == swap.first) {
      continue;
    }

    const std::pair<size_t, size_t>& curr_dists =
        this->pair_distances(swap.first, pair_first, swap.second, pair_second);
    const std::pair<size_t, size_t>& news_dists =
        this->pair_distances(swap.second, pair_first, swap.first, pair_second);
    if (news_dists >= curr_dists) {
      continue;
    }
    remaining_swaps.insert(swap);
  }
}

void LexiRoute::solve(unsigned lookahead) {
  // store a copy of the original this->mapping_frontier_->quantum_boundray
  // this object will be updated and reset throughout the swap picking procedure
  // so need to return it to original setting at end
  unit_vertport_frontier_t copy;
  for (const std::pair<UnitID, VertPort>& pair :
       this->mapping_frontier_->quantum_boundary->get<TagKey>()) {
    copy.insert({pair.first, pair.second});
  }
  // some Qubits in boundary of this->mapping_frontier_->circuit_ may not be
  // this->architecture_ Node If true, assign physical meaning by replacing with
  // Node from this->architecture_
  // "candidate_swaps" are connected pairs of Node in this->architecture_ s.t.
  // at least one is in an "interaction" and both are "assigned" i.e. present in
  // this->mapping_frontier_->circuit

  bool updated = this->update_labelling();
  if (updated) {
    // update unit id at boundary in case of relabelling
    this->mapping_frontier_->update_quantum_boundary_uids(this->labelling_);
    return;
  }
  swap_set_t candidate_swaps = this->get_candidate_swaps();
  this->remove_swaps_decreasing(candidate_swaps);

  TKET_ASSERT(candidate_swaps.size() != 0);
  // Only want to substitute a single swap
  // check next layer of interacting qubits and remove swaps until only one
  // lexicographically superior swap is left
  unsigned counter = 0;
  while (candidate_swaps.size() > 1 && counter < lookahead) {
    // if 0, just take first swap rather than place
    if (this->interacting_uids_.size() == 0) {
      break;
    } else {
      interacting_nodes_t convert_uids;
      for (const auto& p : this->interacting_uids_) {
        convert_uids.insert(
            {Node(this->labelling_[p.first]),
             Node(this->labelling_[p.second])});
      }
      LexicographicalComparison lookahead_lc(this->architecture_, convert_uids);
      lookahead_lc.remove_swaps_lexicographical(candidate_swaps);
    }
    counter++;
    this->mapping_frontier_->advance_next_2qb_slice(lookahead);
    // true bool means it only sets interacting uids if both uids are in
    // architecture
    this->set_interacting_uids(true);
  }
  // find best swap
  auto it = candidate_swaps.end();
  --it;

  std::pair<Node, Node> chosen_swap = *it;
  this->mapping_frontier_->set_quantum_boundary(copy);

  this->set_interacting_uids();
  std::pair<bool, bool> check = this->check_bridge(chosen_swap, lookahead);
  // set for final time, to allow gates to be correctly inserted, but then leave
  // as is
  // insert gates
  this->mapping_frontier_->set_quantum_boundary(copy);
  if (!check.first && !check.second) {
    // update circuit with new swap
    // final_labelling is initial labelling permuted by single swap
    this->mapping_frontier_->add_swap(chosen_swap.first, chosen_swap.second);
  } else {
    // only need to reset in bridge case
    this->set_interacting_uids();

    auto add_ordered_bridge = [&](const Node& n) {
      auto it0 = this->mapping_frontier_->quantum_boundary->find(n);
      // this should implicitly be the case if this logic is reached
      TKET_ASSERT(it0 != this->mapping_frontier_->quantum_boundary->end());

      Node other_node = Node(this->interacting_uids_[n]);
      auto it1 = this->mapping_frontier_->quantum_boundary->find(other_node);
      // this should implicitly be the case if this logic is reached
      TKET_ASSERT(it1 != this->mapping_frontier_->quantum_boundary->end());

      auto path = this->architecture_->get_path(n, other_node);
      Node central = Node(path[1]);

<<<<<<< HEAD
  // // TODO: Refactor the following to happen during add_swap and add_bridge
  // // methods
  // // add ancilla qubits if necessary
  // if (copy.size() < this->mapping_frontier_->quantum_boundary->size()) {
  //   // implies ancilla qubit is added
  //   // find ancilla qubit, find swap vertex and port by looking at boundary,
  //   // store in ancillas type
  //   for (auto it =
  //            this->mapping_frontier_->quantum_boundary->get<TagKey>().begin();
  //        it !=
  //        this->mapping_frontier_->quantum_boundary->get<TagKey>().end();
  //        ++it) {
  //     bool match = false;
  //     for (auto jt = copy.get<TagKey>().begin(); jt !=
  //     copy.get<TagKey>().end();
  //          ++jt) {
  //       if (it->first == jt->first) {
  //         match = true;
  //         break;
  //       }
  //     }
  //     if (!match) {
  //       // extra will be added in it
  //       // This is same condition as SWAP case, which means "Ancilla" has
  //       // already moved to a new physical node
  //       if (!check.first && !check.second) {
  //         if (Node(it->first) == chosen_swap.first) {
  //           this->mapping_frontier_->add_ancilla(chosen_swap.second);

  //         } else {
  //           this->mapping_frontier_->add_ancilla(chosen_swap.first);
  //         }
  //       } else {
  //         this->mapping_frontier_->add_ancilla(Node(it->first));

  //       }
  //       break;
  //     }
  //   }
  // }

=======
      Edge n_edge = this->mapping_frontier_->circuit_.get_nth_out_edge(
          it0->second.first, it0->second.second);
      Edge other_edge = this->mapping_frontier_->circuit_.get_nth_out_edge(
          it1->second.first, it1->second.second);

      unsigned port0 =
          this->mapping_frontier_->circuit_.get_target_port(n_edge);
      unsigned port1 =
          this->mapping_frontier_->circuit_.get_target_port(other_edge);
      // compare port ordering to get control vs target
      TKET_ASSERT(port0 != port1);
      if (port0 < port1) {
        this->mapping_frontier_->add_bridge(n, central, other_node);
      } else {
        this->mapping_frontier_->add_bridge(other_node, central, n);
      }
    };

    if (check.first) {
      add_ordered_bridge(chosen_swap.first);
    }
    if (check.second) {
      add_ordered_bridge(chosen_swap.second);
    }
  }
>>>>>>> 8295443c
  return;
}

LexiRouteRoutingMethod::LexiRouteRoutingMethod(unsigned _max_depth)
    : max_depth_(_max_depth){};

bool LexiRouteRoutingMethod::check_method(
    const std::shared_ptr<MappingFrontier>& /*mapping_frontier*/,
    const ArchitecturePtr& /*architecture*/) const {
  return true;
}

unit_map_t LexiRouteRoutingMethod::routing_method(
    std::shared_ptr<MappingFrontier>& mapping_frontier,
    const ArchitecturePtr& architecture) const {
  LexiRoute lr(architecture, mapping_frontier);
  lr.solve(this->max_depth_);
  return {};
}

unsigned LexiRouteRoutingMethod::get_max_depth() const {
  return this->max_depth_;
}

nlohmann::json LexiRouteRoutingMethod::serialize() const {
  nlohmann::json j;
  j["depth"] = this->get_max_depth();
  j["name"] = "LexiRouteRoutingMethod";
  return j;
}

LexiRouteRoutingMethod LexiRouteRoutingMethod::deserialize(
    const nlohmann::json& j) {
  return LexiRouteRoutingMethod(j.at("depth").get<unsigned>());
}

}  // namespace tket<|MERGE_RESOLUTION|>--- conflicted
+++ resolved
@@ -464,49 +464,6 @@
       auto path = this->architecture_->get_path(n, other_node);
       Node central = Node(path[1]);
 
-<<<<<<< HEAD
-  // // TODO: Refactor the following to happen during add_swap and add_bridge
-  // // methods
-  // // add ancilla qubits if necessary
-  // if (copy.size() < this->mapping_frontier_->quantum_boundary->size()) {
-  //   // implies ancilla qubit is added
-  //   // find ancilla qubit, find swap vertex and port by looking at boundary,
-  //   // store in ancillas type
-  //   for (auto it =
-  //            this->mapping_frontier_->quantum_boundary->get<TagKey>().begin();
-  //        it !=
-  //        this->mapping_frontier_->quantum_boundary->get<TagKey>().end();
-  //        ++it) {
-  //     bool match = false;
-  //     for (auto jt = copy.get<TagKey>().begin(); jt !=
-  //     copy.get<TagKey>().end();
-  //          ++jt) {
-  //       if (it->first == jt->first) {
-  //         match = true;
-  //         break;
-  //       }
-  //     }
-  //     if (!match) {
-  //       // extra will be added in it
-  //       // This is same condition as SWAP case, which means "Ancilla" has
-  //       // already moved to a new physical node
-  //       if (!check.first && !check.second) {
-  //         if (Node(it->first) == chosen_swap.first) {
-  //           this->mapping_frontier_->add_ancilla(chosen_swap.second);
-
-  //         } else {
-  //           this->mapping_frontier_->add_ancilla(chosen_swap.first);
-  //         }
-  //       } else {
-  //         this->mapping_frontier_->add_ancilla(Node(it->first));
-
-  //       }
-  //       break;
-  //     }
-  //   }
-  // }
-
-=======
       Edge n_edge = this->mapping_frontier_->circuit_.get_nth_out_edge(
           it0->second.first, it0->second.second);
       Edge other_edge = this->mapping_frontier_->circuit_.get_nth_out_edge(
@@ -532,7 +489,6 @@
       add_ordered_bridge(chosen_swap.second);
     }
   }
->>>>>>> 8295443c
   return;
 }
 
