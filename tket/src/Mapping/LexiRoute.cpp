// Copyright 2019-2022 Cambridge Quantum Computing
//
// Licensed under the Apache License, Version 2.0 (the "License");
// you may not use this file except in compliance with the License.
// You may obtain a copy of the License at
//
//     http://www.apache.org/licenses/LICENSE-2.0
//
// Unless required by applicable law or agreed to in writing, software
// distributed under the License is distributed on an "AS IS" BASIS,
// WITHOUT WARRANTIES OR CONDITIONS OF ANY KIND, either express or implied.
// See the License for the specific language governing permissions and
// limitations under the License.

#include "Mapping/LexiRoute.hpp"

#include "Mapping/MappingFrontier.hpp"
#include "Utils/Json.hpp"

namespace tket {

LexiRoute::LexiRoute(
    const ArchitecturePtr& _architecture,
    MappingFrontier_ptr& _mapping_frontier)
    : architecture_(_architecture), mapping_frontier_(_mapping_frontier) {
  // set initial logical->physical labelling
  for (const Qubit& qb : this->mapping_frontier_->circuit_.all_qubits()) {
    this->labelling_.insert({qb, qb});
    Node n(qb);
    // store which Node have been asigned to Circuit already
    if (this->architecture_->node_exists(n)) {
      this->assigned_nodes_.insert(n);
    }
  }
}

bool LexiRoute::assign_at_distance(
    const UnitID& assignee, const Node& root, unsigned distances) {
  node_set_t valid_nodes;
  for (const Node& neighbour :
       this->architecture_->nodes_at_distance(root, distances)) {
    if (this->assigned_nodes_.find(neighbour) == this->assigned_nodes_.end() ||
        this->mapping_frontier_->ancilla_nodes_.find(neighbour) !=
            this->mapping_frontier_->ancilla_nodes_.end()) {
      valid_nodes.insert(neighbour);
    }
  }
  if (valid_nodes.size() == 1) {
    auto it = valid_nodes.begin();
    if (this->mapping_frontier_->ancilla_nodes_.find(*it) !=
        this->mapping_frontier_->ancilla_nodes_.end()) {
      // => node *it is already present in circuit, but as an ancilla
      this->mapping_frontier_->merge_ancilla(assignee, *it);
      this->mapping_frontier_->ancilla_nodes_.erase(*it);
      this->labelling_.erase(*it);
      this->labelling_[assignee] = *it;
    } else {
      this->labelling_[assignee] = *it;
      this->assigned_nodes_.insert(*it);
    }
    return true;
  }
  if (valid_nodes.size() > 1) {
    auto it = valid_nodes.begin();
    lexicographical_distances_t winning_distances =
        this->architecture_->get_distances(*it);
    Node preserved_node = *it;
    ++it;
    for (; it != valid_nodes.end(); ++it) {
      lexicographical_distances_t comparison_distances =
          this->architecture_->get_distances(*it);
      if (comparison_distances < winning_distances) {
        preserved_node = *it;
        winning_distances = comparison_distances;
      }
    }
    if (this->mapping_frontier_->ancilla_nodes_.find(preserved_node) !=
        this->mapping_frontier_->ancilla_nodes_.end()) {
      // => node *it is already present in circuit, but as an ancilla
      this->mapping_frontier_->merge_ancilla(assignee, preserved_node);
      this->mapping_frontier_->ancilla_nodes_.erase(preserved_node);
      this->labelling_.erase(preserved_node);
      this->labelling_[assignee] = preserved_node;
    } else {
      // add ancilla case
      this->labelling_[assignee] = preserved_node;
      this->assigned_nodes_.insert(preserved_node);
    }
    return true;
  }
  return false;
}

bool LexiRoute::update_labelling() {
  // iterate through interacting qubits, assigning them to an Architecture Node
  // if they aren't already
  bool relabelled = false;
  for (const auto& pair : this->interacting_uids_) {
    bool uid_0_exist =
        this->architecture_->node_exists(Node(this->labelling_[pair.first]));
    bool uid_1_exist =
        this->architecture_->node_exists(Node(this->labelling_[pair.second]));
    if (!uid_0_exist || !uid_1_exist) {
      relabelled = true;
    }
    if (!uid_0_exist && !uid_1_exist) {
      // Place one on free unassigned qubit
      // Then place second later
      // condition => No ancilla qubits assigned, so don't checl
      if (this->assigned_nodes_.size() == 0) {
        // find nodes with best averaged distance to other nodes
        // place it there...
        std::set<Node> max_degree_nodes =
            this->architecture_->max_degree_nodes();
        auto it = max_degree_nodes.begin();
        lexicographical_distances_t winning_distances =
            this->architecture_->get_distances(*it);
        Node preserved_node = Node(*it);
        ++it;
        for (; it != max_degree_nodes.end(); ++it) {
          lexicographical_distances_t comparison_distances =
              this->architecture_->get_distances(*it);
          if (comparison_distances < winning_distances) {
            preserved_node = Node(*it);
            winning_distances = comparison_distances;
          }
        }
        this->labelling_[pair.first] = preserved_node;
        this->assigned_nodes_.insert(preserved_node);
        uid_0_exist = true;
        // given best node, do something
      } else {
        auto root_it = this->assigned_nodes_.begin();
        while (!uid_0_exist && root_it != this->assigned_nodes_.end()) {
          Node root = *root_it;
          uid_0_exist = this->assign_at_distance(pair.first, root, 1);
          ++root_it;
        }
        if (!uid_0_exist) {
          throw LexiRouteError(
              "Unable to assign physical qubit - no free qubits remaining.");
        }
      }
    }
    if (!uid_0_exist && uid_1_exist) {
      Node root(this->labelling_[pair.second]);
      for (unsigned k = 1; k <= this->architecture_->get_diameter(); k++) {
        uid_0_exist = this->assign_at_distance(pair.first, root, k);
        if (uid_0_exist) {
          break;
        }
      }
      if (!uid_0_exist) {
        throw LexiRouteError(
            "Unable to assign physical qubit - no free qubits remaining.");
      }
    }
    if (uid_0_exist && !uid_1_exist) {
      Node root(this->labelling_[pair.first]);
      for (unsigned k = 1; k <= this->architecture_->get_diameter(); k++) {
        uid_1_exist = this->assign_at_distance(pair.second, root, k);
        if (uid_1_exist) {
          break;
        }
      }
      if (!uid_1_exist) {
        throw LexiRouteError(
            "Unable to assign physical qubit - no free qubits remaining.");
      }
    }
  }
  return relabelled;
}

/**
 * LexiRoute::set_interacting_uids
 * Updates this->interacting_uids_ with all "interacting" pairs
 * of UnitID in this->mapping_frontier_
 */
bool LexiRoute::set_interacting_uids(
    AssignedOnly assigned_only, CheckRoutingValidity route_check,
    CheckLabellingValidity label_check) {
  // return types
  this->interacting_uids_.clear();
  bool all_placed = true;
  for (auto it =
           this->mapping_frontier_->linear_boundary->get<TagKey>().begin();
       it != this->mapping_frontier_->linear_boundary->get<TagKey>().end();
       ++it) {
    Edge e0 = this->mapping_frontier_->circuit_.get_nth_out_edge(
        it->second.first, it->second.second);
    Vertex v0 = this->mapping_frontier_->circuit_.target(e0);
    // should never be input vertex, so can always use in_edges
    Op_ptr op = this->mapping_frontier_->circuit_.get_Op_ptr_from_Vertex(v0);
    if (op->get_type() != OpType::Barrier) {
      int n_edges = this->mapping_frontier_->circuit_.n_in_edges_of_type(
          v0, EdgeType::Quantum);
      // make forwards = backwards
      if (n_edges == 2) {
        auto jt = it;
        ++jt;
        while (jt !=
<<<<<<< HEAD
               this->mapping_frontier_->linear_boundary->get<TagKey>().end()) {
=======
               this->mapping_frontier_->quantum_boundary->get<TagKey>().end()) {
>>>>>>> 3de2c8b1
          // i.e. if vertices match
          Edge e1 = this->mapping_frontier_->circuit_.get_nth_out_edge(
              jt->second.first, jt->second.second);
          Vertex v1 = this->mapping_frontier_->circuit_.target(e1);
          if (v0 == v1) {
            // we can assume a qubit will only be in one interaction
            // we can assume from how we iterate through pairs that each qubit
            // will only be found in one match
            bool node0_exists =
                this->architecture_->node_exists(Node(it->first));
            bool node1_exists =
                this->architecture_->node_exists(Node(jt->first));
            if (!node0_exists || !node1_exists || op->get_desc().is_box()) {
              all_placed = false;
              if (route_check == CheckRoutingValidity::Yes) return false;
            }

            if (assigned_only == AssignedOnly::No ||
                (node0_exists && node1_exists)) {
              interacting_uids_.insert({it->first, jt->first});
              interacting_uids_.insert({jt->first, it->first});
            }
          }
          ++jt;
        }
      } else if (
          n_edges > 2 &&
          this->mapping_frontier_->circuit_.get_OpType_from_Vertex(v0) !=
              OpType::Barrier) {
        if (label_check == CheckLabellingValidity::Yes) return true;
        if (route_check == CheckRoutingValidity::Yes) return false;
        throw LexiRouteError(
            "LexiRoute only supports non-Barrier vertices with 1 or 2 edges.");
      }
    }
  }
  if (label_check == CheckLabellingValidity::Yes ||
      route_check == CheckRoutingValidity::Yes) {
    return all_placed;
  }
  // => either route_check true and all_placed so valid
  // or !route_check and !label_check so return true and discard
  return true;
}

swap_set_t LexiRoute::get_candidate_swaps() {
  swap_set_t candidate_swaps;
  for (const auto& interaction : this->interacting_uids_) {
    Node assigned_first = Node(this->labelling_[interaction.first]);
    std::vector<Node> adjacent_uids_0 =
        this->architecture_->nodes_at_distance(assigned_first, 1);
    TKET_ASSERT(adjacent_uids_0.size() != 0);
    for (const Node& neighbour : adjacent_uids_0) {
      if (candidate_swaps.find({neighbour, assigned_first}) ==
          candidate_swaps.end()) {
        candidate_swaps.insert({assigned_first, neighbour});
      }
    }
    Node assigned_second = Node(this->labelling_[interaction.second]);
    std::vector<Node> adjacent_uids_1 =
        this->architecture_->nodes_at_distance(assigned_second, 1);
    TKET_ASSERT(adjacent_uids_1.size() != 0);
    for (const Node& neighbour : adjacent_uids_1) {
      if (candidate_swaps.find({neighbour, assigned_second}) ==
          candidate_swaps.end()) {
        candidate_swaps.insert({assigned_second, neighbour});
      }
    }
  }
  return candidate_swaps;
}

bool is_vertex_CX(const Circuit& circ_, const Vertex& v) {
  OpType ot = circ_.get_OpType_from_Vertex(v);
  if (ot != OpType::CX) {
    if (ot == OpType::Conditional) {
      const Conditional& b =
          static_cast<const Conditional&>(*circ_.get_Op_ptr_from_Vertex(v));
      if (b.get_op()->get_type() != OpType::CX) {
        return false;
      }
    } else {
      return false;
    }
  }
  return true;
}

std::pair<bool, bool> LexiRoute::check_bridge(
    const std::pair<Node, Node>& swap, unsigned lookahead) {
  std::pair<bool, bool> output = {false, false};
  // first confirm whether it even has an interaction
  auto it = this->interacting_uids_.find(swap.first);
  if (it != this->interacting_uids_.end()) {  // => in interaction
    if (this->architecture_->get_distance(swap.first, Node(it->second)) ==
        2) {  // => could be bridge
      // below should always return correct object given prior checks
      VertPort vp =
          (*this->mapping_frontier_->linear_boundary->find(swap.first)).second;
      Edge out_edge = this->mapping_frontier_->circuit_.get_nth_out_edge(
          vp.first, vp.second);
      output.first = is_vertex_CX(
          this->mapping_frontier_->circuit_,
          this->mapping_frontier_->circuit_.target(out_edge));
    }
  }
  // repeat for second swap
  it = this->interacting_uids_.find(swap.second);
  if (it != this->interacting_uids_.end()) {
    if (this->architecture_->get_distance(swap.second, Node(it->second)) == 2) {
      VertPort vp =
          (*this->mapping_frontier_->linear_boundary->find(swap.second)).second;
      Edge out_edge = this->mapping_frontier_->circuit_.get_nth_out_edge(
          vp.first, vp.second);
      output.second = is_vertex_CX(
          this->mapping_frontier_->circuit_,
          this->mapping_frontier_->circuit_.target(out_edge));
    }
  }
  if ((output.first && output.second) || (!output.first && !output.second)) {
    return {0, 0};
  }
  // implies conditions are set to at least check if BRIDGE is better
  swap_set_t candidate_swaps = {
      swap,
      {swap.first,
       swap.first}};  // second swap here will just compare the base case

  // as with best swap finder, we create a set of candidate swap gates and
  // then find best, except with only 2 swap (best swap and no swap)
  while (candidate_swaps.size() > 1 /*some lookahead parameter*/) {
    this->mapping_frontier_->advance_next_2qb_slice(lookahead);
    // true bool means it only sets interacting uids if both uids are in
    // architecture
    this->set_interacting_uids(
        AssignedOnly::Yes, CheckRoutingValidity::No,
        CheckLabellingValidity::No);
    // if 0, just take first swap rather than place
    if (this->interacting_uids_.size() == 0) {
      candidate_swaps = {*candidate_swaps.begin()};
    } else {
      interacting_nodes_t convert_uids;
      for (const auto& p : this->interacting_uids_) {
        convert_uids.insert(
            {Node(this->labelling_[p.first]),
             Node(this->labelling_[p.second])});
      }
      LexicographicalComparison lookahead_lc(this->architecture_, convert_uids);
      lookahead_lc.remove_swaps_lexicographical(candidate_swaps);
    }
  }
  // condition implies bridge is chosen
  // if both remained then lexicographically equivalent under given conditions
  // so either can be added with same consequences (for given hyper
  // parameters)
  if (*candidate_swaps.begin() == swap) {
    output = {0, 0};
  }
  return output;
}

// Returns the distance between n1 and p1 and the distance between n2 and p2,
// distance ordered (greatest first)
const std::pair<size_t, size_t> LexiRoute::pair_distances(
    const Node& p0_first, const Node& p0_second, const Node& p1_first,
    const Node& p1_second) const {
  {
    const bool valid = this->architecture_->node_exists(p0_first) &&
                       this->architecture_->node_exists(p0_second) &&
                       this->architecture_->node_exists(p1_first) &&
                       this->architecture_->node_exists(p1_second);
    TKET_ASSERT(valid);
  }
  size_t curr_dist1 = this->architecture_->get_distance(p0_first, p0_second);
  size_t curr_dist2 = this->architecture_->get_distance(p1_first, p1_second);
  return (curr_dist1 > curr_dist2) ? std::make_pair(curr_dist1, curr_dist2)
                                   : std::make_pair(curr_dist2, curr_dist1);
}

void LexiRoute::remove_swaps_decreasing(swap_set_t& swaps) {
  swap_set_t remaining_swaps;
  Node pair_first, pair_second;
  for (const auto& swap : swaps) {
    auto it = this->interacting_uids_.find(swap.first);
    // => swap.first is in interaction
    if (it != this->interacting_uids_.end()) {
      // find its pair
      pair_first = Node(it->second);
    } else {
      // => not interacting, assign pair to self (will give lexicographic
      // distance 0)
      pair_first = swap.first;
    }
    // => UnitID in SWAP are interacting
    if (pair_first == swap.second) {
      continue;
    }
    auto jt = this->interacting_uids_.find(swap.second);
    // => swap.second is in interaction
    if (jt != this->interacting_uids_.end()) {
      pair_second = Node(jt->second);
    } else {
      pair_second = swap.second;
    }
    // => UnitID in SWAP are interacting
    // Check should alrady be done with earlier continue
    TKET_ASSERT(pair_second != swap.first);

    const std::pair<size_t, size_t>& curr_dists =
        this->pair_distances(swap.first, pair_first, swap.second, pair_second);
    const std::pair<size_t, size_t>& news_dists =
        this->pair_distances(swap.second, pair_first, swap.first, pair_second);
    if (news_dists >= curr_dists) {
      continue;
    }
    remaining_swaps.insert(swap);
  }
}

bool LexiRoute::solve_labelling() {
  bool all_labelled = this->set_interacting_uids(
      AssignedOnly::No, CheckRoutingValidity::No, CheckLabellingValidity::Yes);
  if (!all_labelled) {
    this->update_labelling();
<<<<<<< HEAD
    this->mapping_frontier_->update_linear_boundary_uids(this->labelling_);
=======
    this->mapping_frontier_->update_quantum_boundary_uids(this->labelling_);
>>>>>>> 3de2c8b1
    return true;
  }
  return false;
}

bool LexiRoute::solve(unsigned lookahead) {
  // work out if valid

  bool all_labelled = this->set_interacting_uids(
      AssignedOnly::No, CheckRoutingValidity::Yes, CheckLabellingValidity::No);
  if (!all_labelled) {
    return false;
  }

  // store a copy of the original this->mapping_frontier_->quantum_boundray
  // this object will be updated and reset throughout the swap picking procedure
  // so need to return it to original setting at end
  unit_vertport_frontier_t copy;
  for (const std::pair<UnitID, VertPort>& pair :
       this->mapping_frontier_->linear_boundary->get<TagKey>()) {
    copy.insert({pair.first, pair.second});
  }
<<<<<<< HEAD

=======
>>>>>>> 3de2c8b1
  swap_set_t candidate_swaps = this->get_candidate_swaps();
  this->remove_swaps_decreasing(candidate_swaps);
  TKET_ASSERT(candidate_swaps.size() != 0);
  // Only want to substitute a single swap
  // check next layer of interacting qubits and remove swaps until only one
  // lexicographically superior swap is left
  unsigned counter = 0;
  while (candidate_swaps.size() > 1 && counter < lookahead) {
    // if 0, just take first swap rather than place
    if (this->interacting_uids_.size() == 0) {
      break;
    } else {
      interacting_nodes_t convert_uids;
      for (const auto& p : this->interacting_uids_) {
        convert_uids.insert(
            {Node(this->labelling_[p.first]),
             Node(this->labelling_[p.second])});
      }
      LexicographicalComparison lookahead_lc(this->architecture_, convert_uids);
      lookahead_lc.remove_swaps_lexicographical(candidate_swaps);
    }
    counter++;
    this->mapping_frontier_->advance_next_2qb_slice(lookahead);
    // true bool means it only sets interacting uids if both uids are in
    // architecture
    this->set_interacting_uids(
        AssignedOnly::Yes, CheckRoutingValidity::No,
        CheckLabellingValidity::No);
  }
  // find best swap
  auto it = candidate_swaps.end();
  --it;

  std::pair<Node, Node> chosen_swap = *it;
  this->mapping_frontier_->set_linear_boundary(copy);

  this->set_interacting_uids(
      AssignedOnly::No, CheckRoutingValidity::No, CheckLabellingValidity::No);
  std::pair<bool, bool> check = this->check_bridge(chosen_swap, lookahead);
  // set for final time, to allow gates to be correctly inserted, but then leave
  // as is
  // insert gates
  this->mapping_frontier_->set_linear_boundary(copy);
  if (!check.first && !check.second) {
    // update circuit with new swap
    // final_labelling is initial labelling permuted by single swap
    this->mapping_frontier_->add_swap(chosen_swap.first, chosen_swap.second);
  } else {
    // only need to reset in bridge case
    this->set_interacting_uids(
        AssignedOnly::No, CheckRoutingValidity::No, CheckLabellingValidity::No);

    auto add_ordered_bridge = [&](const Node& n) {
      auto it0 = this->mapping_frontier_->linear_boundary->find(n);
      // this should implicitly be the case if this logic is reached
      TKET_ASSERT(it0 != this->mapping_frontier_->linear_boundary->end());

      Node other_node = Node(this->interacting_uids_[n]);
      auto it1 = this->mapping_frontier_->linear_boundary->find(other_node);
      // this should implicitly be the case if this logic is reached
      TKET_ASSERT(it1 != this->mapping_frontier_->linear_boundary->end());

      auto path = this->architecture_->get_path(n, other_node);
      Node central = Node(path[1]);

      Edge n_edge = this->mapping_frontier_->circuit_.get_nth_out_edge(
          it0->second.first, it0->second.second);
      Edge other_edge = this->mapping_frontier_->circuit_.get_nth_out_edge(
          it1->second.first, it1->second.second);

      unsigned port0 =
          this->mapping_frontier_->circuit_.get_target_port(n_edge);
      unsigned port1 =
          this->mapping_frontier_->circuit_.get_target_port(other_edge);
      // compare port ordering to get control vs target
      TKET_ASSERT(port0 != port1);
      if (port0 < port1) {
        this->mapping_frontier_->add_bridge(n, central, other_node);
      } else {
        this->mapping_frontier_->add_bridge(other_node, central, n);
      }
    };

    if (check.first) {
      add_ordered_bridge(chosen_swap.first);
    }
    if (check.second) {
      add_ordered_bridge(chosen_swap.second);
    }
  }
  return true;
}

}  // namespace tket<|MERGE_RESOLUTION|>--- conflicted
+++ resolved
@@ -200,11 +200,7 @@
         auto jt = it;
         ++jt;
         while (jt !=
-<<<<<<< HEAD
                this->mapping_frontier_->linear_boundary->get<TagKey>().end()) {
-=======
-               this->mapping_frontier_->quantum_boundary->get<TagKey>().end()) {
->>>>>>> 3de2c8b1
           // i.e. if vertices match
           Edge e1 = this->mapping_frontier_->circuit_.get_nth_out_edge(
               jt->second.first, jt->second.second);
@@ -429,11 +425,7 @@
       AssignedOnly::No, CheckRoutingValidity::No, CheckLabellingValidity::Yes);
   if (!all_labelled) {
     this->update_labelling();
-<<<<<<< HEAD
     this->mapping_frontier_->update_linear_boundary_uids(this->labelling_);
-=======
-    this->mapping_frontier_->update_quantum_boundary_uids(this->labelling_);
->>>>>>> 3de2c8b1
     return true;
   }
   return false;
@@ -456,10 +448,6 @@
        this->mapping_frontier_->linear_boundary->get<TagKey>()) {
     copy.insert({pair.first, pair.second});
   }
-<<<<<<< HEAD
-
-=======
->>>>>>> 3de2c8b1
   swap_set_t candidate_swaps = this->get_candidate_swaps();
   this->remove_swaps_decreasing(candidate_swaps);
   TKET_ASSERT(candidate_swaps.size() != 0);
