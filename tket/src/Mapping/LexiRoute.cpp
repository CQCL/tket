--- conflicted
+++ resolved
@@ -509,29 +509,39 @@
 
 bool LexiRouteRoutingMethod::check_method(
     const std::shared_ptr<MappingFrontier>& mapping_frontier,
-<<<<<<< HEAD
-    const ArchitecturePtr& /*architecture*/) const {
-  std::shared_ptr<unit_frontier_t> frontier_edges =
-      frontier_convert_vertport_to_edge(
-          mapping_frontier->circuit_, mapping_frontier->quantum_boundary);
-  CutFrontier next_cut = mapping_frontier->circuit_.next_q_cut(frontier_edges);
-  for (const Vertex& vert : *next_cut.slice) {
-    Op_ptr op = mapping_frontier->circuit_.get_Op_ptr_from_Vertex(vert);
-    if (op->get_desc().is_box() ||
-        (op->get_type() == OpType::Conditional &&
-         static_cast<const Conditional&>(*op).get_op()->get_desc().is_box()))
-      return false;
-=======
     const ArchitecturePtr& architecture) const {
+  // std::shared_ptr<unit_frontier_t> frontier_edges =
+  //       frontier_convert_vertport_to_edge(
+  //           mapping_frontier->circuit_, mapping_frontier->quantum_boundary);
+  //   CutFrontier next_cut =
+  //   mapping_frontier->circuit_.next_q_cut(frontier_edges); for (const Vertex&
+  //   vert : *next_cut.slice) {
+
+  //     Op_ptr op = mapping_frontier->circuit_.get_Op_ptr_from_Vertex(vert);
+  //     if (op->get_desc().is_box() ||
+  //         (op->get_type() == OpType::Conditional &&
+  //          static_cast<const
+  //          Conditional&>(*op).get_op()->get_desc().is_box()))
+  //       return false;
+  //   }
+  //   return true;
+  // }
+
   std::set<Vertex> unplaced;
   for (const std::pair<UnitID, VertPort>& pair :
        mapping_frontier->quantum_boundary->get<TagKey>()) {
+    // check box support
+    Op_ptr op = mapping_frontier->circuit_.get_Op_ptr_from_Vertex(pair.second.first);
+    if (op->get_desc().is_box() ||
+        (op->get_type() == OpType::Conditional &&
+         static_cast<const Conditional&>(*op).get_op()->get_desc().is_box())) {
+      return false;
+    }
     //  only supports single qubit, two-qubit gates, barrier gates
     // and BRIDGE gates added by the routing code
     if ((mapping_frontier->circuit_.n_in_edges_of_type(
              pair.second.first, EdgeType::Quantum) > 2 &&
-         mapping_frontier->circuit_.get_OpType_from_Vertex(pair.second.first) !=
-             OpType::BRIDGE)) {
+         op->get_type() != OpType::BRIDGE)) {
       return false;
     } else if (!architecture->node_exists(Node(pair.first))) {
       // if multi-qubit vertex doesn't have all edges in frontier then
@@ -542,7 +552,6 @@
         return false;
       }
     }
->>>>>>> 3d997b45
   }
   return true;
 }
