// Copyright 2019-2022 Cambridge Quantum Computing
//
// Licensed under the Apache License, Version 2.0 (the "License");
// you may not use this file except in compliance with the License.
// You may obtain a copy of the License at
//
//     http://www.apache.org/licenses/LICENSE-2.0
//
// Unless required by applicable law or agreed to in writing, software
// distributed under the License is distributed on an "AS IS" BASIS,
// WITHOUT WARRANTIES OR CONDITIONS OF ANY KIND, either express or implied.
// See the License for the specific language governing permissions and
// limitations under the License.

#include "Mapping/LexiRoute.hpp"

#include "Mapping/MappingFrontier.hpp"
#include "Utils/Json.hpp"

namespace tket {

LexiRoute::LexiRoute(
    const ArchitecturePtr& _architecture,
    MappingFrontier_ptr& _mapping_frontier)
    : architecture_(_architecture), mapping_frontier_(_mapping_frontier) {
  // set initial logical->physical labelling
  for (const Qubit& qb : this->mapping_frontier_->circuit_.all_qubits()) {
    this->labelling_.insert({qb, qb});
    Node n(qb);
    // store which Node have been asigned to Circuit already
    if (this->architecture_->node_exists(n)) {
      this->assigned_nodes_.insert(n);
    }
  }
}

bool LexiRoute::assign_at_distance(
    const UnitID& assignee, const Node& root, unsigned distances) {
  node_set_t valid_nodes;
  for (const Node& neighbour :
       this->architecture_->nodes_at_distance(root, distances)) {
    if (this->assigned_nodes_.find(neighbour) == this->assigned_nodes_.end() ||
        this->mapping_frontier_->ancilla_nodes_.find(neighbour) !=
            this->mapping_frontier_->ancilla_nodes_.end()) {
      valid_nodes.insert(neighbour);
    }
  }
  if (valid_nodes.size() == 1) {
    auto it = valid_nodes.begin();
    if (this->mapping_frontier_->ancilla_nodes_.find(*it) !=
        this->mapping_frontier_->ancilla_nodes_.end()) {
      // => node *it is already present in circuit, but as an ancilla
      this->mapping_frontier_->merge_ancilla(assignee, *it);
      this->mapping_frontier_->ancilla_nodes_.erase(*it);
      this->labelling_.erase(*it);
      this->labelling_[assignee] = *it;
    } else {
      this->labelling_[assignee] = *it;
      this->assigned_nodes_.insert(*it);
    }
    return true;
  }
  if (valid_nodes.size() > 1) {
    auto it = valid_nodes.begin();
    lexicographical_distances_t winning_distances =
        this->architecture_->get_distances(*it);
    Node preserved_node = *it;
    ++it;
    for (; it != valid_nodes.end(); ++it) {
      lexicographical_distances_t comparison_distances =
          this->architecture_->get_distances(*it);
      if (comparison_distances < winning_distances) {
        preserved_node = *it;
        winning_distances = comparison_distances;
      }
    }
    if (this->mapping_frontier_->ancilla_nodes_.find(preserved_node) !=
        this->mapping_frontier_->ancilla_nodes_.end()) {
      // => node *it is already present in circuit, but as an ancilla
      this->mapping_frontier_->merge_ancilla(assignee, preserved_node);
      this->mapping_frontier_->ancilla_nodes_.erase(preserved_node);
      this->labelling_.erase(preserved_node);
      this->labelling_[assignee] = preserved_node;
    } else {
      // add ancilla case
      this->labelling_[assignee] = preserved_node;
      this->assigned_nodes_.insert(preserved_node);
    }
    return true;
  }
  return false;
}

bool LexiRoute::update_labelling() {
  // iterate through interacting qubits, assigning them to an Architecture Node
  // if they aren't already
  bool relabelled = false;
  for (const auto& pair : this->interacting_uids_) {
    bool uid_0_exist =
        this->architecture_->node_exists(Node(this->labelling_[pair.first]));
    bool uid_1_exist =
        this->architecture_->node_exists(Node(this->labelling_[pair.second]));
    if (!uid_0_exist || !uid_1_exist) {
      relabelled = true;
    }
    if (!uid_0_exist && !uid_1_exist) {
      // Place one on free unassigned qubit
      // Then place second later
      // condition => No ancilla qubits assigned, so don't checl
      if (this->assigned_nodes_.size() == 0) {
        // find nodes with best averaged distance to other nodes
        // place it there...
        std::set<Node> max_degree_nodes =
            this->architecture_->max_degree_nodes();
        auto it = max_degree_nodes.begin();
        lexicographical_distances_t winning_distances =
            this->architecture_->get_distances(*it);
        Node preserved_node = Node(*it);
        ++it;
        for (; it != max_degree_nodes.end(); ++it) {
          lexicographical_distances_t comparison_distances =
              this->architecture_->get_distances(*it);
          if (comparison_distances < winning_distances) {
            preserved_node = Node(*it);
            winning_distances = comparison_distances;
          }
        }
        this->labelling_[pair.first] = preserved_node;
        this->assigned_nodes_.insert(preserved_node);
        uid_0_exist = true;
        // given best node, do something
      } else {
        auto root_it = this->assigned_nodes_.begin();
        while (!uid_0_exist && root_it != this->assigned_nodes_.end()) {
          Node root = *root_it;
          uid_0_exist = this->assign_at_distance(pair.first, root, 1);
          ++root_it;
        }
        if (!uid_0_exist) {
          throw LexiRouteError(
              "Unable to assign physical qubit - no free qubits remaining.");
        }
      }
    }
    if (!uid_0_exist && uid_1_exist) {
      Node root(this->labelling_[pair.second]);
      for (unsigned k = 1; k <= this->architecture_->get_diameter(); k++) {
        uid_0_exist = this->assign_at_distance(pair.first, root, k);
        if (uid_0_exist) {
          break;
        }
      }
      if (!uid_0_exist) {
        throw LexiRouteError(
            "Unable to assign physical qubit - no free qubits remaining.");
      }
    }
    if (uid_0_exist && !uid_1_exist) {
      Node root(this->labelling_[pair.first]);
      for (unsigned k = 1; k <= this->architecture_->get_diameter(); k++) {
        uid_1_exist = this->assign_at_distance(pair.second, root, k);
        if (uid_1_exist) {
          break;
        }
      }
      if (!uid_1_exist) {
        throw LexiRouteError(
            "Unable to assign physical qubit - no free qubits remaining.");
      }
    }
  }
  return relabelled;
}

/**
 * LexiRoute::set_interacting_uids
 * Updates this->interacting_uids_ with all "interacting" pairs
 * of UnitID in this->mapping_frontier_
 */
bool LexiRoute::set_interacting_uids(
    AssignedOnly assigned_only, CheckRoutingValidity route_check,
    CheckLabellingValidity label_check) {
  // return types
  this->interacting_uids_.clear();
  bool all_placed = true;
  for (auto it =
           this->mapping_frontier_->quantum_boundary->get<TagKey>().begin();
       it != this->mapping_frontier_->quantum_boundary->get<TagKey>().end();
       ++it) {
    Edge e0 = this->mapping_frontier_->circuit_.get_nth_out_edge(
        it->second.first, it->second.second);
    Vertex v0 = this->mapping_frontier_->circuit_.target(e0);
    // should never be input vertex, so can always use in_edges
    Op_ptr op = this->mapping_frontier_->circuit_.get_Op_ptr_from_Vertex(v0);
    if (op->get_type() != OpType::Barrier) {
      int n_edges = this->mapping_frontier_->circuit_.n_in_edges_of_type(
          v0, EdgeType::Quantum);
      // make forwards = backwards
      if (n_edges == 2) {
        auto jt = it;
        ++jt;
        while (jt !=
               this->mapping_frontier_->quantum_boundary->get<TagKey>().end()) {
          // i.e. if vertices match
          Edge e1 = this->mapping_frontier_->circuit_.get_nth_out_edge(
              jt->second.first, jt->second.second);
          Vertex v1 = this->mapping_frontier_->circuit_.target(e1);
          if (v0 == v1) {
            // we can assume a qubit will only be in one interaction
            // we can assume from how we iterate through pairs that each qubit
            // will only be found in one match
            bool node0_exists =
                this->architecture_->node_exists(Node(it->first));
            bool node1_exists =
                this->architecture_->node_exists(Node(jt->first));
            if (!node0_exists || !node1_exists || op->get_desc().is_box()) {
              all_placed = false;
              if (route_check == CheckRoutingValidity::Yes) return false;
            }

            if (assigned_only == AssignedOnly::No ||
                (node0_exists && node1_exists)) {
              interacting_uids_.insert({it->first, jt->first});
              interacting_uids_.insert({jt->first, it->first});
            }
          }
          ++jt;
        }
<<<<<<< HEAD
      } /* else if (
           n_edges > 2 &&
           this->mapping_frontier_->circuit_.get_OpType_from_Vertex(v0) !=
               OpType::Barrier) {
         if (label_check) return true;
         if (route_check) return false;
         throw LexiRouteError(
             "LexiRoute only supports non-Barrier vertices with 1 or 2 edges.");
       }*/
    }
  }

  // conditions for proceeding with labelling
  if (label_check) {
    if (all_placed) {
      return true;
    } else {
      return false;
    }
  }
  // this should have left early when first found
  if (route_check) {
    if (all_placed) {
      if (interacting_uids_.size() > 0) {
        return true;
      }
      return false;
    } else {
      return false;
    }
=======
      } else if (
          n_edges > 2 &&
          this->mapping_frontier_->circuit_.get_OpType_from_Vertex(v0) !=
              OpType::Barrier) {
        if (label_check == CheckLabellingValidity::Yes) return true;
        if (route_check == CheckRoutingValidity::Yes) return false;
        throw LexiRouteError(
            "LexiRoute only supports non-Barrier vertices with 1 or 2 edges.");
      }
    }
  }
  if (label_check == CheckLabellingValidity::Yes ||
      route_check == CheckRoutingValidity::Yes) {
    return all_placed;
>>>>>>> 22dda0bc
  }
  // => either route_check true and all_placed so valid
  // or !route_check and !label_check so return true and discard
  return true;
}

swap_set_t LexiRoute::get_candidate_swaps() {
  swap_set_t candidate_swaps;
  for (const auto& interaction : this->interacting_uids_) {
    Node assigned_first = Node(this->labelling_[interaction.first]);
    std::vector<Node> adjacent_uids_0 =
        this->architecture_->nodes_at_distance(assigned_first, 1);
    TKET_ASSERT(adjacent_uids_0.size() != 0);
    for (const Node& neighbour : adjacent_uids_0) {
      if (candidate_swaps.find({neighbour, assigned_first}) ==
          candidate_swaps.end()) {
        candidate_swaps.insert({assigned_first, neighbour});
      }
    }
    Node assigned_second = Node(this->labelling_[interaction.second]);
    std::vector<Node> adjacent_uids_1 =
        this->architecture_->nodes_at_distance(assigned_second, 1);
    TKET_ASSERT(adjacent_uids_1.size() != 0);
    for (const Node& neighbour : adjacent_uids_1) {
      if (candidate_swaps.find({neighbour, assigned_second}) ==
          candidate_swaps.end()) {
        candidate_swaps.insert({assigned_second, neighbour});
      }
    }
  }
  return candidate_swaps;
}

bool is_vertex_CX(const Circuit& circ_, const Vertex& v) {
  OpType ot = circ_.get_OpType_from_Vertex(v);
  if (ot != OpType::CX) {
    if (ot == OpType::Conditional) {
      const Conditional& b =
          static_cast<const Conditional&>(*circ_.get_Op_ptr_from_Vertex(v));
      if (b.get_op()->get_type() != OpType::CX) {
        return false;
      }
    } else {
      return false;
    }
  }
  return true;
}

std::pair<bool, bool> LexiRoute::check_bridge(
    const std::pair<Node, Node>& swap, unsigned lookahead) {
  std::pair<bool, bool> output = {false, false};
  // first confirm whether it even has an interaction
  auto it = this->interacting_uids_.find(swap.first);
  if (it != this->interacting_uids_.end()) {  // => in interaction
    if (this->architecture_->get_distance(swap.first, Node(it->second)) ==
        2) {  // => could be bridge
      // below should always return correct object given prior checks
      VertPort vp =
          (*this->mapping_frontier_->quantum_boundary->find(swap.first)).second;
      Edge out_edge = this->mapping_frontier_->circuit_.get_nth_out_edge(
          vp.first, vp.second);
      output.first = is_vertex_CX(
          this->mapping_frontier_->circuit_,
          this->mapping_frontier_->circuit_.target(out_edge));
    }
  }
  // repeat for second swap
  it = this->interacting_uids_.find(swap.second);
  if (it != this->interacting_uids_.end()) {
    if (this->architecture_->get_distance(swap.second, Node(it->second)) == 2) {
      VertPort vp =
          (*this->mapping_frontier_->quantum_boundary->find(swap.second))
              .second;
      Edge out_edge = this->mapping_frontier_->circuit_.get_nth_out_edge(
          vp.first, vp.second);
      output.second = is_vertex_CX(
          this->mapping_frontier_->circuit_,
          this->mapping_frontier_->circuit_.target(out_edge));
    }
  }
  if ((output.first && output.second) || (!output.first && !output.second)) {
    return {0, 0};
  }
  // implies conditions are set to at least check if BRIDGE is better
  swap_set_t candidate_swaps = {
      swap,
      {swap.first,
       swap.first}};  // second swap here will just compare the base case

  // as with best swap finder, we create a set of candidate swap gates and
  // then find best, except with only 2 swap (best swap and no swap)
  while (candidate_swaps.size() > 1 /*some lookahead parameter*/) {
    this->mapping_frontier_->advance_next_2qb_slice(lookahead);
    // true bool means it only sets interacting uids if both uids are in
    // architecture
    this->set_interacting_uids(
        AssignedOnly::Yes, CheckRoutingValidity::No,
        CheckLabellingValidity::No);
    // if 0, just take first swap rather than place
    if (this->interacting_uids_.size() == 0) {
      candidate_swaps = {*candidate_swaps.begin()};
    } else {
      interacting_nodes_t convert_uids;
      for (const auto& p : this->interacting_uids_) {
        convert_uids.insert(
            {Node(this->labelling_[p.first]),
             Node(this->labelling_[p.second])});
      }
      LexicographicalComparison lookahead_lc(this->architecture_, convert_uids);
      lookahead_lc.remove_swaps_lexicographical(candidate_swaps);
    }
  }
  // condition implies bridge is chosen
  // if both remained then lexicographically equivalent under given conditions
  // so either can be added with same consequences (for given hyper
  // parameters)
  if (*candidate_swaps.begin() == swap) {
    output = {0, 0};
  }
  return output;
}

// Returns the distance between n1 and p1 and the distance between n2 and p2,
// distance ordered (greatest first)
const std::pair<size_t, size_t> LexiRoute::pair_distances(
    const Node& p0_first, const Node& p0_second, const Node& p1_first,
    const Node& p1_second) const {
  {
    const bool valid = this->architecture_->node_exists(p0_first) &&
                       this->architecture_->node_exists(p0_second) &&
                       this->architecture_->node_exists(p1_first) &&
                       this->architecture_->node_exists(p1_second);
    TKET_ASSERT(valid);
  }
  size_t curr_dist1 = this->architecture_->get_distance(p0_first, p0_second);
  size_t curr_dist2 = this->architecture_->get_distance(p1_first, p1_second);
  return (curr_dist1 > curr_dist2) ? std::make_pair(curr_dist1, curr_dist2)
                                   : std::make_pair(curr_dist2, curr_dist1);
}

void LexiRoute::remove_swaps_decreasing(swap_set_t& swaps) {
  swap_set_t remaining_swaps;
  Node pair_first, pair_second;
  for (const auto& swap : swaps) {
    auto it = this->interacting_uids_.find(swap.first);
    // => swap.first is in interaction
    if (it != this->interacting_uids_.end()) {
      // find its pair
      pair_first = Node(it->second);
    } else {
      // => not interacting, assign pair to self (will give lexicographic
      // distance 0)
      pair_first = swap.first;
    }
    // => UnitID in SWAP are interacting
    if (pair_first == swap.second) {
      continue;
    }
    auto jt = this->interacting_uids_.find(swap.second);
    // => swap.second is in interaction
    if (jt != this->interacting_uids_.end()) {
      pair_second = Node(jt->second);
    } else {
      pair_second = swap.second;
    }
    // => UnitID in SWAP are interacting
    // Check should alrady be done with earlier continue
    TKET_ASSERT(pair_second != swap.first);

    const std::pair<size_t, size_t>& curr_dists =
        this->pair_distances(swap.first, pair_first, swap.second, pair_second);
    const std::pair<size_t, size_t>& news_dists =
        this->pair_distances(swap.second, pair_first, swap.first, pair_second);
    if (news_dists >= curr_dists) {
      continue;
    }
    remaining_swaps.insert(swap);
  }
}

bool LexiRoute::solve_labelling() {
  bool all_labelled = this->set_interacting_uids(
      AssignedOnly::No, CheckRoutingValidity::No, CheckLabellingValidity::Yes);
  if (!all_labelled) {
    this->update_labelling();
    this->mapping_frontier_->update_quantum_boundary_uids(this->labelling_);
    return true;
  }
  return false;
}

bool LexiRoute::solve(unsigned lookahead) {
  // work out if valid

  bool all_labelled = this->set_interacting_uids(
      AssignedOnly::No, CheckRoutingValidity::Yes, CheckLabellingValidity::No);
  if (!all_labelled) {
    return false;
  }

  // store a copy of the original this->mapping_frontier_->quantum_boundray
  // this object will be updated and reset throughout the swap picking procedure
  // so need to return it to original setting at end
  unit_vertport_frontier_t copy;
  for (const std::pair<UnitID, VertPort>& pair :
       this->mapping_frontier_->quantum_boundary->get<TagKey>()) {
    copy.insert({pair.first, pair.second});
  }
  swap_set_t candidate_swaps = this->get_candidate_swaps();
  this->remove_swaps_decreasing(candidate_swaps);
  TKET_ASSERT(candidate_swaps.size() != 0);
  // Only want to substitute a single swap
  // check next layer of interacting qubits and remove swaps until only one
  // lexicographically superior swap is left
  unsigned counter = 0;
  while (candidate_swaps.size() > 1 && counter < lookahead) {
    // if 0, just take first swap rather than place
    if (this->interacting_uids_.size() == 0) {
      break;
    } else {
      interacting_nodes_t convert_uids;
      for (const auto& p : this->interacting_uids_) {
        convert_uids.insert(
            {Node(this->labelling_[p.first]),
             Node(this->labelling_[p.second])});
      }
      LexicographicalComparison lookahead_lc(this->architecture_, convert_uids);
      lookahead_lc.remove_swaps_lexicographical(candidate_swaps);
    }
    counter++;
    this->mapping_frontier_->advance_next_2qb_slice(lookahead);
    // true bool means it only sets interacting uids if both uids are in
    // architecture
    this->set_interacting_uids(
        AssignedOnly::Yes, CheckRoutingValidity::No,
        CheckLabellingValidity::No);
  }
  // find best swap
  auto it = candidate_swaps.end();
  --it;

  std::pair<Node, Node> chosen_swap = *it;
  this->mapping_frontier_->set_quantum_boundary(copy);

  this->set_interacting_uids(
      AssignedOnly::No, CheckRoutingValidity::No, CheckLabellingValidity::No);
  std::pair<bool, bool> check = this->check_bridge(chosen_swap, lookahead);
  // set for final time, to allow gates to be correctly inserted, but then leave
  // as is
  // insert gates
  this->mapping_frontier_->set_quantum_boundary(copy);
  if (!check.first && !check.second) {
    // update circuit with new swap
    // final_labelling is initial labelling permuted by single swap
    this->mapping_frontier_->add_swap(chosen_swap.first, chosen_swap.second);
  } else {
    // only need to reset in bridge case
    this->set_interacting_uids(
        AssignedOnly::No, CheckRoutingValidity::No, CheckLabellingValidity::No);

    auto add_ordered_bridge = [&](const Node& n) {
      auto it0 = this->mapping_frontier_->quantum_boundary->find(n);
      // this should implicitly be the case if this logic is reached
      TKET_ASSERT(it0 != this->mapping_frontier_->quantum_boundary->end());

      Node other_node = Node(this->interacting_uids_[n]);
      auto it1 = this->mapping_frontier_->quantum_boundary->find(other_node);
      // this should implicitly be the case if this logic is reached
      TKET_ASSERT(it1 != this->mapping_frontier_->quantum_boundary->end());

      auto path = this->architecture_->get_path(n, other_node);
      Node central = Node(path[1]);

      Edge n_edge = this->mapping_frontier_->circuit_.get_nth_out_edge(
          it0->second.first, it0->second.second);
      Edge other_edge = this->mapping_frontier_->circuit_.get_nth_out_edge(
          it1->second.first, it1->second.second);

      unsigned port0 =
          this->mapping_frontier_->circuit_.get_target_port(n_edge);
      unsigned port1 =
          this->mapping_frontier_->circuit_.get_target_port(other_edge);
      // compare port ordering to get control vs target
      TKET_ASSERT(port0 != port1);
      if (port0 < port1) {
        this->mapping_frontier_->add_bridge(n, central, other_node);
      } else {
        this->mapping_frontier_->add_bridge(other_node, central, n);
      }
    };

    if (check.first) {
      add_ordered_bridge(chosen_swap.first);
    }
    if (check.second) {
      add_ordered_bridge(chosen_swap.second);
    }
  }
  return true;
}

}  // namespace tket<|MERGE_RESOLUTION|>--- conflicted
+++ resolved
@@ -226,16 +226,7 @@
           }
           ++jt;
         }
-<<<<<<< HEAD
-      } /* else if (
-           n_edges > 2 &&
-           this->mapping_frontier_->circuit_.get_OpType_from_Vertex(v0) !=
-               OpType::Barrier) {
-         if (label_check) return true;
-         if (route_check) return false;
-         throw LexiRouteError(
-             "LexiRoute only supports non-Barrier vertices with 1 or 2 edges.");
-       }*/
+      }
     }
   }
 
@@ -257,22 +248,6 @@
     } else {
       return false;
     }
-=======
-      } else if (
-          n_edges > 2 &&
-          this->mapping_frontier_->circuit_.get_OpType_from_Vertex(v0) !=
-              OpType::Barrier) {
-        if (label_check == CheckLabellingValidity::Yes) return true;
-        if (route_check == CheckRoutingValidity::Yes) return false;
-        throw LexiRouteError(
-            "LexiRoute only supports non-Barrier vertices with 1 or 2 edges.");
-      }
-    }
-  }
-  if (label_check == CheckLabellingValidity::Yes ||
-      route_check == CheckRoutingValidity::Yes) {
-    return all_placed;
->>>>>>> 22dda0bc
   }
   // => either route_check true and all_placed so valid
   // or !route_check and !label_check so return true and discard
