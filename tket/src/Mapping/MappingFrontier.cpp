#include "Mapping/MappingFrontier.hpp"

#include "Circuit/Circuit.hpp"
namespace tket {

/**
 * unit_vertport_frontier_t is <UnitID, VertPort>, helper function returned
 * UnitID given Edge
 */
UnitID get_unitid_from_unit_frontier(
    const std::shared_ptr<unit_vertport_frontier_t>& u_frontier,
    const VertPort& vp) {
  for (auto it = u_frontier->get<TagKey>().begin();
       it != u_frontier->get<TagKey>().end(); ++it) {
    if (it->second == vp) {
      return it->first;
    }
  }
  throw MappingFrontierError(
      std::string("Edge provided not in unit_frontier_t object."));
}

std::shared_ptr<unit_frontier_t> frontier_convert_vertport_to_edge(
    const Circuit& circuit,
    const std::shared_ptr<unit_vertport_frontier_t>& u_frontier) {
  // make empty unit_frontier_t object
  std::shared_ptr<unit_frontier_t> output_frontier =
      std::make_shared<unit_frontier_t>();
  // iterate through u_frontier, convert VertPort to Edge and insert
  for (const std::pair<UnitID, VertPort>& pair : u_frontier->get<TagKey>()) {
    output_frontier->insert(
        {pair.first,
         circuit.get_nth_out_edge(pair.second.first, pair.second.second)});
  }
  return output_frontier;
}

/**
 * Initialise quantum_boundary and classical_boundary from
 * out edges of Input vertices
 */
MappingFrontier::MappingFrontier(Circuit& _circuit) : circuit_(_circuit) {
  this->quantum_boundary = std::make_shared<unit_vertport_frontier_t>();
  this->classical_boundary = std::make_shared<b_frontier_t>();
  // Set up {UnitID, VertPort} objects for quantum and classical boundaries
  for (const Qubit& qb : this->circuit_.all_qubits()) {
    this->quantum_boundary->insert({qb, {this->circuit_.get_in(qb), 0}});
  }
  for (const Bit& bit : this->circuit_.all_bits()) {
    this->classical_boundary->insert(
        {bit,
         this->circuit_.get_nth_b_out_bundle(this->circuit_.get_in(bit), 0)});
  }
}

MappingFrontier::MappingFrontier(const MappingFrontier& mapping_frontier)
    : circuit_(mapping_frontier.circuit_) {
  this->quantum_boundary = std::make_shared<unit_vertport_frontier_t>();
  this->classical_boundary = std::make_shared<b_frontier_t>();
  for (const std::pair<UnitID, VertPort>& pair :
       mapping_frontier.quantum_boundary->get<TagKey>()) {
    this->quantum_boundary->insert({pair.first, pair.second});
  }
  for (const std::pair<Bit, EdgeVec>& pair :
       mapping_frontier.classical_boundary->get<TagKey>()) {
    EdgeVec edges;
    for (const Edge& edge : pair.second) {
      edges.push_back(edge);
    }
    this->classical_boundary->insert({pair.first, edges});
  }
  for (const Node& node : mapping_frontier.ancilla_nodes_) {
    this->ancilla_nodes_.insert(node);
  }
}

void MappingFrontier::advance_next_2qb_slice(unsigned max_advance) {
  bool boundary_updated = false;
  unsigned loop = 0;
  std::shared_ptr<unit_frontier_t> current_frontier =
      frontier_convert_vertport_to_edge(this->circuit_, this->quantum_boundary);
  // Get all vertices in first cut
  VertexVec immediate_cut_vertices_v =
      *(this->circuit_
            .next_cut(current_frontier, std::make_shared<b_frontier_t>())
            .slice);
  do {
    // each do section first finds the next set of edges after the held set
    // for edges with target vertices with all their edges presented in the
    // first set
    loop++;
    boundary_updated = false;
    // produce next frontier object
    std::shared_ptr<unit_frontier_t> next_frontier =
        std::make_shared<unit_frontier_t>();

    for (const std::pair<UnitID, Edge>& pair :
         current_frontier->get<TagKey>()) {
      // if target_v not in immediate_cut_vertices, then do not pass it
      Vertex target_v = this->circuit_.target(pair.second);

      EdgeVec in_edges =
          this->circuit_.get_in_edges_of_type(target_v, EdgeType::Quantum);

      bool in_slice =
          std::find(
              immediate_cut_vertices_v.begin(), immediate_cut_vertices_v.end(),
              target_v) != immediate_cut_vertices_v.end();

      if (((!in_slice && in_edges.size() > 1) ||
           this->circuit_.get_OpType_from_Vertex(target_v) == OpType::Output) &&
          this->circuit_.get_OpType_from_Vertex(target_v) != OpType::Barrier) {
        // Vertex either not allowed to pass, or is output vertex => update
        // nothing
        next_frontier->insert({pair.first, pair.second});
      } else {
        // vertex can be surpassed, so update quantum_boundary and next_frontier
        // with next edge
        Edge next_edge = this->circuit_.get_next_edge(target_v, pair.second);
        this->quantum_boundary->replace(
            this->quantum_boundary->get<TagKey>().find(pair.first),
            {pair.first,
             {target_v, this->circuit_.get_source_port(next_edge)}});
        next_frontier->insert({pair.first, next_edge});
      }
    }
    // Given new frontier, find the actual next cut
    CutFrontier next_cut = this->circuit_.next_cut(
        next_frontier, std::make_shared<b_frontier_t>());
    // For each vertex in a slice, if its physically permitted, update
    // quantum_boundary with quantum out edges from vertex (i.e.
    // next_cut.u_frontier)
    for (const Vertex& vert : *next_cut.slice) {
      // Output means we don't want to pass, so just leave
      if (this->circuit_.get_OpType_from_Vertex(vert) == OpType::Output) {
        continue;
      }
      EdgeVec in_edges =
          this->circuit_.get_in_edges_of_type(vert, EdgeType::Quantum);
      // More than 1 edge means we want to keep edges, so continue
      if (in_edges.size() > 1) {
        continue;
      }
      // can guarantee that we update now as non-updating cases have been
      // continued
      boundary_updated = true;
      // push edge past single qubit vertex, repeat
      UnitID uid = get_unitid_from_unit_frontier(
          this->quantum_boundary,
          {this->circuit_.source(in_edges[0]),
           this->circuit_.get_source_port(in_edges[0])});

      Edge replacement_edge =
          next_cut.u_frontier->get<TagKey>().find(uid)->second;

      Vertex source_vertex = this->circuit_.source(replacement_edge);
      port_t source_port = this->circuit_.get_source_port(replacement_edge);

      this->quantum_boundary->replace(
          this->quantum_boundary->get<TagKey>().find(uid),
          {uid, {source_vertex, source_port}});
    }
    current_frontier = next_frontier;
  } while (boundary_updated && loop <= max_advance);
  return;
}

/**
 * advance_frontier_boundary
 * terminates when next_cut returns a "slice" where
 * no vertices are physically permitted by the architecture
 * quantum_boundary and classical_boundary updated to reflect this
 */
void MappingFrontier::advance_frontier_boundary(
    const ArchitecturePtr& architecture) {
  bool boundary_updated = false;
  do {
    // next_cut.slice vertices in_edges from this->quantum_boundary
    // TODO: add optional skip function later to skip vertices that don't have
    // physical requirements
    boundary_updated = false;

    std::shared_ptr<unit_frontier_t> frontier_edges =
        frontier_convert_vertport_to_edge(
            this->circuit_, this->quantum_boundary);
    // Add all classical edges that share the same target
    unsigned dummy_bit_index = 0;
    for (const std::pair<UnitID, Edge>& pair : frontier_edges->get<TagKey>()) {
      Vertex vert = this->circuit_.target(pair.second);
      for (const Edge& e :
           this->circuit_.get_in_edges_of_type(vert, EdgeType::Classical)) {
        frontier_edges->insert({Bit(dummy_bit_index), e});
        dummy_bit_index++;
      }
    }

    CutFrontier next_cut = this->circuit_.next_cut(
        frontier_edges, std::make_shared<b_frontier_t>());

    // For each vertex in a slice, if its physically permitted, update
    // quantum_boundary with quantum out edges from vertex (i.e.
    // next_cut.u_frontier)
    for (const Vertex& vert : *next_cut.slice) {
      std::vector<UnitID> uids;
      for (const Edge& e :
           this->circuit_.get_in_edges_of_type(vert, EdgeType::Quantum)) {
        uids.push_back(get_unitid_from_unit_frontier(
            this->quantum_boundary,
            {this->circuit_.source(e), this->circuit_.get_source_port(e)}));
      }

      // TODO: update architecture valid operation to reflect devices supporting
      // different multi qubit operations also, like, think about how best that
      // should actually be done?
      std::vector<Node> nodes;
      for (const UnitID& uid : uids) {
        nodes.push_back(Node(uid));
      }
      if (architecture->valid_operation(
              /* this->circuit_.get_OpType_from_Vertex(vert), */
              nodes) ||
          this->circuit_.get_OpType_from_Vertex(vert) == OpType::Barrier) {
        // if no valid operation, boundary not updated and while loop terminates
        boundary_updated = true;
        for (const UnitID& uid : uids) {
          Edge replacement_edge =
              next_cut.u_frontier->get<TagKey>().find(uid)->second;
          Vertex source_vertex = this->circuit_.source(replacement_edge);
          port_t source_port = this->circuit_.get_source_port(replacement_edge);
          this->quantum_boundary->replace(
              this->quantum_boundary->get<TagKey>().find(uid),
              {uid, {source_vertex, source_port}});
        }
      }
    }
  } while (boundary_updated);
  return;
}

<<<<<<< HEAD
/**
 * convert_u_frontier_to_edges
 * Subcircuit requires EdgeVec, not unit_frontier_t as boundary information
 * Helper Functions to convert types
 */
=======
>>>>>>> eba680a7
EdgeVec convert_u_frontier_to_edges(const unit_frontier_t& u_frontier) {
  EdgeVec edges;
  for (const std::pair<UnitID, Edge>& pair : u_frontier.get<TagKey>()) {
    edges.push_back(pair.second);
  }
  return edges;
}

Subcircuit MappingFrontier::get_frontier_subcircuit(
    unsigned _max_subcircuit_depth, unsigned _max_subcircuit_size) const {
  CutFrontier current_cut = this->circuit_.next_cut(
      frontier_convert_vertport_to_edge(this->circuit_, this->quantum_boundary),
      this->classical_boundary);

  unsigned subcircuit_depth = 1;
  VertexSet subcircuit_vertices(
      current_cut.slice->begin(), current_cut.slice->end());
  // add cuts of vertices to subcircuit_vertices until constraints met, or end
  // of circuit reached
  while (subcircuit_depth < _max_subcircuit_depth &&
         unsigned(subcircuit_vertices.size()) < _max_subcircuit_size &&
         current_cut.slice->size() > 0) {
    current_cut =
        this->circuit_.next_cut(current_cut.u_frontier, current_cut.b_frontier);
    subcircuit_depth++;
    subcircuit_vertices.insert(
        current_cut.slice->begin(), current_cut.slice->end());
  }
  TKET_ASSERT(subcircuit_vertices.size() != 0);
  return Subcircuit(
      convert_u_frontier_to_edges(*frontier_convert_vertport_to_edge(
          this->circuit_, this->quantum_boundary)),
      convert_u_frontier_to_edges(*current_cut.u_frontier),
      subcircuit_vertices);
}

void MappingFrontier::update_quantum_boundary_uids(
    const unit_map_t& relabelled_uids) {
  for (const std::pair<const UnitID, UnitID>& label : relabelled_uids) {
    // implies new labelling
    if (label.first != label.second) {
      // by type, label.first already assumed in circuit
      // this condition means label.second also in circuit
      // implies that a merging is done -> remove first qubit
      if (this->quantum_boundary->get<TagKey>().find(label.second) !=
          this->quantum_boundary->get<TagKey>().end()) {
        // erase, assume updated already
        this->quantum_boundary->erase(label.first);
      } else {
        auto current_label_it =
            this->quantum_boundary->get<TagKey>().find(label.first);
        // relabel "label.first" with "label.second"
        this->quantum_boundary->replace(
            current_label_it, {label.second, current_label_it->second});
        unit_map_t relabel = {label};
        this->circuit_.rename_units(relabel);
      }
    }
  }
}

// TODO: expects every qubit is present in permutation, even if unmoved
// TODO: should this also permute final map compared to initial map
void MappingFrontier::permute_subcircuit_q_out_hole(
    const unit_map_t& final_permutation, Subcircuit& subcircuit) {
  EdgeVec new_q_out_hole;
  int i = 0;
  // Change to iterate through final permutation first?
  if (this->quantum_boundary->size() != final_permutation.size()) {
    throw MappingFrontierError(
        "Number of Qubits in mapping permutation does not match number of "
        "Qubits in MappingFrontier boundary, for permuting Qubits as with "
        "routed Subcircuit.");
  }
  for (const std::pair<UnitID, VertPort>& pair :
       this->quantum_boundary->get<TagKey>()) {
    auto it = final_permutation.find(pair.first);
    if (it == final_permutation.end()) {
      throw MappingFrontierError("Qubit in boundary not in permutation.");
    }
    std::pair<UnitID, UnitID> uid_pair = *it;
    if (uid_pair.first == uid_pair.second) {
      new_q_out_hole.push_back(subcircuit.q_out_hole[i]);
    } else {
      int j = 0;
      for (auto it = this->quantum_boundary->get<TagKey>().begin();
           it != this->quantum_boundary->get<TagKey>().end(); ++it) {
        if (it->first == uid_pair.second) {
          new_q_out_hole.push_back(subcircuit.q_out_hole[j]);
          break;
        }
        j++;
      }
    }
    i++;
  }
  subcircuit.q_out_hole = new_q_out_hole;
}

/**
 * MappingFrontier::get_u_frontier_default_unit_map
 * Map from default qubit register qubits to UnitIDs in quantum_boundary
 */
unit_map_t MappingFrontier::get_default_to_quantum_boundary_unit_map() const {
  unsigned i = 0;
  unit_map_t default_to_u_frontier_map;
  for (const std::pair<UnitID, VertPort>& pair :
       this->quantum_boundary->get<TagKey>()) {
    default_to_u_frontier_map.insert({Qubit(i), pair.first});
    i++;
  }
  return default_to_u_frontier_map;
}

void MappingFrontier::set_quantum_boundary(
    const unit_vertport_frontier_t& new_boundary) {
  this->quantum_boundary = std::make_shared<unit_vertport_frontier_t>();
  for (const std::pair<UnitID, VertPort>& pair : new_boundary.get<TagKey>()) {
    this->quantum_boundary->insert(pair);
  }
}

/**
 * add_swap
 * Inserts an OpType::SWAP gate into the uid_0 and uid_1 edges held in
 * quantum_boundary This directly modifies circuit_ Updates quantum_boundary to
 * reflect new edges
 */
void MappingFrontier::add_swap(const UnitID& uid_0, const UnitID& uid_1) {
  // get iterators to quantum_boundary uids
  auto uid0_in_it = this->quantum_boundary->find(uid_0);
  auto uid1_in_it = this->quantum_boundary->find(uid_1);

  // Add Qubit if not in MappingFrontier boundary (i.e. not in circuit)
  if (uid0_in_it == this->quantum_boundary->end()) {
    this->add_ancilla(uid_0);
    uid0_in_it = this->quantum_boundary->find(uid_0);
  }
  if (uid1_in_it == this->quantum_boundary->end()) {
    this->add_ancilla(uid_1);
    uid1_in_it = this->quantum_boundary->find(uid_1);
  }

  // update held ancillas
  // the location/id of the "ancilla node" changes when a SWAP occurs
  Node n0 = Node(uid_0);
  Node n1 = Node(uid_1);

  bool uid0_ancilla =
      this->ancilla_nodes_.find(n0) != this->ancilla_nodes_.end();
  bool uid1_ancilla =
      this->ancilla_nodes_.find(n1) != this->ancilla_nodes_.end();

  if (uid0_ancilla && !uid1_ancilla) {
    this->ancilla_nodes_.erase(n0);
    this->ancilla_nodes_.insert(n1);
  }
  if (!uid0_ancilla && uid1_ancilla) {
    this->ancilla_nodes_.erase(n1);
    this->ancilla_nodes_.insert(n0);
  }

  // Get predecessor edges to SWAP insert location
  VertPort vp0 = uid0_in_it->second;
  VertPort vp1 = uid1_in_it->second;
  EdgeVec predecessors = {
      this->circuit_.get_nth_out_edge(vp0.first, vp0.second),
      this->circuit_.get_nth_out_edge(vp1.first, vp1.second)};

  // add SWAP vertex to circuit_ and rewire into predecessor
  Vertex swap_v = this->circuit_.add_vertex(OpType::SWAP);
  this->circuit_.rewire(
      swap_v, predecessors, {EdgeType::Quantum, EdgeType::Quantum});

  // Update boundary to reflect new edges
  EdgeVec successors = this->circuit_.get_all_out_edges(swap_v);
  this->circuit_.dag[successors[0]].ports.first = 1;
  this->circuit_.dag[successors[1]].ports.first = 0;

  this->quantum_boundary->replace(
      uid0_in_it, {uid_0, {this->circuit_.source(successors[1]), 0}});
  this->quantum_boundary->replace(
      uid1_in_it, {uid_1, {this->circuit_.source(successors[0]), 1}});

  // update output vertices of quantum boundary of circuit to reflect changing
  // qubit paths
  auto uid0_circuit_boundary_it =
      this->circuit_.boundary.get<TagID>().find(uid_0);
  auto uid1_circuit_boundary_it =
      this->circuit_.boundary.get<TagID>().find(uid_1);

  Vertex uid0_out = uid0_circuit_boundary_it->out_;
  Vertex uid1_out = uid1_circuit_boundary_it->out_;
  Vertex uid0_in = uid0_circuit_boundary_it->in_;
  Vertex uid1_in = uid1_circuit_boundary_it->in_;

  this->circuit_.boundary.get<TagID>().erase(uid_0);
  this->circuit_.boundary.get<TagID>().erase(uid_1);

  this->circuit_.boundary.get<TagID>().insert({uid_0, uid0_in, uid1_out});
  this->circuit_.boundary.get<TagID>().insert({uid_1, uid1_in, uid0_out});

  std::map<Node, Node> final_map = {{n0, n1}, {n1, n0}};
  this->circuit_.update_final_map(final_map);
}

void MappingFrontier::add_bridge(
    const UnitID& control, const UnitID& central, const UnitID& target) {
  // get predecessors
  auto control_in_it = this->quantum_boundary->find(control);
  auto central_in_it = this->quantum_boundary->find(central);
  auto target_in_it = this->quantum_boundary->find(target);

  // by virtue of method, control and target qubit will always be in BRIDGE.
  // However, distances used to check BRIDGE and find PATH may use
  // central qubit that is unallocated, in which add it.
  if (central_in_it == this->quantum_boundary->end()) {
    this->add_ancilla(central);
    central_in_it = this->quantum_boundary->find(central);
  }

  VertPort vp_control = control_in_it->second;
  VertPort vp_central = central_in_it->second;
  VertPort vp_target = target_in_it->second;

  EdgeVec predecessors = {
      this->circuit_.get_nth_out_edge(vp_control.first, vp_control.second),
      this->circuit_.get_nth_out_edge(vp_central.first, vp_central.second),
      this->circuit_.get_nth_out_edge(vp_target.first, vp_target.second),
  };  // get cx vertex
      // this should be guaranteeds by pre-checks
  Vertex cx_v = this->circuit_.target(predecessors[0]);
  // add bridge
  Vertex bridge_v = this->circuit_.add_vertex(OpType::BRIDGE);
  // add bridge vertex to circuit
  this->circuit_.rewire(
      bridge_v, predecessors,
      {EdgeType::Quantum, EdgeType::Quantum, EdgeType::Quantum});
  // remove old cx vertex
  this->circuit_.remove_vertex(
      cx_v, Circuit::GraphRewiring::Yes, Circuit::VertexDeletion::Yes);
}

void MappingFrontier::add_ancilla(const UnitID& ancilla) {
  Qubit qb(ancilla);
  this->circuit_.add_qubit(qb);
  this->quantum_boundary->insert({qb, {this->circuit_.get_in(qb), 0}});
  this->ancilla_nodes_.insert(Node(ancilla));
  UnitID uid_ancilla(ancilla);

  unit_map_t update_map;
  update_map.insert({uid_ancilla, uid_ancilla});
  this->circuit_.update_initial_map(update_map);
  this->circuit_.update_final_map(update_map);
}

void MappingFrontier::merge_ancilla(
    const UnitID& merge, const UnitID& ancilla) {
  // get output and input vertices
  Vertex merge_v_in = this->circuit_.get_in(merge);
  Vertex merge_v_out = this->circuit_.get_out(merge);
  Vertex ancilla_v_out = this->circuit_.get_out(ancilla);
  // find source vertex & port of merge_v_out
  // output vertex, so can assume single edge
  Edge merge_out_edge = this->circuit_.get_nth_out_edge(merge_v_in, 0);
  Edge ancilla_in_edge = this->circuit_.get_nth_in_edge(ancilla_v_out, 0);
  // Find port number
  port_t merge_target_port = this->circuit_.get_target_port(merge_out_edge);
  port_t ancilla_source_port = this->circuit_.get_source_port(ancilla_in_edge);
  // Find vertices
  Vertex merge_v_target = this->circuit_.target(merge_out_edge);
  Vertex ancilla_v_source = this->circuit_.source(ancilla_in_edge);

  // remove and replace edges
  this->circuit_.remove_edge(merge_out_edge);
  this->circuit_.remove_edge(ancilla_in_edge);
  this->circuit_.add_edge(
      {ancilla_v_source, ancilla_source_port},
      {merge_v_target, merge_target_port}, EdgeType::Quantum);

  // instead of manually updating all boundaries, we change which output vertex
  // the qubit paths to
  Edge merge_in_edge = this->circuit_.get_nth_in_edge(merge_v_out, 0);
  port_t merge_source_port = this->circuit_.get_source_port(merge_in_edge);
  Vertex merge_v_source = this->circuit_.source(merge_in_edge);

  this->circuit_.remove_edge(merge_in_edge);
  this->circuit_.add_edge(
      {merge_v_source, merge_source_port}, {ancilla_v_out, 0},
      EdgeType::Quantum);

  // remove empty vertex wire, relabel dag vertices
  this->circuit_.dag[merge_v_in].op = get_op_ptr(OpType::noop);
  this->circuit_.dag[merge_v_out].op = get_op_ptr(OpType::noop);
  this->circuit_.remove_vertex(
      merge_v_in, Circuit::GraphRewiring::No, Circuit::VertexDeletion::Yes);
  this->circuit_.remove_vertex(
      merge_v_out, Circuit::GraphRewiring::No, Circuit::VertexDeletion::Yes);

  // Can now just erase "merge" qubit from the circuit
  this->circuit_.boundary.get<TagID>().erase(merge);

  if (this->circuit_.unit_bimaps_.initial) {
    this->circuit_.unit_bimaps_.initial->right.erase(merge);
  }
  if (this->circuit_.unit_bimaps_.final) {
    this->circuit_.unit_bimaps_.final->right.erase(merge);
  }
}

}  // namespace tket<|MERGE_RESOLUTION|>--- conflicted
+++ resolved
@@ -237,14 +237,6 @@
   return;
 }
 
-<<<<<<< HEAD
-/**
- * convert_u_frontier_to_edges
- * Subcircuit requires EdgeVec, not unit_frontier_t as boundary information
- * Helper Functions to convert types
- */
-=======
->>>>>>> eba680a7
 EdgeVec convert_u_frontier_to_edges(const unit_frontier_t& u_frontier) {
   EdgeVec edges;
   for (const std::pair<UnitID, Edge>& pair : u_frontier.get<TagKey>()) {
