// Copyright 2019-2022 Cambridge Quantum Computing
//
// Licensed under the Apache License, Version 2.0 (the "License");
// you may not use this file except in compliance with the License.
// You may obtain a copy of the License at
//
//     http://www.apache.org/licenses/LICENSE-2.0
//
// Unless required by applicable law or agreed to in writing, software
// distributed under the License is distributed on an "AS IS" BASIS,
// WITHOUT WARRANTIES OR CONDITIONS OF ANY KIND, either express or implied.
// See the License for the specific language governing permissions and
// limitations under the License.

#include "Mapping/MappingFrontier.hpp"

#include "Circuit/Circuit.hpp"
#include "Utils/UnitID.hpp"

namespace tket {

/**
 * unit_vertport_frontier_t is <UnitID, VertPort>, helper function returns
 * UnitID corresponding to given VertPort
 */
UnitID get_unitid_from_unit_frontier(
    const std::shared_ptr<unit_vertport_frontier_t>& u_frontier,
    const VertPort& vp) {
  auto it = u_frontier->get<TagValue>().find(vp);
  if (it != u_frontier->get<TagValue>().end()) return it->first;
  throw MappingFrontierError(
      std::string("Edge provided not in unit_frontier_t object."));
}

/**
 * bit_frontier_t is <Bit, EdgeVec>, helper function returns
 * Bit corresponding to given Edge
 */
Bit get_bit_from_bool_frontier(
    const std::shared_ptr<b_frontier_t>& b_frontier, const EdgeVec& ev) {
  TKET_ASSERT(ev.size() > 0);
  // condition is that if one Edge in EdgeVector ev is in a
  // held bundle, then all are so return true
  for (auto it = b_frontier->get<TagKey>().begin();
       it != b_frontier->get<TagKey>().end(); ++it) {
    for (const Edge& e0 : ev) {
      for (const Edge& e1 : it->second) {
        if (e0 == e1) {
          return it->first;
        }
      }
    }
  }
  throw MappingFrontierError(
      std::string("EdgeVec provided not in b_frontier_t object."));
}

std::shared_ptr<unit_frontier_t> frontier_convert_vertport_to_edge(
    const Circuit& circuit,
    const std::shared_ptr<unit_vertport_frontier_t>& u_frontier) {
  // make empty unit_frontier_t object
  std::shared_ptr<unit_frontier_t> output_frontier =
      std::make_shared<unit_frontier_t>();
  // iterate through u_frontier, convert VertPort to Edge and insert
  for (const std::pair<UnitID, VertPort>& pair : u_frontier->get<TagKey>()) {
    output_frontier->insert(
        {pair.first,
         circuit.get_nth_out_edge(pair.second.first, pair.second.second)});
  }
  return output_frontier;
}

/**
 * Initialise linear_boundary and boolean_boundary from
 * out edges of Input vertices
 */
MappingFrontier::MappingFrontier(Circuit& _circuit) : circuit_(_circuit) {
  this->linear_boundary = std::make_shared<unit_vertport_frontier_t>();
  this->boolean_boundary = std::make_shared<b_frontier_t>();
  this->bimaps_ = std::make_shared<unit_bimaps_t>();

  // Set up {UnitID, VertPort} objects for quantum and classical boundaries
  for (const Qubit& qb : this->circuit_.all_qubits()) {
    this->linear_boundary->insert({qb, {this->circuit_.get_in(qb), 0}});
    this->bimaps_->initial.insert({qb, qb});
    this->bimaps_->final.insert({qb, qb});
  }
  for (const Bit& bit : this->circuit_.all_bits()) {
    Vertex bit_input = this->circuit_.get_in(bit);
    EdgeVec bool_bundle = this->circuit_.get_nth_b_out_bundle(bit_input, 0);
    if (bool_bundle.size() != 0) {
      this->boolean_boundary->insert({bit, bool_bundle});
    } else {
      this->linear_boundary->insert({bit, {bit_input, 0}});
    }
  }
}

/**
 * Initialise linear_boundary and boolean_boundary from
 * out edges of Input vertices
 */
MappingFrontier::MappingFrontier(
    Circuit& _circuit, std::shared_ptr<unit_bimaps_t> _bimaps)
    : circuit_(_circuit), bimaps_(_bimaps) {
  this->linear_boundary = std::make_shared<unit_vertport_frontier_t>();
  this->boolean_boundary = std::make_shared<b_frontier_t>();

  // Set up {UnitID, VertPort} objects for quantum and classical boundaries
  for (const Qubit& qb : this->circuit_.all_qubits()) {
    this->linear_boundary->insert({qb, {this->circuit_.get_in(qb), 0}});
  }
  for (const Bit& bit : this->circuit_.all_bits()) {
    Vertex bit_input = this->circuit_.get_in(bit);
    EdgeVec bool_bundle = this->circuit_.get_nth_b_out_bundle(bit_input, 0);
    if (bool_bundle.size() != 0) {
      this->boolean_boundary->insert({bit, bool_bundle});
    } else {
      this->linear_boundary->insert({bit, {bit_input, 0}});
    }
  }
}

MappingFrontier::MappingFrontier(const MappingFrontier& mapping_frontier)
    : circuit_(mapping_frontier.circuit_), bimaps_(mapping_frontier.bimaps_) {
  this->linear_boundary = std::make_shared<unit_vertport_frontier_t>();
  this->boolean_boundary = std::make_shared<b_frontier_t>();

  for (const std::pair<UnitID, VertPort>& pair :
       mapping_frontier.linear_boundary->get<TagKey>()) {
    this->linear_boundary->insert({pair.first, pair.second});
  }
  for (const std::pair<Bit, EdgeVec>& pair :
       mapping_frontier.boolean_boundary->get<TagKey>()) {
    EdgeVec edges;
    for (const Edge& edge : pair.second) {
      edges.push_back(edge);
    }
    this->boolean_boundary->insert({pair.first, edges});
  }
  for (const Node& node : mapping_frontier.ancilla_nodes_) {
    this->ancilla_nodes_.insert(node);
  }
}

void MappingFrontier::advance_next_2qb_slice(unsigned max_advance) {
  bool boundary_updated = false;
  unsigned loop = 0;
  std::shared_ptr<unit_frontier_t> current_frontier =
      frontier_convert_vertport_to_edge(this->circuit_, this->linear_boundary);

  // Get all vertices in first cut
  VertexVec immediate_cut_vertices_v =
      *(this->circuit_
            .next_cut(current_frontier, std::make_shared<b_frontier_t>())
            .slice);

  do {
    // each do section first finds the next set of edges after the held set
    // for edges with target vertices with all their edges presented in the
    // first set
    loop++;
    boundary_updated = false;
    // produce next frontier object
    std::shared_ptr<unit_frontier_t> next_frontier =
        std::make_shared<unit_frontier_t>();

    for (const std::pair<UnitID, Edge>& pair :
         current_frontier->get<TagKey>()) {
      // if target_v not in immediate_cut_vertices, then do not pass it
      Vertex target_v = this->circuit_.target(pair.second);
      EdgeVec in_edges =
          this->circuit_.get_in_edges_of_type(target_v, EdgeType::Quantum);

      bool in_slice =
          std::find(
              immediate_cut_vertices_v.begin(), immediate_cut_vertices_v.end(),
              target_v) != immediate_cut_vertices_v.end();
      OpType ot = this->circuit_.get_OpType_from_Vertex(target_v);
      if (((!in_slice && in_edges.size() > 1) || ot == OpType::Output ||
           ot == OpType::ClOutput) &&
          this->circuit_.get_OpType_from_Vertex(target_v) != OpType::Barrier) {
        // Vertex either not allowed to pass, or is output vertex => update
        // nothing
        next_frontier->insert({pair.first, pair.second});
      } else {
        // vertex can be surpassed, so update linear_boundary and
        // next_frontier with next edge
        Edge next_edge = this->circuit_.get_next_edge(target_v, pair.second);
        this->linear_boundary->replace(
            this->linear_boundary->get<TagKey>().find(pair.first),
            {pair.first,
             {target_v, this->circuit_.get_source_port(next_edge)}});
        next_frontier->insert({pair.first, next_edge});
      }
    }
    // Given new frontier, find the actual next cut
    CutFrontier next_cut = this->circuit_.next_cut(
        next_frontier, std::make_shared<b_frontier_t>());
    // For each vertex in a slice, if its physically permitted, update
    // linear_boundary with quantum out edges from vertex (i.e.
    // next_cut.u_frontier)
    for (const Vertex& vert : *next_cut.slice) {
      // Output means we don't want to pass, so just leave
      OpType ot = this->circuit_.get_OpType_from_Vertex(vert);
      if (ot == OpType::Output || ot == OpType::ClOutput) {
        continue;
      }
      EdgeVec in_edges =
          this->circuit_.get_in_edges_of_type(vert, EdgeType::Quantum);
      // More than 1 edge means we want to keep edges, so continue
      if (in_edges.size() > 1) {
        continue;
      }
      // can guarantee that we update now as non-updating cases have been
      // continued
      boundary_updated = true;
      // push edge past single qubit vertex, repeat
      UnitID uid = get_unitid_from_unit_frontier(
          this->linear_boundary, {this->circuit_.source(in_edges[0]),
                                  this->circuit_.get_source_port(in_edges[0])});

      Edge replacement_edge =
          next_cut.u_frontier->get<TagKey>().find(uid)->second;

      Vertex source_vertex = this->circuit_.source(replacement_edge);
      port_t source_port = this->circuit_.get_source_port(replacement_edge);

      this->linear_boundary->replace(
          this->linear_boundary->get<TagKey>().find(uid),
          {uid, {source_vertex, source_port}});
    }
    current_frontier = next_frontier;
  } while (boundary_updated && loop <= max_advance);
  return;
}

/**
 * advance_frontier_boundary
 * terminates when next_cut returns a "slice" where
 * no vertices are physically permitted by the architecture
 * linear_boundary and boolean_boundary updated to reflect this
 */
void MappingFrontier::advance_frontier_boundary(
    const ArchitecturePtr& architecture) {
  bool boundary_updated = false;
  do {
    // next_cut.slice vertices in_edges from this->linear_boundary
    boundary_updated = false;
    std::shared_ptr<unit_frontier_t> l_frontier_edges =
        frontier_convert_vertport_to_edge(
            this->circuit_, this->linear_boundary);

    CutFrontier next_cut =
        this->circuit_.next_cut(l_frontier_edges, this->boolean_boundary);
    // For each vertex in a slice, if its physically permitted, update
    // linear_boundary with quantum out edges from vertex (i.e.
    // next_cut.u_frontier)
    // update boolean_boundary in line
    for (const Vertex& vert : *next_cut.slice) {
      // for each boolean edge into vertex, collect associated Bit and port
      // number n.b. a single Bit may have multiple "in bundles" to different
      // vertices in the same cut
      std::map<Bit, port_t> bool_uid_port_set;
      std::vector<EdgeVec> b_in_bundles = this->circuit_.get_b_in_bundles(vert);
      for (unsigned i = 0; i < b_in_bundles.size(); i++) {
        EdgeVec ev = b_in_bundles[i];
        if (ev.size() > 0) {
          bool_uid_port_set.insert(
              {get_bit_from_bool_frontier(this->boolean_boundary, ev), i});
        }
      }

      // for each quantum edge into vertex, collect associated Qubit/Node
      // don't collect port as this->quantum_boundary holds this
      // each UnitID will only have one quantum edge active
      std::vector<UnitID> l_uids;  // linear unit id
      std::vector<Node> nodes;     // quantum/node only
      for (const Edge& e :
           this->circuit_.get_in_edges_of_type(vert, EdgeType::Quantum)) {
        UnitID uid = get_unitid_from_unit_frontier(
            this->linear_boundary,
            {this->circuit_.source(e), this->circuit_.get_source_port(e)});
        l_uids.push_back(uid);
        nodes.push_back(Node(uid));
      }

      // for each classical edge store related UnitID in l_uids
      // each Bit will only have one classical edge active
      // n.b. some vertices may introduce new Bit to the boolean_boundary
      // e.g. A Measurement result may be passed to a conditional as
      // therefore, all Bit not in the Boolean boundary are also stored
      // in case the operation does this and the this->boolean_boundary
      // needs to be updated
      std::map<Bit, port_t> extra_bool_uid_port_set;
      for (const Edge& e :
           this->circuit_.get_in_edges_of_type(vert, EdgeType::Classical)) {
        // for updating linear boundary
        port_t port_source = this->circuit_.get_source_port(e);
        UnitID uid = get_unitid_from_unit_frontier(
            this->linear_boundary, {this->circuit_.source(e), port_source});
        l_uids.push_back(uid);

        // for potentially adding new Bit to boolean boundary
        // port_target makes it possible to track which "out bundle" corresponds
        // to this Bit
        port_t port_target = this->circuit_.get_target_port(e);
        Bit bit = Bit(uid);
        if (bool_uid_port_set.find(bit) == bool_uid_port_set.end()) {
          extra_bool_uid_port_set.insert({bit, port_target});
        }
      }
<<<<<<< HEAD
      // nodes.size() == 0 => completely classical operation
      // a vertex is only in a cut if its causally been reached
      // i.e. if a quantum operation (held up by a valid operation check)
      // blocks a classical operation that blocks a quantum operation, neither
      // of the latter will be in the cut even if they have no overlapping
      // UnitID
      if (nodes.size() == 0 ||
          architecture->valid_operation(
              this->circuit_.get_Op_ptr_from_Vertex(vert), nodes)) {
        // if no valid operation, boundary not updated and while loop
        // terminates
=======
      if (this->valid_boundary_operation(
              architecture, this->circuit_.get_Op_ptr_from_Vertex(vert),
              nodes)) {
        // if no valid operation, boundary not updated and while loop terminates
>>>>>>> cefa92c7
        boundary_updated = true;
        // update linear UnitID (Qubits&Quantum edges, Bits&Classical edges)
        for (const UnitID& uid : l_uids) {
          Edge replacement_edge =
              next_cut.u_frontier->get<TagKey>().find(uid)->second;
          Vertex source_vertex = this->circuit_.source(replacement_edge);
          port_t source_port = this->circuit_.get_source_port(replacement_edge);
          this->linear_boundary->replace(
              this->linear_boundary->get<TagKey>().find(uid),
              {uid, {source_vertex, source_port}});
        }
        // update booleans
        // n.b. its possible a boolean path terminates with an operation
        // however, the port should be preserved so we can track the correct Bit
        // {Bit, port_t}
        for (auto it = bool_uid_port_set.begin(); it != bool_uid_port_set.end();
             ++it) {
          std::vector<EdgeVec> out_bundles =
              this->circuit_.get_b_out_bundles(vert);
          port_t port = it->second;
          TKET_ASSERT(out_bundles.size() > port);  // safe port indexing
          // However, this Bit may have boolean values in other Vertices in
          // slice therefore, we remove every edge from the vertex in_bundle for
          // this port from the boolean_boundary and then insert these new edges
          std::vector<EdgeVec> in_bundles =
              this->circuit_.get_b_in_bundles(vert);
          TKET_ASSERT(in_bundles.size() > port);  // safe port indexing
          EdgeVec in_bundle = in_bundles[port];
          // Bit should be in boolean_boundary
          Bit bit = it->first;
          auto jt = this->boolean_boundary->get<TagKey>().find(bit);
          TKET_ASSERT(jt != this->boolean_boundary->get<TagKey>().end());
          // construct a new EdgeVec object with replaced Edge and persisting
          // Edge
          EdgeVec new_boolean_edges;
          for (const Edge& e : jt->second) {
            // => edge isn't being replaced
            if (std::find(in_bundle.begin(), in_bundle.end(), e) ==
                in_bundle.end()) {
              new_boolean_edges.push_back(e);
            }
          }
          // add all new edges from out bundle to the boundary
          for (const Edge& e : out_bundles[port]) {
            new_boolean_edges.push_back(e);
          }
          // replace boolean boundary
          this->boolean_boundary->replace(jt, {bit, new_boolean_edges});
        }
        // Some operations may spawn a Boolean wire not held in boolean_boundary
        // this checks for any new wires and if true, adds to boolean_boundary
        // {Bit, port_t}
        for (auto it = extra_bool_uid_port_set.begin();
             it != extra_bool_uid_port_set.end(); ++it) {
          std::vector<EdgeVec> source_out =
              this->circuit_.get_b_out_bundles(vert);
          // If source_out has more bundles than port value, then we know
          // it's been spawned (multiple could be spawned at same vertex)
          port_t port = it->second;
          if (source_out.size() > port) {
            EdgeVec new_boolean_wire = source_out[port];
            // add new edges to boolean_boundary
            // note that a boolean cannot be spawned in multiple vertices
            // as the incoming Bit wire is linear
            // Measure always create a boolean, even if empty of edges
            // => check size before adding
            if (new_boolean_wire.size() > 0) {
              this->boolean_boundary->insert({it->first, new_boolean_wire});
            }
          }
        }
      }
    }
  } while (boundary_updated);
  return;
}

EdgeVec convert_u_frontier_to_edges(const unit_frontier_t& u_frontier) {
  EdgeVec edges;
  for (const std::pair<UnitID, Edge>& pair : u_frontier.get<TagKey>()) {
    edges.push_back(pair.second);
  }
  return edges;
}

Subcircuit MappingFrontier::get_frontier_subcircuit(
    unsigned _max_subcircuit_depth, unsigned _max_subcircuit_size) const {
  CutFrontier current_cut = this->circuit_.next_cut(
      frontier_convert_vertport_to_edge(this->circuit_, this->linear_boundary),
      this->boolean_boundary);

  unsigned subcircuit_depth = 1;
  VertexSet subcircuit_vertices(
      current_cut.slice->begin(), current_cut.slice->end());
  // add cuts of vertices to subcircuit_vertices until constraints met, or end
  // of circuit reached
  while (subcircuit_depth < _max_subcircuit_depth &&
         unsigned(subcircuit_vertices.size()) < _max_subcircuit_size &&
         current_cut.slice->size() > 0) {
    current_cut =
        this->circuit_.next_cut(current_cut.u_frontier, current_cut.b_frontier);
    subcircuit_depth++;
    subcircuit_vertices.insert(
        current_cut.slice->begin(), current_cut.slice->end());
  }
  TKET_ASSERT(subcircuit_vertices.size() != 0);
  return Subcircuit(
      convert_u_frontier_to_edges(*frontier_convert_vertport_to_edge(
          this->circuit_, this->linear_boundary)),
      convert_u_frontier_to_edges(*current_cut.u_frontier),
      subcircuit_vertices);
}

void MappingFrontier::update_linear_boundary_uids(
    const unit_map_t& relabelled_uids) {
  for (const std::pair<const UnitID, UnitID>& label : relabelled_uids) {
    // implies new labelling
    if (label.first != label.second) {
      // by type, label.first already assumed in circuit
      // this condition means label.second also in circuit
      // implies that a merging is done -> remove first qubit
      if (this->linear_boundary->get<TagKey>().find(label.second) !=
          this->linear_boundary->get<TagKey>().end()) {
        // erase, assume updated already
        this->linear_boundary->erase(label.first);
      } else {
        auto current_label_it =
            this->linear_boundary->get<TagKey>().find(label.first);
        // relabel "label.first" with "label.second"
        this->linear_boundary->replace(
            current_label_it, {label.second, current_label_it->second});
        unit_map_t relabel = {label};
        this->circuit_.rename_units(relabel);
      }

      // update initial map
      auto it = this->bimaps_->initial.right.find(label.first);
      if (it != this->bimaps_->initial.right.end()) {
        UnitID simple_q_init = it->second;
        this->bimaps_->initial.left.erase(simple_q_init);
        this->bimaps_->initial.left.insert({simple_q_init, label.second});
      }

      // update final map
      it = this->bimaps_->final.right.find(label.first);
      if (it != this->bimaps_->final.right.end()) {
        UnitID simple_q_final = it->second;
        this->bimaps_->final.left.erase(simple_q_final);
        this->bimaps_->final.left.insert({simple_q_final, label.second});
      }
    }
  }
}

void MappingFrontier::permute_subcircuit_q_out_hole(
    const unit_map_t& final_permutation, Subcircuit& subcircuit) {
  EdgeVec new_q_out_hole;
  int i = 0;
  // Change to iterate through final permutation first?
  if (this->linear_boundary->size() != final_permutation.size()) {
    throw MappingFrontierError(
        "Number of Qubits in mapping permutation does not match number of "
        "Qubits in MappingFrontier boundary, for permuting Qubits as with "
        "routed Subcircuit.");
  }
  for (const std::pair<UnitID, VertPort>& pair :
       this->linear_boundary->get<TagKey>()) {
    auto it = final_permutation.find(pair.first);
    if (it == final_permutation.end()) {
      throw MappingFrontierError("Qubit in boundary not in permutation.");
    }
    std::pair<UnitID, UnitID> uid_pair = *it;
    if (uid_pair.first == uid_pair.second) {
      new_q_out_hole.push_back(subcircuit.q_out_hole[i]);
    } else {
      int j = 0;
      for (auto it = this->linear_boundary->get<TagKey>().begin();
           it != this->linear_boundary->get<TagKey>().end(); ++it) {
        if (it->first == uid_pair.second) {
          new_q_out_hole.push_back(subcircuit.q_out_hole[j]);
          break;
        }
        j++;
      }
    }
    i++;
  }
  subcircuit.q_out_hole = new_q_out_hole;
}

/**
 * MappingFrontier::get_u_frontier_default_unit_map
 * Map from default qubit register qubits to UnitIDs in linear_boundary
 */
unit_map_t MappingFrontier::get_default_to_linear_boundary_unit_map() const {
  unsigned i = 0;
  unit_map_t default_to_u_frontier_map;
  for (const std::pair<UnitID, VertPort>& pair :
       this->linear_boundary->get<TagKey>()) {
    default_to_u_frontier_map.insert({Qubit(i), pair.first});
    i++;
  }
  return default_to_u_frontier_map;
}

void MappingFrontier::set_linear_boundary(
    const unit_vertport_frontier_t& new_boundary) {
  this->linear_boundary = std::make_shared<unit_vertport_frontier_t>();
  for (const std::pair<UnitID, VertPort>& pair : new_boundary.get<TagKey>()) {
    this->linear_boundary->insert(pair);
  }
}

/**
 * add_swap
 * Inserts an OpType::SWAP gate into the uid_0 and uid_1 edges held in
 * linear_boundary This directly modifies circuit_ Updates linear_boundary to
 * reflect new edges
 */
void MappingFrontier::add_swap(const UnitID& uid_0, const UnitID& uid_1) {
  // get iterators to linear_boundary uids
  auto uid0_in_it = this->linear_boundary->find(uid_0);
  auto uid1_in_it = this->linear_boundary->find(uid_1);

  // Add Qubit if not in MappingFrontier boundary (i.e. not in circuit)
  if (uid0_in_it == this->linear_boundary->end()) {
    this->add_ancilla(uid_0);
    uid0_in_it = this->linear_boundary->find(uid_0);
  }
  if (uid1_in_it == this->linear_boundary->end()) {
    this->add_ancilla(uid_1);
    uid1_in_it = this->linear_boundary->find(uid_1);
  }

  // update held ancillas
  // the location/id of the "ancilla node" changes when a SWAP occurs
  Node n0 = Node(uid_0);
  Node n1 = Node(uid_1);
  bool uid0_ancilla =
      this->ancilla_nodes_.find(n0) != this->ancilla_nodes_.end();
  bool uid1_ancilla =
      this->ancilla_nodes_.find(n1) != this->ancilla_nodes_.end();

  if (uid0_ancilla && !uid1_ancilla) {
    this->ancilla_nodes_.erase(n0);
    this->ancilla_nodes_.insert(n1);
  }
  if (!uid0_ancilla && uid1_ancilla) {
    this->ancilla_nodes_.erase(n1);
    this->ancilla_nodes_.insert(n0);
  }

  // Get predecessor edges to SWAP insert location
  VertPort vp0 = uid0_in_it->second;
  VertPort vp1 = uid1_in_it->second;
  EdgeVec predecessors = {
      this->circuit_.get_nth_out_edge(vp0.first, vp0.second),
      this->circuit_.get_nth_out_edge(vp1.first, vp1.second)};

  // add SWAP vertex to circuit_ and rewire into predecessor
  Vertex swap_v = this->circuit_.add_vertex(OpType::SWAP);
  this->circuit_.rewire(
      swap_v, predecessors, {EdgeType::Quantum, EdgeType::Quantum});

  // Update boundary to reflect new edges
  EdgeVec successors = this->circuit_.get_all_out_edges(swap_v);
  this->circuit_.dag[successors[0]].ports.first = 1;
  this->circuit_.dag[successors[1]].ports.first = 0;

  this->linear_boundary->replace(
      uid0_in_it, {uid_0, {this->circuit_.source(successors[1]), 0}});
  this->linear_boundary->replace(
      uid1_in_it, {uid_1, {this->circuit_.source(successors[0]), 1}});

  // update output vertices of quantum boundary of circuit to reflect changing
  // qubit paths
  auto uid0_circuit_boundary_it =
      this->circuit_.boundary.get<TagID>().find(uid_0);
  auto uid1_circuit_boundary_it =
      this->circuit_.boundary.get<TagID>().find(uid_1);

  Vertex uid0_out = uid0_circuit_boundary_it->out_;
  Vertex uid1_out = uid1_circuit_boundary_it->out_;
  Vertex uid0_in = uid0_circuit_boundary_it->in_;
  Vertex uid1_in = uid1_circuit_boundary_it->in_;

  this->circuit_.boundary.get<TagID>().erase(uid_0);
  this->circuit_.boundary.get<TagID>().erase(uid_1);

  this->circuit_.boundary.get<TagID>().insert({uid_0, uid0_in, uid1_out});
  this->circuit_.boundary.get<TagID>().insert({uid_1, uid1_in, uid0_out});

  std::map<Node, Node> final_map = {{n0, n1}, {n1, n0}};

  update_maps(this->bimaps_, {}, final_map);
}

void MappingFrontier::add_bridge(
    const UnitID& control, const UnitID& central, const UnitID& target) {
  // get predecessors
  auto control_in_it = this->linear_boundary->find(control);
  auto central_in_it = this->linear_boundary->find(central);
  auto target_in_it = this->linear_boundary->find(target);

  // by virtue of method, control and target qubit will always be in BRIDGE.
  // However, distances used to check BRIDGE and find PATH may use
  // central qubit that is unallocated, in which add it.
  if (central_in_it == this->linear_boundary->end()) {
    this->add_ancilla(central);
    central_in_it = this->linear_boundary->find(central);
  }

  VertPort vp_control = control_in_it->second;
  VertPort vp_central = central_in_it->second;
  VertPort vp_target = target_in_it->second;

  EdgeVec predecessors = {
      this->circuit_.get_nth_out_edge(vp_control.first, vp_control.second),
      this->circuit_.get_nth_out_edge(vp_central.first, vp_central.second),
      this->circuit_.get_nth_out_edge(vp_target.first, vp_target.second),
  };  // get cx vertex
      // this should be guaranteeds by pre-checks
  Vertex cx_v = this->circuit_.target(predecessors[0]);
  // add bridge
  Vertex bridge_v = this->circuit_.add_vertex(OpType::BRIDGE);
  // add bridge vertex to circuit
  this->circuit_.rewire(
      bridge_v, predecessors,
      {EdgeType::Quantum, EdgeType::Quantum, EdgeType::Quantum});
  // remove old cx vertex
  this->circuit_.remove_vertex(
      cx_v, Circuit::GraphRewiring::Yes, Circuit::VertexDeletion::Yes);
}

void MappingFrontier::add_ancilla(const UnitID& ancilla) {
  Qubit qb(ancilla);
  this->circuit_.add_qubit(qb);
  this->linear_boundary->insert({qb, {this->circuit_.get_in(qb), 0}});

  this->bimaps_->initial.insert({qb, qb});
  this->bimaps_->final.insert({qb, qb});
  this->ancilla_nodes_.insert(Node(ancilla));
  UnitID uid_ancilla(ancilla);

  unit_map_t update_map;
  update_map.insert({uid_ancilla, uid_ancilla});

  update_maps(this->bimaps_, update_map, update_map);
}

void MappingFrontier::merge_ancilla(
    const UnitID& merge, const UnitID& ancilla) {
  // get output and input vertices
  Vertex merge_v_in = this->circuit_.get_in(merge);
  Vertex merge_v_out = this->circuit_.get_out(merge);
  Vertex ancilla_v_out = this->circuit_.get_out(ancilla);
  // find source vertex & port of merge_v_out
  // output vertex, so can assume single edge
  Edge merge_out_edge = this->circuit_.get_nth_out_edge(merge_v_in, 0);
  Edge ancilla_in_edge = this->circuit_.get_nth_in_edge(ancilla_v_out, 0);
  // Find port number
  port_t merge_target_port = this->circuit_.get_target_port(merge_out_edge);
  port_t ancilla_source_port = this->circuit_.get_source_port(ancilla_in_edge);
  // Find vertices
  Vertex merge_v_target = this->circuit_.target(merge_out_edge);
  Vertex ancilla_v_source = this->circuit_.source(ancilla_in_edge);

  // remove and replace edges
  this->circuit_.remove_edge(merge_out_edge);
  this->circuit_.remove_edge(ancilla_in_edge);
  this->circuit_.add_edge(
      {ancilla_v_source, ancilla_source_port},
      {merge_v_target, merge_target_port}, EdgeType::Quantum);

  // instead of manually updating all boundaries, we change which output
  // vertex the qubit paths to
  Edge merge_in_edge = this->circuit_.get_nth_in_edge(merge_v_out, 0);
  port_t merge_source_port = this->circuit_.get_source_port(merge_in_edge);
  Vertex merge_v_source = this->circuit_.source(merge_in_edge);

  this->circuit_.remove_edge(merge_in_edge);
  this->circuit_.add_edge(
      {merge_v_source, merge_source_port}, {ancilla_v_out, 0},
      EdgeType::Quantum);

  // remove empty vertex wire, relabel dag vertices
  this->circuit_.dag[merge_v_in].op = get_op_ptr(OpType::noop);
  this->circuit_.dag[merge_v_out].op = get_op_ptr(OpType::noop);
  this->circuit_.remove_vertex(
      merge_v_in, Circuit::GraphRewiring::No, Circuit::VertexDeletion::Yes);
  this->circuit_.remove_vertex(
      merge_v_out, Circuit::GraphRewiring::No, Circuit::VertexDeletion::Yes);

  // Can now just erase "merge" qubit from the circuit
  this->circuit_.boundary.get<TagID>().erase(merge);

  this->bimaps_->initial.right.erase(merge);
  this->bimaps_->final.left.erase(merge);
}

bool MappingFrontier::valid_boundary_operation(
    const ArchitecturePtr& architecture, const Op_ptr& op,
    const std::vector<Node>& uids) const {
  // boxes are never allowed
  OpType ot = op->get_type();
  if (is_box_type(ot)) {
    return false;
  }

  if (ot == OpType::Conditional) {
    OpType cond_ot = static_cast<const Conditional&>(*op).get_op()->get_type();
    // conditional boxes are never allowed, too
    if (is_box_type(cond_ot)) {
      return false;
    }
  }

  // Barriers are allways allowed
  if (ot == OpType::Barrier) {
    return true;
  }

  // this currently allows unplaced single qubits gates
  // this should be changes in the future
  if (uids.size() == 1) {
    return true;
  }

  // allow two qubit gates only for placed and connected nodes
  if (uids.size() == 2) {
    if (architecture->node_exists(uids[0]) &&
        architecture->node_exists(uids[1]) &&
        architecture->bidirectional_edge_exists(uids[0], uids[1])) {
      return true;
    }
  } else if (uids.size() == 3 && ot == OpType::BRIDGE) {
    bool con_0_exists =
        architecture->bidirectional_edge_exists(uids[0], uids[1]);
    bool con_1_exists =
        architecture->bidirectional_edge_exists(uids[2], uids[1]);
    if (architecture->node_exists(uids[0]) &&
        architecture->node_exists(uids[1]) &&
        architecture->node_exists(uids[2]) && con_0_exists && con_1_exists) {
      return true;
    }
  }

  return false;
}

}  // namespace tket<|MERGE_RESOLUTION|>--- conflicted
+++ resolved
@@ -310,24 +310,10 @@
           extra_bool_uid_port_set.insert({bit, port_target});
         }
       }
-<<<<<<< HEAD
-      // nodes.size() == 0 => completely classical operation
-      // a vertex is only in a cut if its causally been reached
-      // i.e. if a quantum operation (held up by a valid operation check)
-      // blocks a classical operation that blocks a quantum operation, neither
-      // of the latter will be in the cut even if they have no overlapping
-      // UnitID
-      if (nodes.size() == 0 ||
-          architecture->valid_operation(
-              this->circuit_.get_Op_ptr_from_Vertex(vert), nodes)) {
-        // if no valid operation, boundary not updated and while loop
-        // terminates
-=======
-      if (this->valid_boundary_operation(
+      if (nodes.size() == 0 || this->valid_boundary_operation(
               architecture, this->circuit_.get_Op_ptr_from_Vertex(vert),
               nodes)) {
         // if no valid operation, boundary not updated and while loop terminates
->>>>>>> cefa92c7
         boundary_updated = true;
         // update linear UnitID (Qubits&Quantum edges, Bits&Classical edges)
         for (const UnitID& uid : l_uids) {
@@ -758,10 +744,13 @@
 
   // allow two qubit gates only for placed and connected nodes
   if (uids.size() == 2) {
-    if (architecture->node_exists(uids[0]) &&
-        architecture->node_exists(uids[1]) &&
-        architecture->bidirectional_edge_exists(uids[0], uids[1])) {
-      return true;
+    bool n0 = this->node_exists(uids[0]);
+    bool n1 = this->node_exists(uids[1]);
+    if (n0 && n1) {
+      bool bde = this->bidirectional_edge_exists(uids[0], uids[1]);
+      if (bde) {
+        return true;
+      }
     }
   } else if (uids.size() == 3 && ot == OpType::BRIDGE) {
     bool con_0_exists =
