--- conflicted
+++ resolved
@@ -82,13 +82,7 @@
           rm->routing_method(mapping_frontier, this->architecture_);
       if (bool_map.first) {
         valid_methods = true;
-<<<<<<< HEAD
-        unit_map_t partial_permutation =
-            rm->routing_method(mapping_frontier, this->architecture_);
-        if (partial_permutation.size() > 0) {
-=======
         if (bool_map.second.size() > 0) {
->>>>>>> cefa92c7
           std::map<Node, Node> node_map;
           for (const auto& x : bool_map.second) {
             node_map.insert({Node(x.first), Node(x.second)});
