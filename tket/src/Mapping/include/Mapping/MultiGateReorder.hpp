// Copyright 2019-2022 Cambridge Quantum Computing
//
// Licensed under the Apache License, Version 2.0 (the "License");
// you may not use this file except in compliance with the License.
// You may obtain a copy of the License at
//
//     http://www.apache.org/licenses/LICENSE-2.0
//
// Unless required by applicable law or agreed to in writing, software
// distributed under the License is distributed on an "AS IS" BASIS,
// WITHOUT WARRANTIES OR CONDITIONS OF ANY KIND, either express or implied.
// See the License for the specific language governing permissions and
// limitations under the License.

#pragma once

#include "Mapping/MappingFrontier.hpp"
#include "Mapping/RoutingMethod.hpp"

namespace tket {

class MultiGateReorder {
 public:
  /**
   * Class Constructor
   * @param _architecture Architecture object added operations must respect
   * @param _mapping_frontier Contains Circuit object to be modified
   */
  MultiGateReorder(
      const ArchitecturePtr& _architecture,
      std::shared_ptr<MappingFrontier>& _mapping_frontier);

  /**
   * Try to commute any multi-qubit gates to the quantum frontier
   * @param max_depth Maximum number of layers of gates checked for commutation.
   * @param max_size Maximum number of gates checked for commutation.
   *
   * @return true if modification made
   */
  bool solve(unsigned max_depth, unsigned max_size);

 private:
  // Architecture all new physical operations must respect
  ArchitecturePtr architecture_;
  std::shared_ptr<MappingFrontier> mapping_frontier_;
  EdgeVec u_frontier_edges_;
};

class MultiGateReorderRoutingMethod : public RoutingMethod {
 public:
  /**
   * Checking and Routing methods redefined using MultiGateReorder.
   * @param _max_depth Maximum number of layers of gates checked for
   * commutation.
   * @param _max_size Maximum number of gates checked for commutation.
   */
  MultiGateReorderRoutingMethod(
      unsigned _max_depth = 10, unsigned _max_size = 10);

  /**
<<<<<<< HEAD
   * @return true if method can route subcircuit, false if not
   */
  bool check_method(
      const std::shared_ptr<MappingFrontier>& mapping_frontier,
      const ArchitecturePtr& architecture) const override;

  /**
=======
>>>>>>> 80490797
   * @param mapping_frontier Contains boundary of routed/unrouted circuit for
   * modifying
   * @param architecture Architecture providing physical constraints
   * @return Whether circuit is modified and Logical to Physical mapping at
   * boundary due to modification (always empty)
   *
   */
  std::pair<bool, unit_map_t> routing_method(
      std::shared_ptr<MappingFrontier>& mapping_frontier,
      const ArchitecturePtr& architecture) const override;

  nlohmann::json serialize() const override;

  static MultiGateReorderRoutingMethod deserialize(const nlohmann::json& j);

  /**
   * @return Maximum number of layers of gates checked for commutation.
   */
  unsigned get_max_depth() const;

  /**
   * @return Maximum number of gates checked for commutation.
   */
  unsigned get_max_size() const;

 private:
  unsigned max_depth_;
  unsigned max_size_;
};

}  // namespace tket<|MERGE_RESOLUTION|>--- conflicted
+++ resolved
@@ -58,16 +58,6 @@
       unsigned _max_depth = 10, unsigned _max_size = 10);
 
   /**
-<<<<<<< HEAD
-   * @return true if method can route subcircuit, false if not
-   */
-  bool check_method(
-      const std::shared_ptr<MappingFrontier>& mapping_frontier,
-      const ArchitecturePtr& architecture) const override;
-
-  /**
-=======
->>>>>>> 80490797
    * @param mapping_frontier Contains boundary of routed/unrouted circuit for
    * modifying
    * @param architecture Architecture providing physical constraints
