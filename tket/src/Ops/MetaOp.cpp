// Copyright 2019-2022 Cambridge Quantum Computing
//
// Licensed under the Apache License, Version 2.0 (the "License");
// you may not use this file except in compliance with the License.
// You may obtain a copy of the License at
//
//     http://www.apache.org/licenses/LICENSE-2.0
//
// Unless required by applicable law or agreed to in writing, software
// distributed under the License is distributed on an "AS IS" BASIS,
// WITHOUT WARRANTIES OR CONDITIONS OF ANY KIND, either express or implied.
// See the License for the specific language governing permissions and
// limitations under the License.

#include "MetaOp.hpp"

#include <typeinfo>

#include "OpType/EdgeType.hpp"
#include "OpType/OpType.hpp"
#include "Utils/Json.hpp"

namespace tket {

<<<<<<< HEAD
MetaOp::MetaOp(OpType type, op_signature_t signature)
    : Op(type), signature_(signature) {
  if (!is_metaop_type(type)) throw BadOpType(type);
=======
MetaOp::MetaOp(OpType type, op_signature_t signature, const std::string& _data)
    : Op(type), signature_(signature), data_(_data) {
  if (!is_metaop_type(type)) throw NotValid();
>>>>>>> 110c0331
}

Op_ptr MetaOp::symbol_substitution(const SymEngine::map_basic_basic&) const {
  return Op_ptr();
}

SymSet MetaOp::free_symbols() const { return {}; }

unsigned MetaOp::n_qubits() const {
  OptUInt n = desc_.n_qubits();
  if (n == any) {
    return std::count(signature_.begin(), signature_.end(), EdgeType::Quantum);
  } else {
    return n.value();
  }
}

op_signature_t MetaOp::get_signature() const {
  std::optional<op_signature_t> sig = desc_.signature();
  if (sig)
    return *sig;
  else
    return signature_;
}

nlohmann::json MetaOp::serialize() const {
  nlohmann::json j;
  j["type"] = get_type();
  j["signature"] = get_signature();
  j["data"] = get_data();
  return j;
}

Op_ptr MetaOp::deserialize(const nlohmann::json& j) {
  OpType optype = j.at("type").get<OpType>();
  op_signature_t sig = j.at("signature").get<op_signature_t>();
  std::string data;
  try {
    data = j.at("data").get<std::string>();
  } catch (const nlohmann::json::out_of_range& e) {
    data = "";
  }
  return std::make_shared<MetaOp>(optype, sig, data);
}

bool MetaOp::is_clifford() const { return true; }

MetaOp::~MetaOp() {}

bool MetaOp::is_equal(const Op& op_other) const {
  const MetaOp& other = dynamic_cast<const MetaOp&>(op_other);
  return (get_signature() == other.get_signature());
}

MetaOp::MetaOp() : Op(OpType::Barrier) {}

}  // namespace tket<|MERGE_RESOLUTION|>--- conflicted
+++ resolved
@@ -22,15 +22,9 @@
 
 namespace tket {
 
-<<<<<<< HEAD
-MetaOp::MetaOp(OpType type, op_signature_t signature)
-    : Op(type), signature_(signature) {
-  if (!is_metaop_type(type)) throw BadOpType(type);
-=======
 MetaOp::MetaOp(OpType type, op_signature_t signature, const std::string& _data)
     : Op(type), signature_(signature), data_(_data) {
-  if (!is_metaop_type(type)) throw NotValid();
->>>>>>> 110c0331
+  if (!is_metaop_type(type)) throw BadOpType(type);
 }
 
 Op_ptr MetaOp::symbol_substitution(const SymEngine::map_basic_basic&) const {
