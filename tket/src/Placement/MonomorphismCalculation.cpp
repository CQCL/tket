--- conflicted
+++ resolved
@@ -25,7 +25,7 @@
     RelabelledGraphWSM<Qubit, QubitGraph::UndirectedConnGraph>;
 using RelabelledTargetGraph =
     RelabelledGraphWSM<Node, Architecture::UndirectedConnGraph>;
-using BimapValue = boost::bimap<Qubit, Node>::value_type;
+using BimapValue = qubit_bimap_t::value_type;
 
 // Where should isolated pattern vertices be assigned?
 // They might NOT have been isolated originally; it may be
@@ -33,8 +33,7 @@
 // Thus, we still want them connected to useful target components,
 // so assign to nonisolated target vertices first.
 static void assign_isolated_pattern_vertices(
-    boost::bimap<Qubit, Node>& map,
-    const RelabelledPatternGraph& relabelled_pattern_graph,
+    qubit_bimap_t& map, const RelabelledPatternGraph& relabelled_pattern_graph,
     const RelabelledTargetGraph& relabelled_target_graph) {
   if (relabelled_pattern_graph.get_relabelled_isolated_vertices().empty()) {
     return;
@@ -96,17 +95,20 @@
 }
 
 static void write_solver_solutions(
-    std::vector<boost::bimap<Qubit, Node>>& all_maps,
+    std::vector<qubit_bimap_t>& all_maps,
     const std::vector<SolutionWSM>& solutions,
     const RelabelledPatternGraph& relabelled_pattern_graph,
     const RelabelledTargetGraph& relabelled_target_graph) {
   TKET_ASSERT(all_maps.empty());
-  std::vector<unsigned> reordering;
+  all_maps.resize(solutions.size());
+  const WeightWSM expected_weight =
+      relabelled_pattern_graph.get_relabelled_edges_and_weights().size();
 
   for (unsigned ii = 0; ii < solutions.size(); ++ii) {
-    TKET_ASSERT(reordering.size() == all_maps.size());
     const auto& solution = solutions[ii];
-    boost::bimap<Qubit, Node> map;
+    auto& map = all_maps[ii];
+    TKET_ASSERT(solution.scalar_product == expected_weight);
+    TKET_ASSERT(solution.total_p_edges_weight == expected_weight);
     for (const auto& relabelled_pv_tv : solution.assignments) {
       map.insert(BimapValue(
           relabelled_pattern_graph.get_original_vertices().at(
@@ -118,32 +120,9 @@
         map, relabelled_pattern_graph, relabelled_target_graph);
     TKET_ASSERT(
         map.size() == relabelled_pattern_graph.get_original_vertices().size());
-
-    // TODO: this is to construct all_maps with maps in decreasing weight
-    // Adding them in order as constructed probably makes sense, but theres
-    // definitely a much neater way of doing this
-    // Suggestions welcome!
-    unsigned size = reordering.size(), i = 0;
-    while (i < size && reordering.size() == size) {
-      if (solution.scalar_product > reordering[i]) {
-        reordering.insert(reordering.begin() + i, solution.scalar_product);
-        all_maps.insert(all_maps.begin() + i, map);
-        break;
-      }
-      i++;
-    }
-    if (size == reordering.size()) {
-      reordering.push_back(solution.scalar_product);
-      all_maps.push_back(map);
-    }
   }
 }
 
-<<<<<<< HEAD
-std::vector<boost::bimap<Qubit, Node>> get_weighted_subgraph_monomorphisms(
-    QubitGraph::UndirectedConnGraph& pattern_graph,
-    Architecture::UndirectedConnGraph& target_graph, unsigned max_matches,
-=======
 /**
  * \cond Somehow doxygen 1.9.1 complains about this. Tell it to be quiet.
  */
@@ -151,9 +130,8 @@
 std::vector<qubit_bimap_t> get_unweighted_subgraph_monomorphisms(
     const QubitGraph::UndirectedConnGraph& pattern_graph,
     const Architecture::UndirectedConnGraph& target_graph, unsigned max_matches,
->>>>>>> e2053fbf
     unsigned timeout_ms) {
-  std::vector<boost::bimap<Qubit, Node>> all_maps;
+  std::vector<qubit_bimap_t> all_maps;
 
   const RelabelledPatternGraph relabelled_pattern_graph(pattern_graph);
   const RelabelledTargetGraph relabelled_target_graph(target_graph);
