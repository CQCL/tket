--- conflicted
+++ resolved
@@ -42,12 +42,8 @@
     TokenSwapping
     Transformations
     Utils
-<<<<<<< HEAD
-    WeightSubgrMono)
-=======
     WeightSubgrMono
     ZX)
->>>>>>> 2634b201
 
 foreach(DEP ${DEPS_${COMP}})
     target_include_directories(
