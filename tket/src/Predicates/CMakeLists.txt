# Copyright 2019-2022 Cambridge Quantum Computing
#
# Licensed under the Apache License, Version 2.0 (the "License");
# you may not use this file except in compliance with the License.
# You may obtain a copy of the License at
#
#     http://www.apache.org/licenses/LICENSE-2.0
#
# Unless required by applicable law or agreed to in writing, software
# distributed under the License is distributed on an "AS IS" BASIS,
# WITHOUT WARRANTIES OR CONDITIONS OF ANY KIND, either express or implied.
# See the License for the specific language governing permissions and
# limitations under the License.

project(tket-${COMP})

if (NOT ${COMP} STREQUAL "Predicates")
    message(FATAL_ERROR "Unexpected component name.")
endif()

add_library(tket-${COMP}
    Predicates.cpp
    CompilationUnit.cpp
    CompilerPass.cpp
    PassGenerators.cpp
    PassLibrary.cpp)

list(APPEND DEPS_${COMP}
    ArchAwareSynth
    Architecture
    Characterisation
    Circuit
    Clifford
    Converters
    Gate
    Graphs
    Mapping
    Ops
    OpType
    PauliGraph
    Placement
    TokenSwapping
    Transformations
    Utils
<<<<<<< HEAD
    WeightSubgrMono)
=======
    ZX)
>>>>>>> 8cd20966

foreach(DEP ${DEPS_${COMP}})
    target_include_directories(
        tket-${COMP} PRIVATE ${TKET_${DEP}_INCLUDE_DIR})
    target_link_libraries(
        tket-${COMP} PRIVATE tket-${DEP})
endforeach()

target_include_directories(tket-${COMP}
    PRIVATE
    ${CMAKE_CURRENT_SOURCE_DIR}
    ${TKET_${COMP}_INCLUDE_DIR}
    ${TKET_${COMP}_INCLUDE_DIR}/${COMP})

target_link_libraries(tket-${COMP} PRIVATE ${CONAN_LIBS_SYMENGINE})<|MERGE_RESOLUTION|>--- conflicted
+++ resolved
@@ -42,11 +42,8 @@
     TokenSwapping
     Transformations
     Utils
-<<<<<<< HEAD
-    WeightSubgrMono)
-=======
+    WeightSubgrMono
     ZX)
->>>>>>> 8cd20966
 
 foreach(DEP ${DEPS_${COMP}})
     target_include_directories(
