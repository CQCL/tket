--- conflicted
+++ resolved
@@ -522,18 +522,12 @@
       unsigned max_lookahead = content.at("max_lookahead").get<unsigned>();
       unsigned seed = content.at("seed").get<unsigned>();
       bool allow_zzphase = content.at("allow_zzphase").get<bool>();
-<<<<<<< HEAD
-      pp = gen_greedy_pauli_simp(
-          discount_rate, depth_weight, max_lookahead, max_tqe_candidates, seed,
-          allow_zzphase);
-=======
       unsigned timeout = content.at("thread_timeout").get<unsigned>();
       bool only_reduce = content.at("only_reduce").get<bool>();
       unsigned trials = content.at("trials").get<unsigned>();
       pp = gen_greedy_pauli_simp(
           discount_rate, depth_weight, max_lookahead, max_tqe_candidates, seed,
           allow_zzphase, timeout, only_reduce, trials);
->>>>>>> e9ceb8b3
 
     } else if (passname == "PauliSimp") {
       // SEQUENCE PASS - DESERIALIZABLE ONLY
