// Copyright 2019-2022 Cambridge Quantum Computing
//
// Licensed under the Apache License, Version 2.0 (the "License");
// you may not use this file except in compliance with the License.
// You may obtain a copy of the License at
//
//     http://www.apache.org/licenses/LICENSE-2.0
//
// Unless required by applicable law or agreed to in writing, software
// distributed under the License is distributed on an "AS IS" BASIS,
// WITHOUT WARRANTIES OR CONDITIONS OF ANY KIND, either express or implied.
// See the License for the specific language governing permissions and
// limitations under the License.

#include "PassGenerators.hpp"

#include <memory>

#include "ArchAwareSynth/SteinerForest.hpp"
#include "Circuit/CircPool.hpp"
#include "Circuit/Circuit.hpp"
#include "Converters/PhasePoly.hpp"
#include "Mapping/MappingManager.hpp"
#include "Mapping/RoutingMethod.hpp"
#include "Placement/Placement.hpp"
#include "Predicates/CompilationUnit.hpp"
#include "Predicates/CompilerPass.hpp"
#include "Predicates/PassLibrary.hpp"
#include "Predicates/Predicates.hpp"
#include "Transformations/BasicOptimisation.hpp"
#include "Transformations/ContextualReduction.hpp"
#include "Transformations/Decomposition.hpp"
#include "Transformations/OptimisationPass.hpp"
#include "Transformations/PauliOptimisation.hpp"
#include "Transformations/Rebase.hpp"
#include "Transformations/ThreeQubitSquash.hpp"
#include "Transformations/Transform.hpp"
#include "Utils/Json.hpp"

namespace tket {

PassPtr gen_rebase_pass(
    const OpTypeSet& multiqs, const Circuit& cx_replacement,
    const OpTypeSet& singleqs,
    const std::function<Circuit(const Expr&, const Expr&, const Expr&)>&
        tk1_replacement) {
  Transform t = Transforms::rebase_factory(
      multiqs, cx_replacement, singleqs, tk1_replacement);

  PredicatePtrMap precons;
  OpTypeSet all_types(singleqs);
  all_types.insert(multiqs.begin(), multiqs.end());
  all_types.insert(OpType::Measure);
  all_types.insert(OpType::Collapse);
  all_types.insert(OpType::Reset);
  PredicatePtr postcon1 = std::make_shared<GateSetPredicate>(all_types);
  PredicatePtr postcon2 = std::make_shared<MaxTwoQubitGatesPredicate>();
  std::pair<const std::type_index, PredicatePtr> pair2 =
      CompilationUnit::make_type_pair(postcon1);
  PredicatePtrMap s_postcons{pair2, CompilationUnit::make_type_pair(postcon2)};
  PredicateClassGuarantees g_postcons{{pair2.first, Guarantee::Clear}};
  PostConditions pc = {s_postcons, g_postcons, Guarantee::Preserve};
  // record pass config
  nlohmann::json j;
  j["name"] = "RebaseCustom";
  j["basis_multiqs"] = multiqs;
  j["basis_cx_replacement"] = cx_replacement;
  j["basis_singleqs"] = singleqs;
  j["basis_tk1_replacement"] =
      "SERIALIZATION OF FUNCTIONS IS NOT YET SUPPORTED";
  return std::make_shared<StandardPass>(precons, t, pc, j);
}

PassPtr gen_squash_pass(
    const OpTypeSet& singleqs,
    const std::function<Circuit(const Expr&, const Expr&, const Expr&)>&
        tk1_replacement) {
  Transform t = Transforms::squash_factory(singleqs, tk1_replacement);
  PostConditions postcon = {{}, {}, Guarantee::Preserve};
  PredicatePtrMap precons;
  // record pass config
  nlohmann::json j;
  j["name"] = "SquashCustom";
  j["basis_singleqs"] = singleqs;
  j["basis_tk1_replacement"] =
      "SERIALIZATION OF FUNCTIONS IS NOT YET SUPPORTED";
  return std::make_shared<StandardPass>(precons, t, postcon, j);
}

// converting chains of p, q rotations to minimal triplets of p,q-rotations (p,
// q in {Rx,Ry,Rz})
PassPtr gen_euler_pass(const OpType& q, const OpType& p, bool strict) {
  PredicatePtrMap precons;

  Transform t = Transforms::squash_1qb_to_pqp(q, p, strict);
  PostConditions pc{{}, {}, Guarantee::Preserve};
  // record pass config
  nlohmann::json j;
  j["name"] = "EulerAngleReduction";
  j["euler_q"] = q;
  j["euler_p"] = p;
  j["euler_strict"] = strict;
  return std::make_shared<StandardPass>(precons, t, pc, j);
}

PassPtr gen_clifford_simp_pass(bool allow_swaps) {
  // Expects: CX and any single-qubit gates,
  // but does not break if it encounters others
  Transform t = Transforms::clifford_simp(allow_swaps);
  PredicatePtr ccontrol_pred = std::make_shared<NoClassicalControlPredicate>();
  PredicatePtrMap precons = {CompilationUnit::make_type_pair(ccontrol_pred)};
  PredicateClassGuarantees g_postcons;
  if (allow_swaps) {
    g_postcons = {
        {typeid(ConnectivityPredicate), Guarantee::Clear},
        {typeid(NoWireSwapsPredicate), Guarantee::Clear},
        {typeid(DirectednessPredicate), Guarantee::Clear}};
  }
  OpTypeSet ots2 = {OpType::CX, OpType::TK1};
  PredicatePtr outp_gates = std::make_shared<GateSetPredicate>(ots2);
  PredicatePtrMap spec_postcons = {CompilationUnit::make_type_pair(outp_gates)};
  PostConditions postcon{spec_postcons, g_postcons, Guarantee::Preserve};

  // record pass config
  nlohmann::json j;
  j["name"] = "CliffordSimp";
  j["allow_swaps"] = allow_swaps;

  return std::make_shared<StandardPass>(precons, t, postcon, j);
}

PassPtr gen_rename_qubits_pass(const std::map<Qubit, Qubit>& qm) {
  Transform t =
      Transform([=](Circuit& circ, std::shared_ptr<unit_bimaps_t> maps) {
        bool changed = circ.rename_units(qm);
        changed |= update_maps(maps, qm, qm);
        return changed;
      });
  PredicatePtrMap precons = {};
  PostConditions postcons = {
      {},
      {{typeid(DefaultRegisterPredicate), Guarantee::Clear}},
      Guarantee::Preserve};
  // record pass config
  nlohmann::json j;
  j["name"] = "RenameQubitsPass";
  j["qubit_map"] = qm;

  return std::make_shared<StandardPass>(precons, t, postcons, j);
}

PassPtr gen_placement_pass(const PlacementPtr& placement_ptr) {
  Transform::Transformation trans = [=](Circuit& circ,
                                        std::shared_ptr<unit_bimaps_t> maps) {
    // Fall back to line placement if graph placement fails
    bool changed;
    try {
      changed = placement_ptr->place(circ, maps);
    } catch (const std::runtime_error& e) {
      tket_log()->warn(fmt::format(
          "PlacementPass failed with message: {} Fall back to LinePlacement.",
          e.what()));
      PlacementPtr line_placement_ptr = std::make_shared<LinePlacement>(
          placement_ptr->get_architecture_ref());
      changed = line_placement_ptr->place(circ, maps);
    }
    return changed;
  };
  Transform t = Transform(trans);
  PredicatePtr twoqbpred = std::make_shared<MaxTwoQubitGatesPredicate>();
  PredicatePtr n_qubit_pred = std::make_shared<MaxNQubitsPredicate>(
      placement_ptr->get_architecture_ref().n_nodes());

  PredicatePtrMap precons{
      CompilationUnit::make_type_pair(twoqbpred),
      CompilationUnit::make_type_pair(n_qubit_pred)};
  PredicatePtr placement_pred = std::make_shared<PlacementPredicate>(
      placement_ptr->get_architecture_ref());
  PredicatePtrMap s_postcons{CompilationUnit::make_type_pair(placement_pred)};
  PostConditions pc{s_postcons, {}, Guarantee::Preserve};
  // record pass config
  nlohmann::json j;
  j["name"] = "PlacementPass";
  j["placement"] = placement_ptr;
  return std::make_shared<StandardPass>(precons, t, pc, j);
}

PassPtr gen_full_mapping_pass(
    const Architecture& arc, const PlacementPtr& placement_ptr,
    const std::vector<RoutingMethodPtr>& config) {
  return gen_placement_pass(placement_ptr) >> gen_routing_pass(arc, config);
}

PassPtr gen_default_mapping_pass(const Architecture& arc, bool delay_measures) {
  PlacementPtr pp = std::make_shared<GraphPlacement>(arc);
<<<<<<< HEAD
  RoutingMethodPtr rmw = std::make_shared<LexiRouteRoutingMethod>(100);
  return gen_full_mapping_pass(arc, pp, {rmw});
=======
  PassPtr return_pass = gen_full_mapping_pass(arc, pp);
  if (delay_measures) return_pass = return_pass >> DelayMeasures();
  return return_pass;
>>>>>>> 1a8f49f1
}

PassPtr gen_cx_mapping_pass(
    const Architecture& arc, const PlacementPtr& placement_ptr,
    const std::vector<RoutingMethodPtr>& config, bool directed_cx,
    bool delay_measures) {
  PassPtr rebase_pass = gen_rebase_pass(
      {OpType::CX}, CircPool::CX(), all_single_qubit_types(),
      Transforms::tk1_to_tk1);

  PassPtr return_pass =
      rebase_pass >> gen_full_mapping_pass(arc, placement_ptr, config);
  if (delay_measures) return_pass = return_pass >> DelayMeasures();
  return_pass = return_pass >> rebase_pass >>
                gen_decompose_routing_gates_to_cxs_pass(arc, directed_cx);
  return return_pass;
}

PassPtr gen_routing_pass(
    const Architecture& arc, const std::vector<RoutingMethodPtr>& config) {
  Transform::Transformation trans = [=](Circuit& circ,
                                        std::shared_ptr<unit_bimaps_t> maps) {
    MappingManager mm(std::make_shared<Architecture>(arc));
    return mm.route_circuit_with_maps(circ, config, maps);
  };
  Transform t = Transform(trans);

  PredicatePtr twoqbpred = std::make_shared<MaxTwoQubitGatesPredicate>();
  PredicatePtr placedpred = std::make_shared<PlacementPredicate>(arc);
  PredicatePtr n_qubit_pred =
      std::make_shared<MaxNQubitsPredicate>(arc.n_nodes());
  PredicatePtrMap precons{
      CompilationUnit::make_type_pair(placedpred),
      CompilationUnit::make_type_pair(twoqbpred),
      CompilationUnit::make_type_pair(n_qubit_pred)};

  PredicatePtr postcon1 = std::make_shared<ConnectivityPredicate>(arc);
  std::pair<const std::type_index, PredicatePtr> pair1 =
      CompilationUnit::make_type_pair(postcon1);
  PredicatePtr postcon2 = std::make_shared<NoWireSwapsPredicate>();
  PredicatePtrMap s_postcons{pair1, CompilationUnit::make_type_pair(postcon2)};
  std::type_index gateset_ti = typeid(GateSetPredicate);
  // clears all Routing predicates apart from the ones which are specified
  // clears all GateSet predicates (inserts SWAPs and BRIDGEs)
  PredicateClassGuarantees g_postcons{
      {pair1.first, Guarantee::Clear},
      {gateset_ti, Guarantee::Clear},
      {typeid(MaxTwoQubitGatesPredicate), Guarantee::Clear}};
  PostConditions pc{s_postcons, g_postcons, Guarantee::Preserve};

  // record pass config
  nlohmann::json j;
  j["name"] = "RoutingPass";
  j["routing_config"] = config;
  j["architecture"] = arc;

  return std::make_shared<StandardPass>(precons, t, pc, j);
}

PassPtr gen_placement_pass_phase_poly(const Architecture& arc) {
  Transform::Transformation trans = [=](Circuit& circ,
                                        std::shared_ptr<unit_bimaps_t> maps) {
    if (arc.n_nodes() < circ.n_qubits()) {
      throw CircuitInvalidity(
          "Circuit has more qubits than the architecture has nodes.");
    }

    qubit_vector_t q_vec = circ.all_qubits();
    std::map<Qubit, Node> qubit_to_nodes;
    unsigned counter = 0;

    for (Node x : arc.nodes()) {
      if (counter < circ.n_qubits()) {
        qubit_to_nodes.insert({q_vec[counter], x});
        ++counter;
      }
    }

    circ.rename_units(qubit_to_nodes);
    update_maps(maps, qubit_to_nodes, qubit_to_nodes);

    return true;
  };
  Transform t = Transform(trans);

  PredicatePtr no_wire_swap = std::make_shared<NoWireSwapsPredicate>();
  PredicatePtrMap precons{CompilationUnit::make_type_pair(no_wire_swap)};

  PredicatePtr placement_pred = std::make_shared<PlacementPredicate>(arc);
  PredicatePtr n_qubit_pred =
      std::make_shared<MaxNQubitsPredicate>(arc.n_nodes());

  PredicatePtrMap s_postcons{
      CompilationUnit::make_type_pair(placement_pred),
      CompilationUnit::make_type_pair(n_qubit_pred),
      CompilationUnit::make_type_pair(no_wire_swap)};

  PostConditions pc{s_postcons, {}, Guarantee::Preserve};
  // record pass config
  nlohmann::json j;
  j["name"] = "PlacementPass";
  PlacementPtr pp = std::make_shared<GraphPlacement>(arc);
  j["params"]["placement"] = pp;
  return std::make_shared<StandardPass>(precons, t, pc, j);
}

PassPtr aas_routing_pass(
    const Architecture& arc, const unsigned lookahead,
    const aas::CNotSynthType cnotsynthtype) {
  Transform::SimpleTransformation trans = [=](Circuit& circ) {
    // check input:
    if (lookahead == 0) {
      throw std::logic_error("lookahead must be > 0");
    }
    if (arc.n_nodes() < circ.n_qubits()) {
      throw CircuitInvalidity(
          "Circuit has more qubits than the architecture has nodes.");
    }

    // this pass is not able to handle implicit wire swaps
    // this is additionally assured by a precondition of this pass
    TKET_ASSERT(!circ.has_implicit_wireswaps());

    qubit_vector_t all_qu = circ.all_qubits();

    Circuit input_circ = circ;

    VertexList bin;

    BGL_FORALL_VERTICES(v, circ.dag, DAG) {
      if (!circ.detect_boundary_Op(v)) {
        bin.push_back(v);
      }
    }

    circ.remove_vertices(
        bin, Circuit::GraphRewiring::Yes, Circuit::VertexDeletion::Yes);

    for (const Command& com : input_circ) {
      OpType ot = com.get_op_ptr()->get_type();
      unit_vector_t qbs = com.get_args();
      switch (ot) {
        case OpType::PhasePolyBox: {
          Op_ptr op = com.get_op_ptr();
          const PhasePolyBox& b = static_cast<const PhasePolyBox&>(*op);

          Circuit b_circ(*b.to_circuit());

          PhasePolyBox ppb(b_circ);

          Circuit result =
              aas::phase_poly_synthesis(arc, ppb, lookahead, cnotsynthtype);

          for (const Command& res_com : result) {
            OpType ot = res_com.get_op_ptr()->get_type();
            unit_vector_t res_qbs = res_com.get_args();

            switch (ot) {
              case OpType::CX: {
                circ.add_op<Node>(ot, {Node(res_qbs[0]), Node(res_qbs[1])});
                break;
              }
              case OpType::Rz: {
                auto angle = res_com.get_op_ptr()->get_params().at(0);
                circ.add_op<Node>(ot, angle, {Node(res_qbs[0])});
                break;
              }
              default: {
                TKET_ASSERT(!"Invalid gate type in phase poly box");
              }
            }
          }
          break;
        }
        case OpType::H: {
          circ.add_op<Node>(ot, {Node(qbs[0])});
          break;
        }
        case OpType::Collapse: {
          circ.add_op<Node>(ot, {Node(qbs[0])});
          break;
        }
        case OpType::Reset: {
          circ.add_op<Node>(ot, {Node(qbs[0])});
          break;
        }
        case OpType::Measure: {
          circ.add_measure(Node(qbs[0]), Bit(qbs[1]));
          break;
        }
        default: {
          throw NotImplemented(
              "Invalid gate in input of aas routing: " +
              com.get_op_ptr()->get_name());
        }
      }
    }

    return true;
  };
  Transform t = Transform(trans);

  PredicatePtr placedpred = std::make_shared<PlacementPredicate>(arc);
  PredicatePtr n_qubit_pred =
      std::make_shared<MaxNQubitsPredicate>(arc.n_nodes());
  PredicatePtr no_wire_swap = std::make_shared<NoWireSwapsPredicate>();

  PredicatePtrMap precons{
      CompilationUnit::make_type_pair(placedpred),
      CompilationUnit::make_type_pair(n_qubit_pred),
      CompilationUnit::make_type_pair(no_wire_swap)};

  PredicatePtr postcon1 = std::make_shared<ConnectivityPredicate>(arc);
  std::pair<const std::type_index, PredicatePtr> pair1 =
      CompilationUnit::make_type_pair(postcon1);
  PredicatePtr postcon2 = std::make_shared<NoWireSwapsPredicate>();
  PredicatePtrMap s_postcons{pair1, CompilationUnit::make_type_pair(postcon2)};
  std::type_index gateset_ti = typeid(GateSetPredicate);
  PredicateClassGuarantees g_postcons{
      {pair1.first, Guarantee::Clear}, {gateset_ti, Guarantee::Clear}};
  PostConditions pc{s_postcons, g_postcons, Guarantee::Preserve};

  nlohmann::json j;
  j["name"] = "AASRoutingPass";
  j["architecture"] = arc;

  return std::make_shared<StandardPass>(precons, t, pc, j);
}

PassPtr gen_full_mapping_pass_phase_poly(
    const Architecture& arc, const unsigned lookahead,
    const aas::CNotSynthType cnotsynthtype) {
  return RebaseUFR() >> ComposePhasePolyBoxes() >>
         gen_placement_pass_phase_poly(arc) >>
         aas_routing_pass(arc, lookahead, cnotsynthtype);
}

PassPtr gen_directed_cx_routing_pass(
    const Architecture& arc, const std::vector<RoutingMethodPtr>& config) {
  OpTypeSet multis = {OpType::CX, OpType::BRIDGE, OpType::SWAP};
  return gen_routing_pass(arc, config) >>
         gen_rebase_pass(
             multis, CircPool::CX(), all_single_qubit_types(),
             Transforms::tk1_to_tk1) >>
         gen_decompose_routing_gates_to_cxs_pass(arc, true);
}

PassPtr gen_decompose_routing_gates_to_cxs_pass(
    const Architecture& arc, bool directed) {
  PredicateClassGuarantees g_postcons{
      {typeid(GateSetPredicate), Guarantee::Clear}};
  PredicatePtrMap precons;
  PredicatePtrMap s_postcons;
  Transform t = Transforms::decompose_SWAP_to_CX(arc) >>
                Transforms::decompose_BRIDGE_to_CX() >>
                Transforms::remove_redundancies();
  if (directed) {
    OpTypeSet out_optypes{all_single_qubit_types()};
    out_optypes.insert(OpType::CX);
    OpTypeSet in_optypes = out_optypes;
    in_optypes.insert(OpType::SWAP);
    in_optypes.insert(OpType::BRIDGE);
    PredicatePtr twoqbpred = std::make_shared<MaxTwoQubitGatesPredicate>();
    PredicatePtr connected = std::make_shared<ConnectivityPredicate>(arc);
    PredicatePtr wireswaps = std::make_shared<NoWireSwapsPredicate>();
    PredicatePtr directedpred = std::make_shared<DirectednessPredicate>(arc);
    PredicatePtr ingates = std::make_shared<GateSetPredicate>(in_optypes);
    PredicatePtr outgates = std::make_shared<GateSetPredicate>(out_optypes);
    precons = {
        CompilationUnit::make_type_pair(connected),
        CompilationUnit::make_type_pair(wireswaps),
        CompilationUnit::make_type_pair(ingates)};
    s_postcons = {
        CompilationUnit::make_type_pair(directedpred),
        CompilationUnit::make_type_pair(outgates),
        CompilationUnit::make_type_pair(twoqbpred)};
    t = t >> Transforms::decompose_CX_directed(arc) >>
        Transforms::remove_redundancies();
  }
  PostConditions pc{s_postcons, g_postcons, Guarantee::Preserve};
  // record pass config
  nlohmann::json j;
  j["name"] = "DecomposeSwapsToCXs";
  j["directed"] = directed;
  j["architecture"] = arc;
  return std::make_shared<StandardPass>(precons, t, pc, j);
}

PassPtr gen_user_defined_swap_decomp_pass(const Circuit& replacement_circ) {
  Transform t = Transforms::decompose_SWAP(replacement_circ);
  PredicateClassGuarantees g_postcons{
      {typeid(GateSetPredicate), Guarantee::Clear}};
  PostConditions pc{{}, g_postcons, Guarantee::Preserve};
  PredicatePtrMap precons;

  // record pass config
  nlohmann::json j;
  j["name"] = "DecomposeSwapsToCircuit";
  j["swap_replacement"] = replacement_circ;
  return std::make_shared<StandardPass>(precons, t, pc, j);
}

PassPtr KAKDecomposition(double cx_fidelity) {
  Transform t = Transforms::two_qubit_squash(cx_fidelity);
  PredicatePtr ccontrol_pred = std::make_shared<NoClassicalControlPredicate>();
  OpTypeSet ots{all_single_qubit_types()};
  ots.insert(OpType::SWAP);
  ots.insert(OpType::CX);
  PredicatePtr gate_pred = std::make_shared<GateSetPredicate>(ots);
  PredicatePtrMap precons{
      CompilationUnit::make_type_pair(ccontrol_pred),
      CompilationUnit::make_type_pair(gate_pred)};
  PredicateClassGuarantees g_postcons = {
      {typeid(DirectednessPredicate), Guarantee::Clear},
      {typeid(CliffordCircuitPredicate), Guarantee::Clear}};
  PostConditions postcon = {{}, g_postcons, Guarantee::Preserve};

  // record pass config
  nlohmann::json j;
  j["name"] = "KAKDecomposition";
  j["fidelity"] = cx_fidelity;

  return std::make_shared<StandardPass>(precons, t, postcon, j);
}

PassPtr ThreeQubitSquash(bool allow_swaps) {
  Transform t = Transforms::two_qubit_squash() >>
                Transforms::three_qubit_squash() >>
                Transforms::clifford_simp(allow_swaps);
  OpTypeSet ots{all_single_qubit_types()};
  ots.insert(OpType::CX);
  PredicatePtr gate_pred = std::make_shared<GateSetPredicate>(ots);
  PredicatePtrMap precons{CompilationUnit::make_type_pair(gate_pred)};
  PredicateClassGuarantees g_postcons = {
      {typeid(DirectednessPredicate), Guarantee::Clear},
      {typeid(CliffordCircuitPredicate), Guarantee::Clear}};
  PostConditions postcon = {{}, g_postcons, Guarantee::Preserve};
  nlohmann::json j;
  j["name"] = "ThreeQubitSquash";
  j["allow_swaps"] = allow_swaps;
  return std::make_shared<StandardPass>(precons, t, postcon, j);
}

PassPtr FullPeepholeOptimise(bool allow_swaps) {
  OpTypeSet after_set = {
      OpType::TK1, OpType::CX, OpType::Measure, OpType::Collapse,
      OpType::Reset};
  PredicatePtrMap precons = {};
  PredicatePtr out_gateset = std::make_shared<GateSetPredicate>(after_set);
  PredicatePtr max2qb = std::make_shared<MaxTwoQubitGatesPredicate>();
  PredicatePtrMap postcon_spec = {
      CompilationUnit::make_type_pair(out_gateset),
      CompilationUnit::make_type_pair(max2qb)};
  PredicateClassGuarantees g_postcons = {
      {typeid(ConnectivityPredicate), Guarantee::Clear}};
  PostConditions postcon = {postcon_spec, g_postcons, Guarantee::Preserve};
  nlohmann::json j;
  j["name"] = "FullPeepholeOptimise";
  j["allow_swaps"] = allow_swaps;
  return std::make_shared<StandardPass>(
      precons, Transforms::full_peephole_optimise(allow_swaps), postcon, j);
}

PassPtr gen_optimise_phase_gadgets(CXConfigType cx_config) {
  Transform t = Transforms::optimise_via_PhaseGadget(cx_config);
  PredicatePtr ccontrol_pred = std::make_shared<NoClassicalControlPredicate>();
  PredicatePtrMap precons{CompilationUnit::make_type_pair(ccontrol_pred)};
  OpTypeSet after_set{
      OpType::Measure, OpType::Collapse, OpType::Reset, OpType::TK1,
      OpType::CX};
  std::type_index ti = typeid(ConnectivityPredicate);
  PredicatePtr out_gateset = std::make_shared<GateSetPredicate>(after_set);
  PredicatePtr max2qb = std::make_shared<MaxTwoQubitGatesPredicate>();
  PredicatePtrMap postcon_spec = {
      CompilationUnit::make_type_pair(out_gateset),
      CompilationUnit::make_type_pair(max2qb)};
  PredicateClassGuarantees g_postcons{{ti, Guarantee::Clear}};
  PostConditions postcon{postcon_spec, g_postcons, Guarantee::Preserve};

  // record pass config
  nlohmann::json j;
  j["name"] = "OptimisePhaseGadgets";
  j["cx_config"] = cx_config;

  return std::make_shared<StandardPass>(precons, t, postcon, j);
}

PassPtr gen_pairwise_pauli_gadgets(CXConfigType cx_config) {
  Transform t = Transforms::pairwise_pauli_gadgets(cx_config);
  PredicatePtr ccontrol_pred = std::make_shared<NoClassicalControlPredicate>();
  PredicatePtr simple = std::make_shared<DefaultRegisterPredicate>();
  PredicatePtrMap precons = {
      CompilationUnit::make_type_pair(simple),
      CompilationUnit::make_type_pair(ccontrol_pred)};
  PredicateClassGuarantees g_postcons = {
      {typeid(ConnectivityPredicate), Guarantee::Clear},
      {typeid(NoWireSwapsPredicate), Guarantee::Clear}};
  OpTypeSet ots2 = {OpType::CX, OpType::Z,  OpType::X,  OpType::S,
                    OpType::V,  OpType::U1, OpType::U2, OpType::U3};
  ots2.insert(all_projective_types().begin(), all_projective_types().end());
  PredicatePtr outp_gates = std::make_shared<GateSetPredicate>(ots2);
  PredicatePtrMap spec_postcons = {CompilationUnit::make_type_pair(outp_gates)};
  PostConditions postcon{spec_postcons, g_postcons, Guarantee::Preserve};
  nlohmann::json j;
  j["name"] = "OptimisePairwiseGadgets";
  j["cx_config"] = cx_config;
  return std::make_shared<StandardPass>(precons, t, postcon, j);
}

PassPtr gen_synthesise_pauli_graph(
    Transforms::PauliSynthStrat strat, CXConfigType cx_config) {
  Transform t = Transforms::synthesise_pauli_graph(strat, cx_config);
  PredicatePtr ccontrol_pred = std::make_shared<NoClassicalControlPredicate>();
  PredicatePtr mid_pred = std::make_shared<NoMidMeasurePredicate>();
  PredicatePtr wire_pred = std::make_shared<NoWireSwapsPredicate>();
  OpTypeSet ins = {OpType::Z,       OpType::X,           OpType::Y,
                   OpType::S,       OpType::Sdg,         OpType::V,
                   OpType::Vdg,     OpType::H,           OpType::CX,
                   OpType::CY,      OpType::CZ,          OpType::SWAP,
                   OpType::Rz,      OpType::Rx,          OpType::Ry,
                   OpType::T,       OpType::Tdg,         OpType::ZZMax,
                   OpType::ZZPhase, OpType::PhaseGadget, OpType::XXPhase,
                   OpType::YYPhase, OpType::PauliExpBox, OpType::Measure};
  PredicatePtr in_gates = std::make_shared<GateSetPredicate>(ins);
  PredicatePtrMap precons{
      CompilationUnit::make_type_pair(ccontrol_pred),
      CompilationUnit::make_type_pair(mid_pred),
      CompilationUnit::make_type_pair(wire_pred),
      CompilationUnit::make_type_pair(in_gates)};
  PredicateClassGuarantees g_postcons = {
      {typeid(ConnectivityPredicate), Guarantee::Clear},
      {typeid(NoWireSwapsPredicate), Guarantee::Clear}};
  PostConditions postcon{{}, g_postcons, Guarantee::Preserve};

  // record pass config
  nlohmann::json j;
  j["name"] = "PauliSimp";
  j["cx_config"] = cx_config;
  j["pauli_synth_strat"] = strat;

  return std::make_shared<StandardPass>(precons, t, postcon, j);
}

PassPtr gen_special_UCC_synthesis(
    Transforms::PauliSynthStrat strat, CXConfigType cx_config) {
  Transform t = Transforms::special_UCC_synthesis(strat, cx_config);
  PredicatePtr ccontrol_pred = std::make_shared<NoClassicalControlPredicate>();
  PredicatePtrMap precons{CompilationUnit::make_type_pair(ccontrol_pred)};
  PredicateClassGuarantees g_postcons = {
      {typeid(ConnectivityPredicate), Guarantee::Clear},
      {typeid(NoWireSwapsPredicate), Guarantee::Clear}};
  PostConditions postcon{{}, g_postcons, Guarantee::Preserve};

  // record pass config
  nlohmann::json j;
  j["name"] = "GuidedPauliSimp";
  j["cx_config"] = cx_config;
  j["pauli_synth_strat"] = strat;

  return std::make_shared<StandardPass>(precons, t, postcon, j);
}

PassPtr gen_simplify_initial(
    Transforms::AllowClassical allow_classical,
    Transforms::CreateAllQubits create_all_qubits,
    std::shared_ptr<const Circuit> xcirc) {
  Transform t =
      Transforms::simplify_initial(allow_classical, create_all_qubits, xcirc);
  PredicatePtrMap no_precons;
  PredicateClassGuarantees g_postcons;

  // GateSetPredicate not preserved because X gates (or their specified
  // equivalents) may be introduced, and if allow_classical then classical
  // gates may also be introduced.
  g_postcons[typeid(GateSetPredicate)] = Guarantee::Clear;

  PostConditions postcon = {{}, g_postcons, Guarantee::Preserve};
  nlohmann::json j;
  j["name"] = "SimplifyInitial";
  j["allow_classical"] = (allow_classical == Transforms::AllowClassical::Yes);
  j["create_all_qubits"] =
      (create_all_qubits == Transforms::CreateAllQubits::Yes);
  if (xcirc) j["x_circuit"] = *xcirc;
  return std::make_shared<StandardPass>(no_precons, t, postcon, j);
}

PassPtr gen_contextual_pass(
    Transforms::AllowClassical allow_classical,
    std::shared_ptr<const Circuit> xcirc) {
  std::vector<PassPtr> seq = {
      RemoveDiscarded(), SimplifyMeasured(),
      gen_simplify_initial(
          allow_classical, Transforms::CreateAllQubits::No, xcirc),
      RemoveRedundancies()};
  return std::make_shared<SequencePass>(seq);
}

PassPtr PauliSquash(Transforms::PauliSynthStrat strat, CXConfigType cx_config) {
  std::vector<PassPtr> seq = {
      gen_synthesise_pauli_graph(strat, cx_config), FullPeepholeOptimise()};
  return std::make_shared<SequencePass>(seq);
}

}  // namespace tket<|MERGE_RESOLUTION|>--- conflicted
+++ resolved
@@ -193,14 +193,12 @@
 
 PassPtr gen_default_mapping_pass(const Architecture& arc, bool delay_measures) {
   PlacementPtr pp = std::make_shared<GraphPlacement>(arc);
-<<<<<<< HEAD
   RoutingMethodPtr rmw = std::make_shared<LexiRouteRoutingMethod>(100);
-  return gen_full_mapping_pass(arc, pp, {rmw});
-=======
-  PassPtr return_pass = gen_full_mapping_pass(arc, pp);
-  if (delay_measures) return_pass = return_pass >> DelayMeasures();
+  PassPtr return_pass = gen_full_mapping_pass(arc, pp, {rmw});
+  if (delay_measures) {
+    return_pass = return_pass >> DelayMeasures();
+  }
   return return_pass;
->>>>>>> 1a8f49f1
 }
 
 PassPtr gen_cx_mapping_pass(
