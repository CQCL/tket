--- conflicted
+++ resolved
@@ -20,14 +20,9 @@
 #include "Circuit/CircPool.hpp"
 #include "Circuit/Circuit.hpp"
 #include "Converters/PhasePoly.hpp"
-<<<<<<< HEAD
 #include "Mapping/LexiLabelling.hpp"
 #include "Mapping/LexiRoute.hpp"
 #include "Mapping/MappingManager.hpp"
-=======
-#include "Mapping/MappingManager.hpp"
-#include "Mapping/RoutingMethod.hpp"
->>>>>>> 8b818fae
 #include "Placement/Placement.hpp"
 #include "Predicates/CompilationUnit.hpp"
 #include "Predicates/CompilerPass.hpp"
@@ -195,16 +190,10 @@
 }
 
 PassPtr gen_default_mapping_pass(const Architecture& arc, bool delay_measures) {
-<<<<<<< HEAD
   PassPtr return_pass = gen_full_mapping_pass(
       arc, std::make_shared<GraphPlacement>(arc),
       {std::make_shared<LexiLabellingMethod>(),
-       std::make_shared<LexiRouteRoutingMethod>(100)});
-=======
-  PlacementPtr pp = std::make_shared<GraphPlacement>(arc);
-  RoutingMethodPtr rmw = std::make_shared<LexiRouteRoutingMethod>(100);
-  PassPtr return_pass = gen_full_mapping_pass(arc, pp, {rmw});
->>>>>>> 8b818fae
+       std::make_shared<LexiRouteRoutingMethod>()});
   if (delay_measures) {
     return_pass = return_pass >> DelayMeasures();
   }
