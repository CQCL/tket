// Copyright 2019-2024 Cambridge Quantum Computing
//
// Licensed under the Apache License, Version 2.0 (the "License");
// you may not use this file except in compliance with the License.
// You may obtain a copy of the License at
//
//     http://www.apache.org/licenses/LICENSE-2.0
//
// Unless required by applicable law or agreed to in writing, software
// distributed under the License is distributed on an "AS IS" BASIS,
// WITHOUT WARRANTIES OR CONDITIONS OF ANY KIND, either express or implied.
// See the License for the specific language governing permissions and
// limitations under the License.

#include "tket/Predicates/PassGenerators.hpp"

#include <algorithm>
#include <memory>
#include <nlohmann/json_fwd.hpp>
#include <sstream>
#include <string>

#include "tket/ArchAwareSynth/SteinerForest.hpp"
#include "tket/Circuit/CircPool.hpp"
#include "tket/Circuit/Circuit.hpp"
#include "tket/Converters/PhasePoly.hpp"
#include "tket/Mapping/LexiLabelling.hpp"
#include "tket/Mapping/LexiRouteRoutingMethod.hpp"
#include "tket/Mapping/MappingManager.hpp"
#include "tket/Mapping/RoutingMethodJson.hpp"
#include "tket/OpType/OpType.hpp"
#include "tket/Placement/Placement.hpp"
#include "tket/Predicates/CompilationUnit.hpp"
#include "tket/Predicates/CompilerPass.hpp"
#include "tket/Predicates/PassLibrary.hpp"
#include "tket/Predicates/Predicates.hpp"
#include "tket/Transformations/BasicOptimisation.hpp"
#include "tket/Transformations/CliffordOptimisation.hpp"
#include "tket/Transformations/CliffordResynthesis.hpp"
#include "tket/Transformations/ContextualReduction.hpp"
#include "tket/Transformations/Decomposition.hpp"
#include "tket/Transformations/GreedyPauliOptimisation.hpp"
#include "tket/Transformations/OptimisationPass.hpp"
#include "tket/Transformations/PauliOptimisation.hpp"
#include "tket/Transformations/Rebase.hpp"
#include "tket/Transformations/ThreeQubitSquash.hpp"
#include "tket/Transformations/Transform.hpp"

namespace tket {

PassPtr gen_rebase_pass(
    const OpTypeSet& allowed_gates, const Circuit& cx_replacement,
    const std::function<Circuit(const Expr&, const Expr&, const Expr&)>&
        tk1_replacement) {
  Transform t = Transforms::rebase_factory(
      allowed_gates, cx_replacement, tk1_replacement);

  PredicatePtrMap precons;
  OpTypeSet all_types(allowed_gates);
  all_types.insert(OpType::Measure);
  all_types.insert(OpType::Collapse);
  all_types.insert(OpType::Reset);
  PredicatePtr postcon1 = std::make_shared<GateSetPredicate>(all_types);
  PredicatePtr postcon2 = std::make_shared<MaxTwoQubitGatesPredicate>();
  std::pair<const std::type_index, PredicatePtr> pair2 =
      CompilationUnit::make_type_pair(postcon1);
  PredicatePtrMap s_postcons{pair2, CompilationUnit::make_type_pair(postcon2)};
  PredicateClassGuarantees g_postcons{{pair2.first, Guarantee::Clear}};
  PostConditions pc = {s_postcons, g_postcons, Guarantee::Preserve};
  // record pass config
  nlohmann::json j;
  j["name"] = "RebaseCustom";
  j["basis_allowed"] = allowed_gates;
  j["basis_cx_replacement"] = cx_replacement;
  j["basis_tk1_replacement"] =
      "SERIALIZATION OF FUNCTIONS IS NOT YET SUPPORTED";
  return std::make_shared<StandardPass>(precons, t, pc, j);
}

PassPtr gen_rebase_pass_via_tk2(
    const OpTypeSet& allowed_gates,
    const std::function<Circuit(const Expr&, const Expr&, const Expr&)>&
        tk2_replacement,
    const std::function<Circuit(const Expr&, const Expr&, const Expr&)>&
        tk1_replacement) {
  Transform t = Transforms::rebase_factory_via_tk2(
      allowed_gates, tk1_replacement, tk2_replacement);

  PredicatePtrMap precons;
  OpTypeSet all_types(allowed_gates);
  all_types.insert(OpType::Measure);
  all_types.insert(OpType::Collapse);
  all_types.insert(OpType::Reset);
  PredicatePtr postcon1 = std::make_shared<GateSetPredicate>(all_types);
  PredicatePtr postcon2 = std::make_shared<MaxTwoQubitGatesPredicate>();
  std::pair<const std::type_index, PredicatePtr> pair2 =
      CompilationUnit::make_type_pair(postcon1);
  PredicatePtrMap s_postcons{pair2, CompilationUnit::make_type_pair(postcon2)};
  PredicateClassGuarantees g_postcons{{pair2.first, Guarantee::Clear}};
  PostConditions pc = {s_postcons, g_postcons, Guarantee::Preserve};
  // record pass config
  nlohmann::json j;
  j["name"] = "RebaseCustomViaTK2";
  j["basis_allowed"] = allowed_gates;
  j["basis_tk1_replacement"] =
      "SERIALIZATION OF FUNCTIONS IS NOT YET SUPPORTED";
  j["basis_tk2_replacement"] =
      "SERIALIZATION OF FUNCTIONS IS NOT YET SUPPORTED";
  return std::make_shared<StandardPass>(precons, t, pc, j);
}

PassPtr gen_squash_pass(
    const OpTypeSet& singleqs,
    const std::function<Circuit(const Expr&, const Expr&, const Expr&)>&
        tk1_replacement,
    bool always_squash_symbols) {
  Transform t = Transforms::squash_factory(
      singleqs, tk1_replacement, always_squash_symbols);
  PostConditions postcon = {{}, {}, Guarantee::Preserve};
  PredicatePtrMap precons;
  // record pass config
  nlohmann::json j;
  j["name"] = "SquashCustom";
  j["basis_singleqs"] = singleqs;
  j["basis_tk1_replacement"] =
      "SERIALIZATION OF FUNCTIONS IS NOT YET SUPPORTED";
  j["always_squash_symbols"] = always_squash_symbols;
  return std::make_shared<StandardPass>(precons, t, postcon, j);
}

static std::function<Circuit(const Expr&, const Expr&, const Expr&)>
find_tk1_replacement(const OpTypeSet& gateset) {
  if (gateset.contains(OpType::TK1)) {
    return CircPool::tk1_to_tk1;
  }
  if (gateset.contains(OpType::U3)) {
    return CircPool::tk1_to_u3;
  }
  if (gateset.contains(OpType::Rz) && gateset.contains(OpType::X) &&
      gateset.contains(OpType::SX)) {
    return CircPool::tk1_to_rzxsx;
  }
  if (gateset.contains(OpType::PhasedX) && gateset.contains(OpType::Rz)) {
    return CircPool::tk1_to_PhasedXRz;
  }
  if (gateset.contains(OpType::Rz) && gateset.contains(OpType::Rx)) {
    return CircPool::tk1_to_rzrx;
  }
  if (gateset.contains(OpType::Rx) && gateset.contains(OpType::Ry)) {
    return CircPool::tk1_to_rxry;
  }
  if (gateset.contains(OpType::Rz) && gateset.contains(OpType::H)) {
    return CircPool::tk1_to_rzh;
  }
  if (gateset.contains(OpType::Rz) && gateset.contains(OpType::SX)) {
    return CircPool::tk1_to_rzsx;
  }
  if (gateset.contains(OpType::GPI) && gateset.contains(OpType::GPI2)) {
    return CircPool::TK1_using_GPI;
  }
  throw Unsupported("No known decomposition from TK1 to available gateset.");
}

static Circuit find_cx_replacement(const OpTypeSet& gateset) {
  if (gateset.contains(OpType::CX)) {
    return CircPool::CX();
  }
  if (gateset.contains(OpType::ZZMax)) {
    return CircPool::CX_using_ZZMax();
  }
  if (gateset.contains(OpType::XXPhase)) {
    return CircPool::CX_using_XXPhase_0();
  }
  if (gateset.contains(OpType::ECR)) {
    return CircPool::CX_using_ECR();
  }
  if (gateset.contains(OpType::CZ)) {
    return CircPool::H_CZ_H();
  }
  if (gateset.contains(OpType::AAMS)) {
    return CircPool::CX_using_AAMS();
  }
  throw Unsupported("No known decomposition from CX to available gateset.");
}

static std::function<Circuit(const Expr&, const Expr&, const Expr&)>
find_tk2_replacement(const OpTypeSet& gateset, bool allow_swaps) {
  if (!allow_swaps) {
    if (gateset.contains(OpType::TK2)) {
      return CircPool::TK2_using_TK2;
    }
    if (gateset.contains(OpType::ZZPhase)) {
      return CircPool::TK2_using_ZZPhase;
    }
    if (gateset.contains(OpType::CX)) {
      return CircPool::TK2_using_CX;
    }
    if (gateset.contains(OpType::ZZMax)) {
      return CircPool::TK2_using_ZZMax;
    }
    if (gateset.contains(OpType::AAMS)) {
      return CircPool::TK2_using_AAMS;
    }
  } else {
    if (gateset.contains(OpType::TK2)) {
      return CircPool::TK2_using_TK2_or_swap;
    }
    if (gateset.contains(OpType::ZZPhase)) {
      return CircPool::TK2_using_ZZPhase_and_swap;
    }
    if (gateset.contains(OpType::CX)) {
      return CircPool::TK2_using_CX_and_swap;
    }
    if (gateset.contains(OpType::ZZMax)) {
      return CircPool::TK2_using_ZZMax_and_swap;
    }
  }
  throw Unsupported("No known decomposition from TK2 to available gateset.");
}

PassPtr gen_auto_rebase_pass(const OpTypeSet& allowed_gates, bool allow_swaps) {
  auto find_rebase = [allowed_gates, allow_swaps]() {
    auto tk1_replacement = find_tk1_replacement(allowed_gates);
    if (allowed_gates.contains(OpType::CX) &&
        !allowed_gates.contains(OpType::TK2) && !allow_swaps) {
      return Transforms::rebase_factory(
          allowed_gates, CircPool::CX(), tk1_replacement);
    }
    try {
      return Transforms::rebase_factory_via_tk2(
          allowed_gates, tk1_replacement,
          find_tk2_replacement(allowed_gates, allow_swaps));
    } catch (const Unsupported&) {
    }
    try {
      return Transforms::rebase_factory(
          allowed_gates, find_cx_replacement(allowed_gates), tk1_replacement);
    } catch (const Unsupported&) {
      throw Unsupported(
          "No known decomposition from CX or TK2 to available gateset.");
    }
  };
  Transform t = find_rebase();
  PredicatePtrMap precons;
  OpTypeSet all_types(allowed_gates);
  all_types.insert(OpType::Measure);
  all_types.insert(OpType::Reset);
  PredicatePtr postcon1 = std::make_shared<GateSetPredicate>(all_types);
  PredicatePtr postcon2 = std::make_shared<MaxTwoQubitGatesPredicate>();
  std::pair<const std::type_index, PredicatePtr> pair2 =
      CompilationUnit::make_type_pair(postcon1);
  PredicatePtrMap s_postcons{pair2, CompilationUnit::make_type_pair(postcon2)};
  PredicateClassGuarantees g_postcons{{pair2.first, Guarantee::Clear}};
  PostConditions pc = {s_postcons, g_postcons, Guarantee::Preserve};
  // record pass config
  // sort the gateset
  std::vector<OpType> sorted_gates(allowed_gates.begin(), allowed_gates.end());
  std::sort(sorted_gates.begin(), sorted_gates.end());
  nlohmann::json j;
  j["name"] = "AutoRebase";
  j["basis_allowed"] = sorted_gates;
  j["allow_swaps"] = allow_swaps;
  return std::make_shared<StandardPass>(precons, t, pc, j);
}

PassPtr gen_auto_squash_pass(const OpTypeSet& singleqs) {
  auto find_squash = [singleqs]() {
    if (singleqs.contains(OpType::Rz) && singleqs.contains(OpType::PhasedX)) {
      return Transforms::squash_1qb_to_Rz_PhasedX(false);
    } else {
      auto tk1_replacement = find_tk1_replacement(singleqs);
      return Transforms::squash_factory(singleqs, tk1_replacement, false);
    }
  };
  Transform t = find_squash();
  PredicateClassGuarantees g_postcons = {
      {typeid(GateSetPredicate), Guarantee::Clear}};
  PostConditions postcon = {{}, g_postcons, Guarantee::Preserve};
  PredicatePtrMap precons;
  // record pass config
  // sort the gateset
  std::vector<OpType> sorted_gates(singleqs.begin(), singleqs.end());
  std::sort(sorted_gates.begin(), sorted_gates.end());
  nlohmann::json j;
  j["name"] = "AutoSquash";
  j["basis_singleqs"] = sorted_gates;
  return std::make_shared<StandardPass>(precons, t, postcon, j);
}

// converting chains of p, q rotations to minimal triplets of p,q-rotations (p,
// q in {Rx,Ry,Rz})
PassPtr gen_euler_pass(const OpType& q, const OpType& p, bool strict) {
  PredicatePtrMap precons;

  Transform t = Transforms::squash_1qb_to_pqp(q, p, strict);
  PostConditions pc{{}, {}, Guarantee::Preserve};
  // record pass config
  nlohmann::json j;
  j["name"] = "EulerAngleReduction";
  j["euler_q"] = q;
  j["euler_p"] = p;
  j["euler_strict"] = strict;
  return std::make_shared<StandardPass>(precons, t, pc, j);
}

PassPtr gen_clifford_simp_pass(bool allow_swaps) {
  // Expects: CX and any single-qubit gates,
  // but does not break if it encounters others
  Transform t = Transforms::clifford_simp(allow_swaps);
  PredicatePtrMap precons;
  PredicateClassGuarantees g_postcons;
  if (allow_swaps) {
    g_postcons = {
        {typeid(ConnectivityPredicate), Guarantee::Clear},
        {typeid(NoWireSwapsPredicate), Guarantee::Clear},
        {typeid(DirectednessPredicate), Guarantee::Clear}};
  }
  PostConditions postcon{{}, g_postcons, Guarantee::Preserve};

  // record pass config
  nlohmann::json j;
  j["name"] = "CliffordSimp";
  j["allow_swaps"] = allow_swaps;

  return std::make_shared<StandardPass>(precons, t, postcon, j);
}

PassPtr gen_clifford_resynthesis_pass(
    std::optional<std::function<Circuit(const Circuit&)>> transform,
    bool allow_swaps) {
  Transform t = Transforms::clifford_resynthesis(transform, allow_swaps);
  PredicatePtrMap precons;
  PostConditions pc{{}, {}, Guarantee::Preserve};
  nlohmann::json j;
  j["name"] = "CliffordResynthesis";
  return std::make_shared<StandardPass>(precons, t, pc, j);
}

PassPtr gen_clifford_push_through_pass() {
  // Expects: Measure operations at end of circuit with
  // no classical gates to outputs to work, but
  // just makes no modification if this is not true
  Transform t = Transforms::push_cliffords_through_measures();
  PredicatePtrMap precons;
  // mutual diagonalisation circuit is not architecture aware
  PredicateClassGuarantees g_postcons = {
      {typeid(ConnectivityPredicate), Guarantee::Clear},
      {typeid(DirectednessPredicate), Guarantee::Clear}};

  PostConditions pc{{}, {}, Guarantee::Preserve};
  nlohmann::json j;
  j["name"] = "CliffordPushThroughMeasures";
  return std::make_shared<StandardPass>(precons, t, pc, j);
}

PassPtr gen_flatten_relabel_registers_pass(
    const std::string& label, bool relabel_classical_expressions) {
  Transform t =
      Transform([=](Circuit& circuit, std::shared_ptr<unit_bimaps_t> maps) {
        unsigned n_qubits = circuit.n_qubits();
        circuit.remove_blank_wires(false);
        bool changed = circuit.n_qubits() < n_qubits;
        std::map<Qubit, Qubit> relabelling_map;
        std::vector<Qubit> all_qubits = circuit.all_qubits();
        for (unsigned i = 0; i < all_qubits.size(); i++) {
          relabelling_map.insert({all_qubits[i], Qubit(label, i)});
        }

        circuit.rename_units(relabelling_map, relabel_classical_expressions);
        changed |= update_maps(maps, relabelling_map, relabelling_map);
        return changed;
      });
  PredicatePtrMap precons = {};
  PostConditions postcons = {};

  nlohmann::json j;
  j["name"] = "FlattenRelabelRegistersPass";
  j["label"] = label;
  j["relabel_classical_expressions"] = relabel_classical_expressions;
  return std::make_shared<StandardPass>(precons, t, postcons, j);
}

PassPtr gen_rename_qubits_pass(const std::map<Qubit, Qubit>& qm) {
  Transform t =
      Transform([=](Circuit& circ, std::shared_ptr<unit_bimaps_t> maps) {
        bool changed = circ.rename_units(qm);
        changed |= update_maps(maps, qm, qm);
        return changed;
      });
  PredicatePtrMap precons = {};
  PostConditions postcons = {
      {},
      {{typeid(DefaultRegisterPredicate), Guarantee::Clear}},
      Guarantee::Preserve};
  // record pass config
  nlohmann::json j;
  j["name"] = "RenameQubitsPass";
  j["qubit_map"] = qm;

  return std::make_shared<StandardPass>(precons, t, postcons, j);
}

PassPtr gen_placement_pass(const Placement::Ptr& placement_ptr) {
  Transform::Transformation trans = [=](Circuit& circ,
                                        std::shared_ptr<unit_bimaps_t> maps) {
    // Fall back to line placement if graph placement fails
    bool changed;
    try {
      changed = placement_ptr->place(circ, maps);
    } catch (const std::runtime_error& e) {
      std::stringstream ss;
      ss << "PlacementPass failed with message: " << e.what()
         << " Fall back to LinePlacement.";
      tket_log()->warn(ss.str());
      Placement::Ptr line_placement_ptr = std::make_shared<LinePlacement>(
          placement_ptr->get_architecture_ref());
      changed = line_placement_ptr->place(circ, maps);
    }
    return changed;
  };
  Transform t = Transform(trans);
  PredicatePtr twoqbpred = std::make_shared<MaxTwoQubitGatesPredicate>();
  PredicatePtr n_qubit_pred = std::make_shared<MaxNQubitsPredicate>(
      placement_ptr->get_architecture_ref().n_nodes());

  PredicatePtrMap precons{
      CompilationUnit::make_type_pair(twoqbpred),
      CompilationUnit::make_type_pair(n_qubit_pred)};
  PredicatePtr placement_pred = std::make_shared<PlacementPredicate>(
      placement_ptr->get_architecture_ref());
  PredicatePtrMap s_postcons{CompilationUnit::make_type_pair(placement_pred)};
  PostConditions pc{s_postcons, {}, Guarantee::Preserve};
  // record pass config
  nlohmann::json j;
  j["name"] = "PlacementPass";
  j["placement"] = placement_ptr;
  return std::make_shared<StandardPass>(precons, t, pc, j);
}

PassPtr gen_naive_placement_pass(const Architecture& arc) {
  Transform::Transformation trans = [=](Circuit& circ,
                                        std::shared_ptr<unit_bimaps_t> maps) {
    Placement np(arc);
    return np.place(circ, maps);
  };
  Transform t = Transform(trans);
  PredicatePtr n_qubit_pred =
      std::make_shared<MaxNQubitsPredicate>(arc.n_nodes());

  PredicatePtrMap precons{CompilationUnit::make_type_pair(n_qubit_pred)};
  PredicatePtr placement_pred = std::make_shared<PlacementPredicate>(arc);
  PredicatePtrMap s_postcons{CompilationUnit::make_type_pair(placement_pred)};
  PostConditions pc{s_postcons, {}, Guarantee::Preserve};
  // record pass config
  nlohmann::json j;
  j["name"] = "NaivePlacementPass";
  j["architecture"] = arc;
  return std::make_shared<StandardPass>(precons, t, pc, j);
}

PassPtr gen_full_mapping_pass(
    const Architecture& arc, const Placement::Ptr& placement_ptr,
    const std::vector<RoutingMethodPtr>& config) {
  std::vector<PassPtr> vpp = {
      gen_placement_pass(placement_ptr), gen_routing_pass(arc, config),
      gen_naive_placement_pass(arc)};
  return std::make_shared<SequencePass>(vpp);
}

PassPtr gen_default_mapping_pass(const Architecture& arc, bool delay_measures) {
  PassPtr return_pass = gen_full_mapping_pass(
      arc, std::make_shared<GraphPlacement>(arc),
      {std::make_shared<LexiLabellingMethod>(),
       std::make_shared<LexiRouteRoutingMethod>()});
  if (delay_measures) {
    return_pass = return_pass >> DelayMeasures();
  }
  return return_pass;
}

PassPtr gen_cx_mapping_pass(
    const Architecture& arc, const Placement::Ptr& placement_ptr,
    const std::vector<RoutingMethodPtr>& config, bool directed_cx,
    bool delay_measures) {
  OpTypeSet gate_set = all_single_qubit_types();
  gate_set.insert(OpType::CX);
  PassPtr rebase_pass = gen_auto_rebase_pass(gate_set);
  PassPtr return_pass =
      rebase_pass >> gen_full_mapping_pass(arc, placement_ptr, config);
  if (delay_measures) return_pass = return_pass >> DelayMeasures();
  return_pass = return_pass >> rebase_pass >>
                gen_decompose_routing_gates_to_cxs_pass(arc, directed_cx);
  Transform t{[=](Circuit& circ, std::shared_ptr<unit_bimaps_t> maps) {
    // Relabel all two-qubit gates
    CompilationUnit cu(circ);
    bool changed = rebase_pass->apply(cu);
    circ = cu.get_circ_ref();
    // Now try placement, falling back on "LinePlacement" if "GraphPlacement"
    // fails
    try {
      changed |= placement_ptr->place(circ, maps);
    } catch (const std::runtime_error& e) {
      std::stringstream ss;
      ss << "PlacementPass failed with message: " << e.what()
         << " Fall back to LinePlacement.";
      tket_log()->warn(ss.str());
      Placement::Ptr line_placement_ptr = std::make_shared<LinePlacement>(
          placement_ptr->get_architecture_ref());
      changed |= line_placement_ptr->place(circ, maps);
    }
    // Now route
    MappingManager mm(std::make_shared<Architecture>(arc));
    changed |= mm.route_circuit_with_maps(circ, config, maps);

    // Now decompose routing gates to cx gates (this won't change maps)
    CompilationUnit cu1(circ);
    if (delay_measures) {
      changed |= DelayMeasures()->apply(cu1);
    }
    changed |=
        gen_decompose_routing_gates_to_cxs_pass(arc, directed_cx)->apply(cu1);
    circ = cu1.get_circ_ref();
    return changed;
  }};
  PassConditions conditions = return_pass->get_conditions();
  nlohmann::json j;
  j["name"] = "CXMappingPass";
  j["architecture"] = arc;
  j["placement"] = placement_ptr;
  j["routing_config"] = config;
  j["directed"] = directed_cx;
  j["delay_measures"] = delay_measures;
  return std::make_shared<StandardPass>(
      conditions.first, t, conditions.second, j);
}

PassPtr gen_routing_pass(
    const Architecture& arc, const std::vector<RoutingMethodPtr>& config) {
  Transform::Transformation trans = [=](Circuit& circ,
                                        std::shared_ptr<unit_bimaps_t> maps) {
    MappingManager mm(std::make_shared<Architecture>(arc));
    return mm.route_circuit_with_maps(circ, config, maps);
  };
  Transform t = Transform(trans);

  PredicatePtr twoqbpred = std::make_shared<MaxTwoQubitGatesPredicate>();
  PredicatePtr n_qubit_pred =
      std::make_shared<MaxNQubitsPredicate>(arc.n_nodes());
  PredicatePtrMap precons{
      CompilationUnit::make_type_pair(twoqbpred),
      CompilationUnit::make_type_pair(n_qubit_pred)};

  PredicatePtr postcon1 = std::make_shared<ConnectivityPredicate>(arc);
  std::pair<const std::type_index, PredicatePtr> pair1 =
      CompilationUnit::make_type_pair(postcon1);
  PredicatePtr postcon2 = std::make_shared<NoWireSwapsPredicate>();
  PredicatePtrMap s_postcons{pair1, CompilationUnit::make_type_pair(postcon2)};
  std::type_index gateset_ti = typeid(GateSetPredicate);
  // clears all Routing predicates apart from the ones which are specified
  // clears all GateSet predicates (inserts SWAPs and BRIDGEs)
  PredicateClassGuarantees g_postcons{
      {pair1.first, Guarantee::Clear},
      {gateset_ti, Guarantee::Clear},
      {typeid(MaxTwoQubitGatesPredicate), Guarantee::Clear}};
  PostConditions pc{s_postcons, g_postcons, Guarantee::Preserve};

  // record pass config
  nlohmann::json j;
  j["name"] = "RoutingPass";
  j["routing_config"] = config;
  j["architecture"] = arc;

  return std::make_shared<StandardPass>(precons, t, pc, j);
}

PassPtr gen_placement_pass_phase_poly(
    const Architecture& arc, unsigned maximum_matches, unsigned timeout,
    unsigned maximum_pattern_gates, unsigned maximum_pattern_depth) {
  Transform::Transformation trans = [=](Circuit& circ,
                                        std::shared_ptr<unit_bimaps_t> maps) {
    if (arc.n_nodes() < circ.n_qubits()) {
      throw CircuitInvalidity(
          "Circuit has more qubits than the architecture has nodes.");
    }

    qubit_vector_t q_vec = circ.all_qubits();
    std::map<Qubit, Node> qubit_to_nodes;
    unsigned counter = 0;

    for (Node x : arc.nodes()) {
      if (counter < circ.n_qubits()) {
        qubit_to_nodes.insert({q_vec[counter], x});
        ++counter;
      }
    }

    circ.rename_units(qubit_to_nodes);
    update_maps(maps, qubit_to_nodes, qubit_to_nodes);

    return true;
  };
  Transform t = Transform(trans);

  PredicatePtr no_wire_swap = std::make_shared<NoWireSwapsPredicate>();
  PredicatePtrMap precons{CompilationUnit::make_type_pair(no_wire_swap)};

  PredicatePtr placement_pred = std::make_shared<PlacementPredicate>(arc);
  PredicatePtr n_qubit_pred =
      std::make_shared<MaxNQubitsPredicate>(arc.n_nodes());

  PredicatePtrMap s_postcons{
      CompilationUnit::make_type_pair(placement_pred),
      CompilationUnit::make_type_pair(n_qubit_pred),
      CompilationUnit::make_type_pair(no_wire_swap)};

  PostConditions pc{s_postcons, {}, Guarantee::Preserve};
  // record pass config
  nlohmann::json j;
  j["name"] = "PlacementPass";
  Placement::Ptr pp = std::make_shared<GraphPlacement>(
      arc, maximum_matches, timeout, maximum_pattern_gates,
      maximum_pattern_depth);
  j["params"]["placement"] = pp;
  return std::make_shared<StandardPass>(precons, t, pc, j);
}

PassPtr aas_routing_pass(
    const Architecture& arc, const unsigned lookahead,
    const aas::CNotSynthType cnotsynthtype) {
  Transform::SimpleTransformation trans = [=](Circuit& circ) {
    // check input:
    if (lookahead == 0) {
      throw std::logic_error("lookahead must be > 0");
    }
    if (arc.n_nodes() < circ.n_qubits()) {
      throw CircuitInvalidity(
          "Circuit has more qubits than the architecture has nodes.");
    }

    // this pass is not able to handle implicit wire swaps
    // this is additionally assured by a precondition of this pass
    TKET_ASSERT(!circ.has_implicit_wireswaps());

    qubit_vector_t all_qu = circ.all_qubits();

    Circuit input_circ = circ;

    VertexList bin;

    BGL_FORALL_VERTICES(v, circ.dag, DAG) {
      if (!circ.detect_boundary_Op(v)) {
        bin.push_back(v);
      }
    }

    circ.remove_vertices(
        bin, Circuit::GraphRewiring::Yes, Circuit::VertexDeletion::Yes);

    for (const Command& com : input_circ) {
      OpType ot = com.get_op_ptr()->get_type();
      unit_vector_t qbs = com.get_args();
      switch (ot) {
        case OpType::PhasePolyBox: {
          Op_ptr op = com.get_op_ptr();
          const auto& ppb = dynamic_cast<const PhasePolyBox&>(*op);

          Circuit result =
              aas::phase_poly_synthesis(arc, ppb, lookahead, cnotsynthtype);

          for (const Command& res_com : result) {
            OpType ot = res_com.get_op_ptr()->get_type();
            unit_vector_t res_qbs = res_com.get_args();

            switch (ot) {
              case OpType::CX: {
                circ.add_op<Node>(ot, {Node(res_qbs[0]), Node(res_qbs[1])});
                break;
              }
              case OpType::Rz: {
                auto angle = res_com.get_op_ptr()->get_params().at(0);
                circ.add_op<Node>(ot, angle, {Node(res_qbs[0])});
                break;
              }
              default: {
                TKET_ASSERT(!"Invalid gate type in phase poly box");
              }
            }
          }
          break;
        }
        case OpType::H: {
          circ.add_op<Node>(ot, {Node(qbs[0])});
          break;
        }
        case OpType::Collapse: {
          circ.add_op<Node>(ot, {Node(qbs[0])});
          break;
        }
        case OpType::Reset: {
          circ.add_op<Node>(ot, {Node(qbs[0])});
          break;
        }
        case OpType::Measure: {
          circ.add_measure(Node(qbs[0]), Bit(qbs[1]));
          break;
        }
        default: {
          throw BadOpType("Invalid gate in input of AAS routing", ot);
        }
      }
    }

    return true;
  };
  Transform t = Transform(trans);

  PredicatePtr placedpred = std::make_shared<PlacementPredicate>(arc);
  PredicatePtr n_qubit_pred =
      std::make_shared<MaxNQubitsPredicate>(arc.n_nodes());
  PredicatePtr no_wire_swap = std::make_shared<NoWireSwapsPredicate>();

  PredicatePtrMap precons{
      CompilationUnit::make_type_pair(placedpred),
      CompilationUnit::make_type_pair(n_qubit_pred),
      CompilationUnit::make_type_pair(no_wire_swap)};

  PredicatePtr postcon1 = std::make_shared<ConnectivityPredicate>(arc);
  std::pair<const std::type_index, PredicatePtr> pair1 =
      CompilationUnit::make_type_pair(postcon1);
  PredicatePtr postcon2 = std::make_shared<NoWireSwapsPredicate>();
  PredicatePtrMap s_postcons{pair1, CompilationUnit::make_type_pair(postcon2)};
  std::type_index gateset_ti = typeid(GateSetPredicate);
  PredicateClassGuarantees g_postcons{
      {pair1.first, Guarantee::Clear}, {gateset_ti, Guarantee::Clear}};
  PostConditions pc{s_postcons, g_postcons, Guarantee::Preserve};

  nlohmann::json j;
  j["name"] = "AASRoutingPass";
  j["architecture"] = arc;

  return std::make_shared<StandardPass>(precons, t, pc, j);
}

PassPtr gen_full_mapping_pass_phase_poly(
    const Architecture& arc, const unsigned lookahead,
    const aas::CNotSynthType cnotsynthtype,
    unsigned graph_placement_maximum_matches, unsigned graph_placement_timeout,
    unsigned graph_placement_maximum_pattern_gates,
    unsigned graph_placement_maximum_pattern_depth) {
  return ComposePhasePolyBoxes() >>
         gen_placement_pass_phase_poly(
             arc, graph_placement_maximum_matches, graph_placement_timeout,
             graph_placement_maximum_pattern_gates,
             graph_placement_maximum_pattern_depth) >>
         aas_routing_pass(arc, lookahead, cnotsynthtype);
}

PassPtr gen_directed_cx_routing_pass(
    const Architecture& arc, const std::vector<RoutingMethodPtr>& config) {
  OpTypeSet multis = {OpType::CX, OpType::BRIDGE, OpType::SWAP};
  OpTypeSet gate_set = all_single_qubit_types();
  gate_set.insert(multis.begin(), multis.end());

  return gen_routing_pass(arc, config) >>
         gen_rebase_pass(gate_set, CircPool::CX(), CircPool::tk1_to_tk1) >>
         gen_decompose_routing_gates_to_cxs_pass(arc, true);
}

PassPtr gen_decompose_routing_gates_to_cxs_pass(
    const Architecture& arc, bool directed) {
  PredicateClassGuarantees g_postcons{
      {typeid(GateSetPredicate), Guarantee::Clear}};
  PredicatePtrMap precons;
  PredicatePtrMap s_postcons;
  Transform t = Transforms::decompose_SWAP_to_CX(arc) >>
                Transforms::decompose_BRIDGE_to_CX() >>
                Transforms::remove_redundancies();
  if (directed) {
    PredicatePtr twoqbpred = std::make_shared<MaxTwoQubitGatesPredicate>();
    PredicatePtr connected = std::make_shared<ConnectivityPredicate>(arc);
    PredicatePtr directedpred = std::make_shared<DirectednessPredicate>(arc);
    precons = {CompilationUnit::make_type_pair(connected)};
    s_postcons = {
        CompilationUnit::make_type_pair(directedpred),
        CompilationUnit::make_type_pair(twoqbpred)};
    t = t >> Transforms::decompose_CX_directed(arc) >>
        Transforms::remove_redundancies();
  }
  PostConditions pc{s_postcons, g_postcons, Guarantee::Preserve};
  // record pass config
  nlohmann::json j;
  j["name"] = "DecomposeSwapsToCXs";
  j["directed"] = directed;
  j["architecture"] = arc;
  return std::make_shared<StandardPass>(precons, t, pc, j);
}

PassPtr gen_user_defined_swap_decomp_pass(const Circuit& replacement_circ) {
  Transform t = Transforms::decompose_SWAP(replacement_circ);
  PredicateClassGuarantees g_postcons{
      {typeid(GateSetPredicate), Guarantee::Clear}};
  PostConditions pc{{}, g_postcons, Guarantee::Preserve};
  PredicatePtrMap precons;

  // record pass config
  nlohmann::json j;
  j["name"] = "DecomposeSwapsToCircuit";
  j["swap_replacement"] = replacement_circ;
  return std::make_shared<StandardPass>(precons, t, pc, j);
}

PassPtr KAKDecomposition(
    OpType target_2qb_gate, double cx_fidelity, bool allow_swaps) {
  Transform t =
      Transforms::two_qubit_squash(target_2qb_gate, cx_fidelity, allow_swaps);
  PredicatePtrMap precons;
  PredicateClassGuarantees g_postcons = {
      {typeid(DirectednessPredicate), Guarantee::Clear},
      {typeid(CliffordCircuitPredicate), Guarantee::Clear}};
  PostConditions postcon = {{}, g_postcons, Guarantee::Preserve};

  // record pass config
  nlohmann::json j;
  j["name"] = "KAKDecomposition";
  j["target_2qb_gate"] = target_2qb_gate;
  j["fidelity"] = cx_fidelity;
  j["allow_swaps"] = allow_swaps;

  return std::make_shared<StandardPass>(precons, t, postcon, j);
}

PassPtr DecomposeTK2(bool allow_swaps) { return DecomposeTK2({}, allow_swaps); }
PassPtr DecomposeTK2(const Transforms::TwoQbFidelities& fid, bool allow_swaps) {
  Transform t = Transforms::decompose_TK2(fid, allow_swaps);
  PredicatePtr normalised_tk2 = std::make_shared<NormalisedTK2Predicate>();
  PredicatePtrMap precons{CompilationUnit::make_type_pair(normalised_tk2)};
  PredicateClassGuarantees preserve_all;
  PostConditions postcons{{}, preserve_all, Guarantee::Preserve};
  nlohmann::json j;
  j["name"] = "DecomposeTK2";
  j["allow_swaps"] = allow_swaps;
  nlohmann::json fid_json;
  fid_json["CX"] = fid.CX_fidelity;
  if (fid.ZZPhase_fidelity.has_value()) {
    std::visit(
        overloaded{
            [&fid_json](double arg) { fid_json["ZZPhase"] = arg; },
            [&fid_json](std::function<double(double)>) {
              fid_json["ZZPhase"] =
                  "SERIALIZATION OF FUNCTIONS IS NOT SUPPORTED";
            }},
        fid.ZZPhase_fidelity.value());
  } else {
    fid_json["ZZPhase"] = std::nullptr_t{};
  }
  fid_json["ZZMax"] = fid.ZZMax_fidelity;
  j["fidelities"] = fid_json;
  return std::make_shared<StandardPass>(precons, t, postcons, j);
}

PassPtr ThreeQubitSquash(bool allow_swaps) {
  Transform t = Transforms::two_qubit_squash(allow_swaps) >>
                Transforms::three_qubit_squash() >>
                Transforms::clifford_simp(allow_swaps);
  OpTypeSet ots{all_single_qubit_types()};
  ots.insert(all_classical_types().begin(), all_classical_types().end());
  ots.insert(OpType::CX);
  PredicatePtr gate_pred = std::make_shared<GateSetPredicate>(ots);
  PredicatePtrMap precons{CompilationUnit::make_type_pair(gate_pred)};
  PredicateClassGuarantees g_postcons = {
      {typeid(DirectednessPredicate), Guarantee::Clear},
      {typeid(CliffordCircuitPredicate), Guarantee::Clear}};
  PostConditions postcon = {{}, g_postcons, Guarantee::Preserve};
  nlohmann::json j;
  j["name"] = "ThreeQubitSquash";
  j["allow_swaps"] = allow_swaps;
  return std::make_shared<StandardPass>(precons, t, postcon, j);
}

PassPtr PeepholeOptimise2Q(bool allow_swaps) {
  OpTypeSet after_set = {
      OpType::TK1, OpType::CX, OpType::Measure, OpType::Collapse,
      OpType::Reset};
  PredicatePtrMap precons = {};
  PredicatePtr out_gateset = std::make_shared<GateSetPredicate>(after_set);
  PredicatePtr max2qb = std::make_shared<MaxTwoQubitGatesPredicate>();
  PredicatePtrMap postcon_spec = {
      CompilationUnit::make_type_pair(out_gateset),
      CompilationUnit::make_type_pair(max2qb)};
  PredicateClassGuarantees g_postcons;
  if (allow_swaps) {
    g_postcons = {
        {typeid(ConnectivityPredicate), Guarantee::Clear},
        {typeid(NoWireSwapsPredicate), Guarantee::Clear},
    };
  }
  g_postcons.insert({typeid(DirectednessPredicate), Guarantee::Clear});
  g_postcons.insert({typeid(CliffordCircuitPredicate), Guarantee::Clear});
  PostConditions postcon{postcon_spec, g_postcons, Guarantee::Preserve};
  // record pass config
  nlohmann::json j;
  j["name"] = "PeepholeOptimise2Q";
  j["allow_swaps"] = allow_swaps;
  return std::make_shared<StandardPass>(
      precons, Transforms::peephole_optimise_2q(allow_swaps), postcon, j);
}

PassPtr FullPeepholeOptimise(bool allow_swaps, OpType target_2qb_gate) {
  OpTypeSet after_set = {
      OpType::TK1, OpType::Measure, OpType::Collapse, OpType::Reset};
  after_set.insert(target_2qb_gate);
  PredicatePtrMap precons = {};
  after_set.insert(all_classical_types().begin(), all_classical_types().end());
  PredicatePtr out_gateset = std::make_shared<GateSetPredicate>(after_set);
  PredicatePtr max2qb = std::make_shared<MaxTwoQubitGatesPredicate>();
  PredicatePtrMap postcon_spec = {
      CompilationUnit::make_type_pair(out_gateset),
      CompilationUnit::make_type_pair(max2qb)};
  PredicateClassGuarantees g_postcons = {
      {typeid(ConnectivityPredicate), Guarantee::Clear}};
  PostConditions postcon = {postcon_spec, g_postcons, Guarantee::Preserve};
  nlohmann::json j;
  j["name"] = "FullPeepholeOptimise";
  j["allow_swaps"] = allow_swaps;
  j["target_2qb_gate"] = target_2qb_gate;
  return std::make_shared<StandardPass>(
      precons, Transforms::full_peephole_optimise(allow_swaps, target_2qb_gate),
      postcon, j);
}

PassPtr gen_optimise_phase_gadgets(CXConfigType cx_config) {
  Transform t = Transforms::optimise_via_PhaseGadget(cx_config);
  PredicatePtr ccontrol_pred = std::make_shared<NoClassicalControlPredicate>();
  PredicatePtrMap precons{CompilationUnit::make_type_pair(ccontrol_pred)};
  OpTypeSet after_set{
      OpType::Measure, OpType::Collapse, OpType::Reset, OpType::TK1,
      OpType::CX};
  std::type_index ti = typeid(ConnectivityPredicate);
  PredicatePtr out_gateset = std::make_shared<GateSetPredicate>(after_set);
  PredicatePtr max2qb = std::make_shared<MaxTwoQubitGatesPredicate>();
  PredicatePtrMap postcon_spec = {
      CompilationUnit::make_type_pair(out_gateset),
      CompilationUnit::make_type_pair(max2qb)};
  PredicateClassGuarantees g_postcons{{ti, Guarantee::Clear}};
  PostConditions postcon{postcon_spec, g_postcons, Guarantee::Preserve};

  // record pass config
  nlohmann::json j;
  j["name"] = "OptimisePhaseGadgets";
  j["cx_config"] = cx_config;

  return std::make_shared<StandardPass>(precons, t, postcon, j);
}

PassPtr gen_pairwise_pauli_gadgets(CXConfigType cx_config) {
  Transform t = Transforms::pairwise_pauli_gadgets(cx_config);
  PredicatePtr ccontrol_pred = std::make_shared<NoClassicalControlPredicate>();
  PredicatePtr simple = std::make_shared<DefaultRegisterPredicate>();
  PredicatePtrMap precons = {
      CompilationUnit::make_type_pair(simple),
      CompilationUnit::make_type_pair(ccontrol_pred)};
  PredicateClassGuarantees g_postcons = {
      {typeid(ConnectivityPredicate), Guarantee::Clear},
      {typeid(NoWireSwapsPredicate), Guarantee::Clear}};
  OpTypeSet ots2 = {OpType::CX, OpType::Z,  OpType::X,  OpType::S,
                    OpType::V,  OpType::U1, OpType::U2, OpType::U3};
  ots2.insert(all_projective_types().begin(), all_projective_types().end());
  PredicatePtr outp_gates = std::make_shared<GateSetPredicate>(ots2);
  PredicatePtrMap spec_postcons = {CompilationUnit::make_type_pair(outp_gates)};
  PostConditions postcon{spec_postcons, g_postcons, Guarantee::Preserve};
  nlohmann::json j;
  j["name"] = "OptimisePairwiseGadgets";
  j["cx_config"] = cx_config;
  return std::make_shared<StandardPass>(precons, t, postcon, j);
}

PassPtr gen_pauli_exponentials(
    Transforms::PauliSynthStrat strat, CXConfigType cx_config) {
  Transform t = Transforms::synthesise_pauli_graph(strat, cx_config);
  PredicatePtr ccontrol_pred = std::make_shared<NoClassicalControlPredicate>();
  PredicatePtr mid_pred = std::make_shared<NoMidMeasurePredicate>();
  OpTypeSet ins = {OpType::Z,       OpType::X,           OpType::Y,
                   OpType::S,       OpType::Sdg,         OpType::V,
                   OpType::Vdg,     OpType::H,           OpType::CX,
                   OpType::CY,      OpType::CZ,          OpType::SWAP,
                   OpType::Rz,      OpType::Rx,          OpType::Ry,
                   OpType::T,       OpType::Tdg,         OpType::ZZMax,
                   OpType::ZZPhase, OpType::PhaseGadget, OpType::XXPhase,
                   OpType::YYPhase, OpType::PauliExpBox, OpType::Measure,
                   OpType::PhasedX};
  PredicatePtr in_gates = std::make_shared<GateSetPredicate>(ins);
  PredicatePtrMap precons{
      CompilationUnit::make_type_pair(ccontrol_pred),
      CompilationUnit::make_type_pair(mid_pred),
      CompilationUnit::make_type_pair(in_gates)};
  PredicateClassGuarantees g_postcons = {
      {typeid(ConnectivityPredicate), Guarantee::Clear},
      {typeid(NoWireSwapsPredicate), Guarantee::Clear}};
  PostConditions postcon{{}, g_postcons, Guarantee::Preserve};

  // record pass config
  nlohmann::json j;
  j["name"] = "PauliExponentials";
  j["cx_config"] = cx_config;
  j["pauli_synth_strat"] = strat;

  return std::make_shared<StandardPass>(precons, t, postcon, j);
}

PassPtr gen_synthesise_pauli_graph(
    Transforms::PauliSynthStrat strat, CXConfigType cx_config) {
  std::vector<PassPtr> seq = {
      gen_pauli_exponentials(strat, cx_config), DecomposeBoxes()};
  return std::make_shared<SequencePass>(seq);
}

PassPtr gen_greedy_pauli_simp(
    double discount_rate, double depth_weight, unsigned max_lookahead,
<<<<<<< HEAD
    unsigned max_tqe_candidates, unsigned seed, bool allow_zzphase) {
  Transform t = Transforms::greedy_pauli_optimisation(
      discount_rate, depth_weight, max_lookahead, max_tqe_candidates, seed,
      allow_zzphase);
=======
    unsigned max_tqe_candidates, unsigned seed, bool allow_zzphase,
    unsigned thread_timeout, bool only_reduce, unsigned trials) {
  Transform t = Transform([discount_rate, depth_weight, max_lookahead,
                           max_tqe_candidates, seed, allow_zzphase,
                           thread_timeout, only_reduce, trials](Circuit& circ) {
    Transform gpo = Transforms::greedy_pauli_optimisation(
        discount_rate, depth_weight, max_lookahead, max_tqe_candidates, seed,
        allow_zzphase, thread_timeout, trials);
    if (only_reduce) {
      Circuit gpo_circ = circ;
      // comparison will be inaccurate if circuit has PauliExpBox
      gpo_circ.decompose_boxes_recursively();
      unsigned original_n_2qb_gates = gpo_circ.count_n_qubit_gates(2);
      unsigned original_n_gates = gpo_circ.n_gates();
      unsigned original_depth = gpo_circ.depth();
      if (gpo.apply(gpo_circ) &&
          std::make_tuple(
              gpo_circ.count_n_qubit_gates(2), gpo_circ.n_gates(),
              gpo_circ.depth()) <
              std::make_tuple(
                  original_n_2qb_gates, original_n_gates, original_depth)) {
        circ = gpo_circ;
        return true;
      }
      return false;
    }
    return gpo.apply(circ);
  });
>>>>>>> e9ceb8b3
  OpTypeSet ins = {
      OpType::Z,
      OpType::X,
      OpType::Y,
      OpType::S,
      OpType::Sdg,
      OpType::V,
      OpType::Vdg,
      OpType::H,
      OpType::CX,
      OpType::CY,
      OpType::CZ,
      OpType::SWAP,
      OpType::Rz,
      OpType::Rx,
      OpType::Ry,
      OpType::T,
      OpType::Tdg,
      OpType::ZZMax,
      OpType::ZZPhase,
      OpType::PhaseGadget,
      OpType::XXPhase,
      OpType::YYPhase,
      OpType::Measure,
      OpType::PhasedX,
      OpType::Reset,
      OpType::Conditional,
      OpType::PauliExpBox,
      OpType::PauliExpPairBox,
      OpType::PauliExpCommutingSetBox};

  ins.insert(all_classical_types().begin(), all_classical_types().end());
  PredicatePtr in_gates = std::make_shared<GateSetPredicate>(ins);
  PredicatePtrMap precons{CompilationUnit::make_type_pair(in_gates)};
  PredicateClassGuarantees g_postcons = {
      {typeid(ConnectivityPredicate), Guarantee::Clear},
      {typeid(NoWireSwapsPredicate), Guarantee::Clear}};
  PostConditions postcon{{}, g_postcons, Guarantee::Preserve};

  // record pass config
  nlohmann::json j;
  j["name"] = "GreedyPauliSimp";
  j["discount_rate"] = discount_rate;
  j["depth_weight"] = depth_weight;
  j["max_lookahead"] = max_lookahead;
  j["max_tqe_candidates"] = max_tqe_candidates;
  j["seed"] = seed;
  j["allow_zzphase"] = allow_zzphase;
<<<<<<< HEAD
=======
  j["thread_timeout"] = thread_timeout;
  j["only_reduce"] = only_reduce;
  j["trials"] = trials;
>>>>>>> e9ceb8b3

  return std::make_shared<StandardPass>(precons, t, postcon, j);
}

PassPtr gen_special_UCC_synthesis(
    Transforms::PauliSynthStrat strat, CXConfigType cx_config) {
  Transform t = Transforms::special_UCC_synthesis(strat, cx_config);
  PredicatePtr ccontrol_pred = std::make_shared<NoClassicalControlPredicate>();
  PredicatePtrMap precons{CompilationUnit::make_type_pair(ccontrol_pred)};
  PredicateClassGuarantees g_postcons = {
      {typeid(ConnectivityPredicate), Guarantee::Clear},
      {typeid(NoWireSwapsPredicate), Guarantee::Clear}};
  PostConditions postcon{{}, g_postcons, Guarantee::Preserve};

  // record pass config
  nlohmann::json j;
  j["name"] = "GuidedPauliSimp";
  j["cx_config"] = cx_config;
  j["pauli_synth_strat"] = strat;

  return std::make_shared<StandardPass>(precons, t, postcon, j);
}

PassPtr gen_simplify_initial(
    Transforms::AllowClassical allow_classical,
    Transforms::CreateAllQubits create_all_qubits,
    std::shared_ptr<const Circuit> xcirc) {
  Transform t =
      Transforms::simplify_initial(allow_classical, create_all_qubits, xcirc);
  PredicatePtrMap no_precons;
  PredicateClassGuarantees g_postcons;

  // GateSetPredicate not preserved because X gates (or their specified
  // equivalents) may be introduced, and if allow_classical then classical
  // gates may also be introduced.
  g_postcons[typeid(GateSetPredicate)] = Guarantee::Clear;

  PostConditions postcon = {{}, g_postcons, Guarantee::Preserve};
  nlohmann::json j;
  j["name"] = "SimplifyInitial";
  j["allow_classical"] = (allow_classical == Transforms::AllowClassical::Yes);
  j["create_all_qubits"] =
      (create_all_qubits == Transforms::CreateAllQubits::Yes);
  if (xcirc) j["x_circuit"] = *xcirc;
  return std::make_shared<StandardPass>(no_precons, t, postcon, j);
}

PassPtr gen_contextual_pass(
    Transforms::AllowClassical allow_classical,
    std::shared_ptr<const Circuit> xcirc) {
  std::vector<PassPtr> seq = {
      RemoveDiscarded(), SimplifyMeasured(),
      gen_simplify_initial(
          allow_classical, Transforms::CreateAllQubits::No, xcirc),
      RemoveRedundancies()};
  return std::make_shared<SequencePass>(seq);
}

PassPtr PauliSquash(Transforms::PauliSynthStrat strat, CXConfigType cx_config) {
  std::vector<PassPtr> seq = {
      gen_synthesise_pauli_graph(strat, cx_config), FullPeepholeOptimise()};
  return std::make_shared<SequencePass>(seq);
}

PassPtr GlobalisePhasedX(bool squash) {
  Transform t = Transforms::globalise_PhasedX(squash);
  PredicatePtrMap precons;
  PredicatePtr globalphasedx = std::make_shared<GlobalPhasedXPredicate>();
  PredicatePtrMap spec_postcons = {
      CompilationUnit::make_type_pair(globalphasedx)};
  PredicateClassGuarantees g_postcons;
  PostConditions postcon{spec_postcons, {}, Guarantee::Preserve};
  // record pass config
  nlohmann::json j;
  j["name"] = "GlobalisePhasedX";
  j["squash"] = squash;
  return std::make_shared<StandardPass>(precons, t, postcon, j);
}

PassPtr RoundAngles(unsigned n, bool only_zeros) {
  Transform t = Transforms::round_angles(n, only_zeros);
  PredicatePtrMap precons;
  PostConditions postcons = {{}, {}, Guarantee::Preserve};
  nlohmann::json j;
  j["name"] = "RoundAngles";
  j["n"] = n;
  j["only_zeros"] = only_zeros;
  return std::make_shared<StandardPass>(precons, t, postcons, j);
}

PassPtr CustomPass(
    std::function<Circuit(const Circuit&)> transform,
    const std::string& label) {
  Transform t{[transform](Circuit& circ) {
    Circuit circ_out = transform(circ);
    bool success = circ_out != circ;
    circ = circ_out;
    return success;
  }};
  PredicatePtrMap precons;
  PostConditions postcons;
  nlohmann::json j;
  j["name"] = "CustomPass";
  j["label"] = label;
  return std::make_shared<StandardPass>(precons, t, postcons, j);
}

}  // namespace tket<|MERGE_RESOLUTION|>--- conflicted
+++ resolved
@@ -1016,12 +1016,6 @@
 
 PassPtr gen_greedy_pauli_simp(
     double discount_rate, double depth_weight, unsigned max_lookahead,
-<<<<<<< HEAD
-    unsigned max_tqe_candidates, unsigned seed, bool allow_zzphase) {
-  Transform t = Transforms::greedy_pauli_optimisation(
-      discount_rate, depth_weight, max_lookahead, max_tqe_candidates, seed,
-      allow_zzphase);
-=======
     unsigned max_tqe_candidates, unsigned seed, bool allow_zzphase,
     unsigned thread_timeout, bool only_reduce, unsigned trials) {
   Transform t = Transform([discount_rate, depth_weight, max_lookahead,
@@ -1050,7 +1044,6 @@
     }
     return gpo.apply(circ);
   });
->>>>>>> e9ceb8b3
   OpTypeSet ins = {
       OpType::Z,
       OpType::X,
@@ -1099,12 +1092,9 @@
   j["max_tqe_candidates"] = max_tqe_candidates;
   j["seed"] = seed;
   j["allow_zzphase"] = allow_zzphase;
-<<<<<<< HEAD
-=======
   j["thread_timeout"] = thread_timeout;
   j["only_reduce"] = only_reduce;
   j["trials"] = trials;
->>>>>>> e9ceb8b3
 
   return std::make_shared<StandardPass>(precons, t, postcon, j);
 }
