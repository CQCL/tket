// Copyright 2019-2022 Cambridge Quantum Computing
//
// Licensed under the Apache License, Version 2.0 (the "License");
// you may not use this file except in compliance with the License.
// You may obtain a copy of the License at
//
//     http://www.apache.org/licenses/LICENSE-2.0
//
// Unless required by applicable law or agreed to in writing, software
// distributed under the License is distributed on an "AS IS" BASIS,
// WITHOUT WARRANTIES OR CONDITIONS OF ANY KIND, either express or implied.
// See the License for the specific language governing permissions and
// limitations under the License.

#include "PassGenerators.hpp"

#include <memory>
#include <sstream>
#include <string>

#include "ArchAwareSynth/SteinerForest.hpp"
#include "Circuit/CircPool.hpp"
#include "Circuit/Circuit.hpp"
#include "Converters/PhasePoly.hpp"
#include "Mapping/LexiLabelling.hpp"
#include "Mapping/LexiRoute.hpp"
#include "Mapping/MappingManager.hpp"
#include "Placement/Placement.hpp"
#include "Predicates/CompilationUnit.hpp"
#include "Predicates/CompilerPass.hpp"
#include "Predicates/PassLibrary.hpp"
#include "Predicates/Predicates.hpp"
#include "Transformations/BasicOptimisation.hpp"
#include "Transformations/ContextualReduction.hpp"
#include "Transformations/Decomposition.hpp"
#include "Transformations/OptimisationPass.hpp"
#include "Transformations/PauliOptimisation.hpp"
#include "Transformations/Rebase.hpp"
#include "Transformations/ThreeQubitSquash.hpp"
#include "Transformations/Transform.hpp"
#include "Utils/Json.hpp"

namespace tket {

PassPtr gen_rebase_pass(
    const OpTypeSet& allowed_gates, const Circuit& cx_replacement,
    const std::function<Circuit(const Expr&, const Expr&, const Expr&)>&
        tk1_replacement) {
  Transform t = Transforms::rebase_factory(
      allowed_gates, cx_replacement, tk1_replacement);

  PredicatePtrMap precons;
  OpTypeSet all_types(allowed_gates);
  all_types.insert(OpType::Measure);
  all_types.insert(OpType::Collapse);
  all_types.insert(OpType::Reset);
  PredicatePtr postcon1 = std::make_shared<GateSetPredicate>(all_types);
  PredicatePtr postcon2 = std::make_shared<MaxTwoQubitGatesPredicate>();
  std::pair<const std::type_index, PredicatePtr> pair2 =
      CompilationUnit::make_type_pair(postcon1);
  PredicatePtrMap s_postcons{pair2, CompilationUnit::make_type_pair(postcon2)};
  PredicateClassGuarantees g_postcons{{pair2.first, Guarantee::Clear}};
  PostConditions pc = {s_postcons, g_postcons, Guarantee::Preserve};
  // record pass config
  nlohmann::json j;
  j["name"] = "RebaseCustom";
  j["basis_allowed"] = allowed_gates;
  j["basis_cx_replacement"] = cx_replacement;
  j["basis_tk1_replacement"] =
      "SERIALIZATION OF FUNCTIONS IS NOT YET SUPPORTED";
  return std::make_shared<StandardPass>(precons, t, pc, j);
}

PassPtr gen_rebase_pass_via_tk2(
    const OpTypeSet& allowed_gates,
    const std::function<Circuit(const Expr&, const Expr&, const Expr&)>&
        tk2_replacement,
    const std::function<Circuit(const Expr&, const Expr&, const Expr&)>&
        tk1_replacement) {
  Transform t = Transforms::rebase_factory_via_tk2(
      allowed_gates, tk1_replacement, tk2_replacement);

  PredicatePtrMap precons;
  OpTypeSet all_types(allowed_gates);
  all_types.insert(OpType::Measure);
  all_types.insert(OpType::Collapse);
  all_types.insert(OpType::Reset);
  PredicatePtr postcon1 = std::make_shared<GateSetPredicate>(all_types);
  PredicatePtr postcon2 = std::make_shared<MaxTwoQubitGatesPredicate>();
  std::pair<const std::type_index, PredicatePtr> pair2 =
      CompilationUnit::make_type_pair(postcon1);
  PredicatePtrMap s_postcons{pair2, CompilationUnit::make_type_pair(postcon2)};
  PredicateClassGuarantees g_postcons{{pair2.first, Guarantee::Clear}};
  PostConditions pc = {s_postcons, g_postcons, Guarantee::Preserve};
  // record pass config
  nlohmann::json j;
  j["name"] = "RebaseCustomViaTK2";
  j["basis_allowed"] = allowed_gates;
  j["basis_tk1_replacement"] =
      "SERIALIZATION OF FUNCTIONS IS NOT YET SUPPORTED";
  j["basis_tk2_replacement"] =
      "SERIALIZATION OF FUNCTIONS IS NOT YET SUPPORTED";
  return std::make_shared<StandardPass>(precons, t, pc, j);
}

PassPtr gen_squash_pass(
    const OpTypeSet& singleqs,
    const std::function<Circuit(const Expr&, const Expr&, const Expr&)>&
        tk1_replacement) {
  Transform t = Transforms::squash_factory(singleqs, tk1_replacement);
  PostConditions postcon = {{}, {}, Guarantee::Preserve};
  PredicatePtrMap precons;
  // record pass config
  nlohmann::json j;
  j["name"] = "SquashCustom";
  j["basis_singleqs"] = singleqs;
  j["basis_tk1_replacement"] =
      "SERIALIZATION OF FUNCTIONS IS NOT YET SUPPORTED";
  return std::make_shared<StandardPass>(precons, t, postcon, j);
}

// converting chains of p, q rotations to minimal triplets of p,q-rotations (p,
// q in {Rx,Ry,Rz})
PassPtr gen_euler_pass(const OpType& q, const OpType& p, bool strict) {
  PredicatePtrMap precons;

  Transform t = Transforms::squash_1qb_to_pqp(q, p, strict);
  PostConditions pc{{}, {}, Guarantee::Preserve};
  // record pass config
  nlohmann::json j;
  j["name"] = "EulerAngleReduction";
  j["euler_q"] = q;
  j["euler_p"] = p;
  j["euler_strict"] = strict;
  return std::make_shared<StandardPass>(precons, t, pc, j);
}

PassPtr gen_clifford_simp_pass(bool allow_swaps) {
  // Expects: CX and any single-qubit gates,
  // but does not break if it encounters others
  Transform t = Transforms::clifford_simp(allow_swaps);
  PredicatePtrMap precons;
  PredicateClassGuarantees g_postcons;
  if (allow_swaps) {
    g_postcons = {
        {typeid(ConnectivityPredicate), Guarantee::Clear},
        {typeid(NoWireSwapsPredicate), Guarantee::Clear},
        {typeid(DirectednessPredicate), Guarantee::Clear}};
  }
  PostConditions postcon{{}, g_postcons, Guarantee::Preserve};

  // record pass config
  nlohmann::json j;
  j["name"] = "CliffordSimp";
  j["allow_swaps"] = allow_swaps;

  return std::make_shared<StandardPass>(precons, t, postcon, j);
}

PassPtr gen_rename_qubits_pass(const std::map<Qubit, Qubit>& qm) {
  Transform t =
      Transform([=](Circuit& circ, std::shared_ptr<unit_bimaps_t> maps) {
        bool changed = circ.rename_units(qm);
        changed |= update_maps(maps, qm, qm);
        return changed;
      });
  PredicatePtrMap precons = {};
  PostConditions postcons = {
      {},
      {{typeid(DefaultRegisterPredicate), Guarantee::Clear}},
      Guarantee::Preserve};
  // record pass config
  nlohmann::json j;
  j["name"] = "RenameQubitsPass";
  j["qubit_map"] = qm;

  return std::make_shared<StandardPass>(precons, t, postcons, j);
}

PassPtr gen_placement_pass(const PlacementPtr& placement_ptr) {
  Transform::Transformation trans = [=](Circuit& circ,
                                        std::shared_ptr<unit_bimaps_t> maps) {
    // Fall back to line placement if graph placement fails
    bool changed;
    try {
      changed = placement_ptr->place(circ, maps);
    } catch (const std::runtime_error& e) {
      std::stringstream ss;
      ss << "PlacementPass failed with message: " << e.what()
         << " Fall back to LinePlacement.";
      tket_log()->warn(ss.str());
      PlacementPtr line_placement_ptr = std::make_shared<LinePlacement>(
          placement_ptr->get_architecture_ref());
      changed = line_placement_ptr->place(circ, maps);
    }
    return changed;
  };
  Transform t = Transform(trans);
  PredicatePtr twoqbpred = std::make_shared<MaxTwoQubitGatesPredicate>();
  PredicatePtr n_qubit_pred = std::make_shared<MaxNQubitsPredicate>(
      placement_ptr->get_architecture_ref().n_nodes());

  PredicatePtrMap precons{
      CompilationUnit::make_type_pair(twoqbpred),
      CompilationUnit::make_type_pair(n_qubit_pred)};
  PredicatePtr placement_pred = std::make_shared<PlacementPredicate>(
      placement_ptr->get_architecture_ref());
  PredicatePtrMap s_postcons{CompilationUnit::make_type_pair(placement_pred)};
  PostConditions pc{s_postcons, {}, Guarantee::Preserve};
  // record pass config
  nlohmann::json j;
  j["name"] = "PlacementPass";
  j["placement"] = placement_ptr;
  return std::make_shared<StandardPass>(precons, t, pc, j);
}

PassPtr gen_naive_placement_pass(const Architecture& arc) {
  Transform::Transformation trans = [=](Circuit& circ,
                                        std::shared_ptr<unit_bimaps_t> maps) {
    NaivePlacement np(arc);
    return np.place(circ, maps);
  };
  Transform t = Transform(trans);
  PredicatePtr n_qubit_pred =
      std::make_shared<MaxNQubitsPredicate>(arc.n_nodes());

  PredicatePtrMap precons{CompilationUnit::make_type_pair(n_qubit_pred)};
  PredicatePtr placement_pred = std::make_shared<PlacementPredicate>(arc);
  PredicatePtrMap s_postcons{CompilationUnit::make_type_pair(placement_pred)};
  PostConditions pc{s_postcons, {}, Guarantee::Preserve};
  // record pass config
  nlohmann::json j;
  j["name"] = "NaivePlacementPass";
  j["architecture"] = arc;
  return std::make_shared<StandardPass>(precons, t, pc, j);
}

PassPtr gen_full_mapping_pass(
    const Architecture& arc, const PlacementPtr& placement_ptr,
    const std::vector<RoutingMethodPtr>& config) {
  std::vector<PassPtr> vpp = {
      gen_placement_pass(placement_ptr), gen_routing_pass(arc, config),
      gen_naive_placement_pass(arc)};
  return std::make_shared<SequencePass>(vpp);
}

PassPtr gen_default_mapping_pass(const Architecture& arc, bool delay_measures) {
  PassPtr return_pass = gen_full_mapping_pass(
      arc, std::make_shared<GraphPlacement>(arc),
      {std::make_shared<LexiLabellingMethod>(),
       std::make_shared<LexiRouteRoutingMethod>()});
  if (delay_measures) {
    return_pass = return_pass >> DelayMeasures();
  }
  return return_pass;
}

PassPtr gen_cx_mapping_pass(
    const Architecture& arc, const PlacementPtr& placement_ptr,
    const std::vector<RoutingMethodPtr>& config, bool directed_cx,
    bool delay_measures) {
  OpTypeSet gate_set = all_single_qubit_types();
  gate_set.insert(OpType::CX);
  PassPtr rebase_pass =
      gen_rebase_pass(gate_set, CircPool::CX(), CircPool::tk1_to_tk1);
  PassPtr return_pass =
      rebase_pass >> gen_full_mapping_pass(arc, placement_ptr, config);
  if (delay_measures) return_pass = return_pass >> DelayMeasures();
  return_pass = return_pass >> rebase_pass >>
                gen_decompose_routing_gates_to_cxs_pass(arc, directed_cx);
  return return_pass;
}

PassPtr gen_routing_pass(
    const Architecture& arc, const std::vector<RoutingMethodPtr>& config) {
  Transform::Transformation trans = [=](Circuit& circ,
                                        std::shared_ptr<unit_bimaps_t> maps) {
    MappingManager mm(std::make_shared<Architecture>(arc));
    return mm.route_circuit_with_maps(circ, config, maps);
  };
  Transform t = Transform(trans);

  PredicatePtr twoqbpred = std::make_shared<MaxTwoQubitGatesPredicate>();
  PredicatePtr n_qubit_pred =
      std::make_shared<MaxNQubitsPredicate>(arc.n_nodes());
  PredicatePtrMap precons{
      CompilationUnit::make_type_pair(twoqbpred),
      CompilationUnit::make_type_pair(n_qubit_pred)};

  PredicatePtr postcon1 = std::make_shared<ConnectivityPredicate>(arc);
  std::pair<const std::type_index, PredicatePtr> pair1 =
      CompilationUnit::make_type_pair(postcon1);
  PredicatePtr postcon2 = std::make_shared<NoWireSwapsPredicate>();
  PredicatePtrMap s_postcons{pair1, CompilationUnit::make_type_pair(postcon2)};
  std::type_index gateset_ti = typeid(GateSetPredicate);
  // clears all Routing predicates apart from the ones which are specified
  // clears all GateSet predicates (inserts SWAPs and BRIDGEs)
  PredicateClassGuarantees g_postcons{
      {pair1.first, Guarantee::Clear},
      {gateset_ti, Guarantee::Clear},
      {typeid(MaxTwoQubitGatesPredicate), Guarantee::Clear}};
  PostConditions pc{s_postcons, g_postcons, Guarantee::Preserve};

  // record pass config
  nlohmann::json j;
  j["name"] = "RoutingPass";
  j["routing_config"] = config;
  j["architecture"] = arc;

  return std::make_shared<StandardPass>(precons, t, pc, j);
}

PassPtr gen_placement_pass_phase_poly(const Architecture& arc) {
  Transform::Transformation trans = [=](Circuit& circ,
                                        std::shared_ptr<unit_bimaps_t> maps) {
    if (arc.n_nodes() < circ.n_qubits()) {
      throw CircuitInvalidity(
          "Circuit has more qubits than the architecture has nodes.");
    }

    qubit_vector_t q_vec = circ.all_qubits();
    std::map<Qubit, Node> qubit_to_nodes;
    unsigned counter = 0;

    for (Node x : arc.nodes()) {
      if (counter < circ.n_qubits()) {
        qubit_to_nodes.insert({q_vec[counter], x});
        ++counter;
      }
    }

    circ.rename_units(qubit_to_nodes);
    update_maps(maps, qubit_to_nodes, qubit_to_nodes);

    return true;
  };
  Transform t = Transform(trans);

  PredicatePtr no_wire_swap = std::make_shared<NoWireSwapsPredicate>();
  PredicatePtrMap precons{CompilationUnit::make_type_pair(no_wire_swap)};

  PredicatePtr placement_pred = std::make_shared<PlacementPredicate>(arc);
  PredicatePtr n_qubit_pred =
      std::make_shared<MaxNQubitsPredicate>(arc.n_nodes());

  PredicatePtrMap s_postcons{
      CompilationUnit::make_type_pair(placement_pred),
      CompilationUnit::make_type_pair(n_qubit_pred),
      CompilationUnit::make_type_pair(no_wire_swap)};

  PostConditions pc{s_postcons, {}, Guarantee::Preserve};
  // record pass config
  nlohmann::json j;
  j["name"] = "PlacementPass";
  PlacementPtr pp = std::make_shared<GraphPlacement>(arc);
  j["params"]["placement"] = pp;
  return std::make_shared<StandardPass>(precons, t, pc, j);
}

PassPtr aas_routing_pass(
    const Architecture& arc, const unsigned lookahead,
    const aas::CNotSynthType cnotsynthtype) {
  Transform::SimpleTransformation trans = [=](Circuit& circ) {
    // check input:
    if (lookahead == 0) {
      throw std::logic_error("lookahead must be > 0");
    }
    if (arc.n_nodes() < circ.n_qubits()) {
      throw CircuitInvalidity(
          "Circuit has more qubits than the architecture has nodes.");
    }

    // this pass is not able to handle implicit wire swaps
    // this is additionally assured by a precondition of this pass
    TKET_ASSERT(!circ.has_implicit_wireswaps());

    qubit_vector_t all_qu = circ.all_qubits();

    Circuit input_circ = circ;

    VertexList bin;

    BGL_FORALL_VERTICES(v, circ.dag, DAG) {
      if (!circ.detect_boundary_Op(v)) {
        bin.push_back(v);
      }
    }

    circ.remove_vertices(
        bin, Circuit::GraphRewiring::Yes, Circuit::VertexDeletion::Yes);

    for (const Command& com : input_circ) {
      OpType ot = com.get_op_ptr()->get_type();
      unit_vector_t qbs = com.get_args();
      switch (ot) {
        case OpType::PhasePolyBox: {
          Op_ptr op = com.get_op_ptr();
          const PhasePolyBox& b = static_cast<const PhasePolyBox&>(*op);

          Circuit b_circ(*b.to_circuit());

          PhasePolyBox ppb(b_circ);

          Circuit result =
              aas::phase_poly_synthesis(arc, ppb, lookahead, cnotsynthtype);

          for (const Command& res_com : result) {
            OpType ot = res_com.get_op_ptr()->get_type();
            unit_vector_t res_qbs = res_com.get_args();

            switch (ot) {
              case OpType::CX: {
                circ.add_op<Node>(ot, {Node(res_qbs[0]), Node(res_qbs[1])});
                break;
              }
              case OpType::Rz: {
                auto angle = res_com.get_op_ptr()->get_params().at(0);
                circ.add_op<Node>(ot, angle, {Node(res_qbs[0])});
                break;
              }
              default: {
                TKET_ASSERT(!"Invalid gate type in phase poly box");
              }
            }
          }
          break;
        }
        case OpType::H: {
          circ.add_op<Node>(ot, {Node(qbs[0])});
          break;
        }
        case OpType::Collapse: {
          circ.add_op<Node>(ot, {Node(qbs[0])});
          break;
        }
        case OpType::Reset: {
          circ.add_op<Node>(ot, {Node(qbs[0])});
          break;
        }
        case OpType::Measure: {
          circ.add_measure(Node(qbs[0]), Bit(qbs[1]));
          break;
        }
        default: {
          throw BadOpType("Invalid gate in input of AAS routing", ot);
        }
      }
    }

    return true;
  };
  Transform t = Transform(trans);

  PredicatePtr placedpred = std::make_shared<PlacementPredicate>(arc);
  PredicatePtr n_qubit_pred =
      std::make_shared<MaxNQubitsPredicate>(arc.n_nodes());
  PredicatePtr no_wire_swap = std::make_shared<NoWireSwapsPredicate>();

  PredicatePtrMap precons{
      CompilationUnit::make_type_pair(placedpred),
      CompilationUnit::make_type_pair(n_qubit_pred),
      CompilationUnit::make_type_pair(no_wire_swap)};

  PredicatePtr postcon1 = std::make_shared<ConnectivityPredicate>(arc);
  std::pair<const std::type_index, PredicatePtr> pair1 =
      CompilationUnit::make_type_pair(postcon1);
  PredicatePtr postcon2 = std::make_shared<NoWireSwapsPredicate>();
  PredicatePtrMap s_postcons{pair1, CompilationUnit::make_type_pair(postcon2)};
  std::type_index gateset_ti = typeid(GateSetPredicate);
  PredicateClassGuarantees g_postcons{
      {pair1.first, Guarantee::Clear}, {gateset_ti, Guarantee::Clear}};
  PostConditions pc{s_postcons, g_postcons, Guarantee::Preserve};

  nlohmann::json j;
  j["name"] = "AASRoutingPass";
  j["architecture"] = arc;

  return std::make_shared<StandardPass>(precons, t, pc, j);
}

PassPtr gen_full_mapping_pass_phase_poly(
    const Architecture& arc, const unsigned lookahead,
    const aas::CNotSynthType cnotsynthtype) {
  return RebaseUFR() >> ComposePhasePolyBoxes() >>
         gen_placement_pass_phase_poly(arc) >>
         aas_routing_pass(arc, lookahead, cnotsynthtype);
}

PassPtr gen_directed_cx_routing_pass(
    const Architecture& arc, const std::vector<RoutingMethodPtr>& config) {
  OpTypeSet multis = {OpType::CX, OpType::BRIDGE, OpType::SWAP};
  OpTypeSet gate_set = all_single_qubit_types();
  gate_set.insert(multis.begin(), multis.end());

  return gen_routing_pass(arc, config) >>
         gen_rebase_pass(gate_set, CircPool::CX(), CircPool::tk1_to_tk1) >>
         gen_decompose_routing_gates_to_cxs_pass(arc, true);
}

PassPtr gen_decompose_routing_gates_to_cxs_pass(
    const Architecture& arc, bool directed) {
  PredicateClassGuarantees g_postcons{
      {typeid(GateSetPredicate), Guarantee::Clear}};
  PredicatePtrMap precons;
  PredicatePtrMap s_postcons;
  Transform t = Transforms::decompose_SWAP_to_CX(arc) >>
                Transforms::decompose_BRIDGE_to_CX() >>
                Transforms::remove_redundancies();
  if (directed) {
    OpTypeSet out_optypes{all_single_qubit_types()};
    out_optypes.insert(OpType::CX);
    OpTypeSet in_optypes = out_optypes;
    in_optypes.insert(OpType::SWAP);
    in_optypes.insert(OpType::BRIDGE);
    PredicatePtr twoqbpred = std::make_shared<MaxTwoQubitGatesPredicate>();
    PredicatePtr connected = std::make_shared<ConnectivityPredicate>(arc);
    PredicatePtr wireswaps = std::make_shared<NoWireSwapsPredicate>();
    PredicatePtr directedpred = std::make_shared<DirectednessPredicate>(arc);
    PredicatePtr ingates = std::make_shared<GateSetPredicate>(in_optypes);
    PredicatePtr outgates = std::make_shared<GateSetPredicate>(out_optypes);
    precons = {
        CompilationUnit::make_type_pair(connected),
        CompilationUnit::make_type_pair(wireswaps),
        CompilationUnit::make_type_pair(ingates)};
    s_postcons = {
        CompilationUnit::make_type_pair(directedpred),
        CompilationUnit::make_type_pair(outgates),
        CompilationUnit::make_type_pair(twoqbpred)};
    t = t >> Transforms::decompose_CX_directed(arc) >>
        Transforms::remove_redundancies();
  }
  PostConditions pc{s_postcons, g_postcons, Guarantee::Preserve};
  // record pass config
  nlohmann::json j;
  j["name"] = "DecomposeSwapsToCXs";
  j["directed"] = directed;
  j["architecture"] = arc;
  return std::make_shared<StandardPass>(precons, t, pc, j);
}

PassPtr gen_user_defined_swap_decomp_pass(const Circuit& replacement_circ) {
  Transform t = Transforms::decompose_SWAP(replacement_circ);
  PredicateClassGuarantees g_postcons{
      {typeid(GateSetPredicate), Guarantee::Clear}};
  PostConditions pc{{}, g_postcons, Guarantee::Preserve};
  PredicatePtrMap precons;

  // record pass config
  nlohmann::json j;
  j["name"] = "DecomposeSwapsToCircuit";
  j["swap_replacement"] = replacement_circ;
  return std::make_shared<StandardPass>(precons, t, pc, j);
}

<<<<<<< HEAD
PassPtr KAKDecomposition(
    OpType target_2qb_gate, double cx_fidelity, bool allow_swaps) {
  Transform t =
      Transforms::two_qubit_squash(target_2qb_gate, cx_fidelity, allow_swaps);
  PredicatePtr ccontrol_pred = std::make_shared<NoClassicalControlPredicate>();
  PredicatePtrMap precons{CompilationUnit::make_type_pair(ccontrol_pred)};
=======
PassPtr KAKDecomposition(OpType target_2qb_gate, double cx_fidelity) {
  Transform t = Transforms::two_qubit_squash(target_2qb_gate, cx_fidelity);
  PredicatePtrMap precons;
>>>>>>> 7cb38f3a
  PredicateClassGuarantees g_postcons = {
      {typeid(DirectednessPredicate), Guarantee::Clear},
      {typeid(CliffordCircuitPredicate), Guarantee::Clear}};
  PostConditions postcon = {{}, g_postcons, Guarantee::Preserve};

  // record pass config
  nlohmann::json j;
  j["name"] = "KAKDecomposition";
  j["target_2qb_gate"] = target_2qb_gate;
  j["fidelity"] = cx_fidelity;
  j["allow_swaps"] = allow_swaps;

  return std::make_shared<StandardPass>(precons, t, postcon, j);
}

PassPtr DecomposeTK2(bool allow_swaps) { return DecomposeTK2({}, allow_swaps); }
PassPtr DecomposeTK2(const Transforms::TwoQbFidelities& fid, bool allow_swaps) {
  Transform t = Transforms::decompose_TK2(fid, allow_swaps);
  PredicatePtr normalised_tk2 = std::make_shared<NormalisedTK2Predicate>();
  PredicatePtrMap precons{CompilationUnit::make_type_pair(normalised_tk2)};
  PredicateClassGuarantees preserve_all;
  PostConditions postcons{{}, preserve_all, Guarantee::Preserve};
  nlohmann::json j;
  j["name"] = "DecomposeTK2";
  j["allow_swaps"] = allow_swaps;
  nlohmann::json fid_json;
  fid_json["CX"] = fid.CX_fidelity;
  fid_json["ZZPhase"] = "SERIALIZATION OF FUNCTIONS IS NOT SUPPORTED";
  fid_json["ZZMax"] = fid.ZZMax_fidelity;
  j["fidelities"] = fid_json;
  return std::make_shared<StandardPass>(precons, t, postcons, j);
}

PassPtr ThreeQubitSquash(bool allow_swaps) {
  Transform t = Transforms::two_qubit_squash(allow_swaps) >>
                Transforms::three_qubit_squash() >>
                Transforms::clifford_simp(allow_swaps);
  OpTypeSet ots{all_single_qubit_types()};
  ots.insert(all_classical_types().begin(), all_classical_types().end());
  ots.insert(OpType::CX);
  PredicatePtr gate_pred = std::make_shared<GateSetPredicate>(ots);
  PredicatePtrMap precons{CompilationUnit::make_type_pair(gate_pred)};
  PredicateClassGuarantees g_postcons = {
      {typeid(DirectednessPredicate), Guarantee::Clear},
      {typeid(CliffordCircuitPredicate), Guarantee::Clear}};
  PostConditions postcon = {{}, g_postcons, Guarantee::Preserve};
  nlohmann::json j;
  j["name"] = "ThreeQubitSquash";
  j["allow_swaps"] = allow_swaps;
  return std::make_shared<StandardPass>(precons, t, postcon, j);
}

PassPtr FullPeepholeOptimise(bool allow_swaps) {
  OpTypeSet after_set = {
      OpType::TK1, OpType::CX, OpType::Measure, OpType::Collapse,
      OpType::Reset};
  PredicatePtrMap precons = {};
  after_set.insert(all_classical_types().begin(), all_classical_types().end());
  PredicatePtr out_gateset = std::make_shared<GateSetPredicate>(after_set);
  PredicatePtr max2qb = std::make_shared<MaxTwoQubitGatesPredicate>();
  PredicatePtrMap postcon_spec = {
      CompilationUnit::make_type_pair(out_gateset),
      CompilationUnit::make_type_pair(max2qb)};
  PredicateClassGuarantees g_postcons = {
      {typeid(ConnectivityPredicate), Guarantee::Clear}};
  PostConditions postcon = {postcon_spec, g_postcons, Guarantee::Preserve};
  nlohmann::json j;
  j["name"] = "FullPeepholeOptimise";
  j["allow_swaps"] = allow_swaps;
  return std::make_shared<StandardPass>(
      precons, Transforms::full_peephole_optimise(allow_swaps), postcon, j);
}

PassPtr gen_optimise_phase_gadgets(CXConfigType cx_config) {
  Transform t = Transforms::optimise_via_PhaseGadget(cx_config);
  PredicatePtr ccontrol_pred = std::make_shared<NoClassicalControlPredicate>();
  PredicatePtrMap precons{CompilationUnit::make_type_pair(ccontrol_pred)};
  OpTypeSet after_set{
      OpType::Measure, OpType::Collapse, OpType::Reset, OpType::TK1,
      OpType::CX};
  std::type_index ti = typeid(ConnectivityPredicate);
  PredicatePtr out_gateset = std::make_shared<GateSetPredicate>(after_set);
  PredicatePtr max2qb = std::make_shared<MaxTwoQubitGatesPredicate>();
  PredicatePtrMap postcon_spec = {
      CompilationUnit::make_type_pair(out_gateset),
      CompilationUnit::make_type_pair(max2qb)};
  PredicateClassGuarantees g_postcons{{ti, Guarantee::Clear}};
  PostConditions postcon{postcon_spec, g_postcons, Guarantee::Preserve};

  // record pass config
  nlohmann::json j;
  j["name"] = "OptimisePhaseGadgets";
  j["cx_config"] = cx_config;

  return std::make_shared<StandardPass>(precons, t, postcon, j);
}

PassPtr gen_pairwise_pauli_gadgets(CXConfigType cx_config) {
  Transform t = Transforms::pairwise_pauli_gadgets(cx_config);
  PredicatePtr ccontrol_pred = std::make_shared<NoClassicalControlPredicate>();
  PredicatePtr simple = std::make_shared<DefaultRegisterPredicate>();
  PredicatePtrMap precons = {
      CompilationUnit::make_type_pair(simple),
      CompilationUnit::make_type_pair(ccontrol_pred)};
  PredicateClassGuarantees g_postcons = {
      {typeid(ConnectivityPredicate), Guarantee::Clear},
      {typeid(NoWireSwapsPredicate), Guarantee::Clear}};
  OpTypeSet ots2 = {OpType::CX, OpType::Z,  OpType::X,  OpType::S,
                    OpType::V,  OpType::U1, OpType::U2, OpType::U3};
  ots2.insert(all_projective_types().begin(), all_projective_types().end());
  PredicatePtr outp_gates = std::make_shared<GateSetPredicate>(ots2);
  PredicatePtrMap spec_postcons = {CompilationUnit::make_type_pair(outp_gates)};
  PostConditions postcon{spec_postcons, g_postcons, Guarantee::Preserve};
  nlohmann::json j;
  j["name"] = "OptimisePairwiseGadgets";
  j["cx_config"] = cx_config;
  return std::make_shared<StandardPass>(precons, t, postcon, j);
}

PassPtr gen_synthesise_pauli_graph(
    Transforms::PauliSynthStrat strat, CXConfigType cx_config) {
  Transform t = Transforms::synthesise_pauli_graph(strat, cx_config);
  PredicatePtr ccontrol_pred = std::make_shared<NoClassicalControlPredicate>();
  PredicatePtr mid_pred = std::make_shared<NoMidMeasurePredicate>();
  PredicatePtr wire_pred = std::make_shared<NoWireSwapsPredicate>();
  OpTypeSet ins = {OpType::Z,       OpType::X,           OpType::Y,
                   OpType::S,       OpType::Sdg,         OpType::V,
                   OpType::Vdg,     OpType::H,           OpType::CX,
                   OpType::CY,      OpType::CZ,          OpType::SWAP,
                   OpType::Rz,      OpType::Rx,          OpType::Ry,
                   OpType::T,       OpType::Tdg,         OpType::ZZMax,
                   OpType::ZZPhase, OpType::PhaseGadget, OpType::XXPhase,
                   OpType::YYPhase, OpType::PauliExpBox, OpType::Measure};
  PredicatePtr in_gates = std::make_shared<GateSetPredicate>(ins);
  PredicatePtrMap precons{
      CompilationUnit::make_type_pair(ccontrol_pred),
      CompilationUnit::make_type_pair(mid_pred),
      CompilationUnit::make_type_pair(wire_pred),
      CompilationUnit::make_type_pair(in_gates)};
  PredicateClassGuarantees g_postcons = {
      {typeid(ConnectivityPredicate), Guarantee::Clear},
      {typeid(NoWireSwapsPredicate), Guarantee::Clear}};
  PostConditions postcon{{}, g_postcons, Guarantee::Preserve};

  // record pass config
  nlohmann::json j;
  j["name"] = "PauliSimp";
  j["cx_config"] = cx_config;
  j["pauli_synth_strat"] = strat;

  return std::make_shared<StandardPass>(precons, t, postcon, j);
}

PassPtr gen_special_UCC_synthesis(
    Transforms::PauliSynthStrat strat, CXConfigType cx_config) {
  Transform t = Transforms::special_UCC_synthesis(strat, cx_config);
  PredicatePtr ccontrol_pred = std::make_shared<NoClassicalControlPredicate>();
  PredicatePtrMap precons{CompilationUnit::make_type_pair(ccontrol_pred)};
  PredicateClassGuarantees g_postcons = {
      {typeid(ConnectivityPredicate), Guarantee::Clear},
      {typeid(NoWireSwapsPredicate), Guarantee::Clear}};
  PostConditions postcon{{}, g_postcons, Guarantee::Preserve};

  // record pass config
  nlohmann::json j;
  j["name"] = "GuidedPauliSimp";
  j["cx_config"] = cx_config;
  j["pauli_synth_strat"] = strat;

  return std::make_shared<StandardPass>(precons, t, postcon, j);
}

PassPtr gen_simplify_initial(
    Transforms::AllowClassical allow_classical,
    Transforms::CreateAllQubits create_all_qubits,
    std::shared_ptr<const Circuit> xcirc) {
  Transform t =
      Transforms::simplify_initial(allow_classical, create_all_qubits, xcirc);
  PredicatePtrMap no_precons;
  PredicateClassGuarantees g_postcons;

  // GateSetPredicate not preserved because X gates (or their specified
  // equivalents) may be introduced, and if allow_classical then classical
  // gates may also be introduced.
  g_postcons[typeid(GateSetPredicate)] = Guarantee::Clear;

  PostConditions postcon = {{}, g_postcons, Guarantee::Preserve};
  nlohmann::json j;
  j["name"] = "SimplifyInitial";
  j["allow_classical"] = (allow_classical == Transforms::AllowClassical::Yes);
  j["create_all_qubits"] =
      (create_all_qubits == Transforms::CreateAllQubits::Yes);
  if (xcirc) j["x_circuit"] = *xcirc;
  return std::make_shared<StandardPass>(no_precons, t, postcon, j);
}

PassPtr gen_contextual_pass(
    Transforms::AllowClassical allow_classical,
    std::shared_ptr<const Circuit> xcirc) {
  std::vector<PassPtr> seq = {
      RemoveDiscarded(), SimplifyMeasured(),
      gen_simplify_initial(
          allow_classical, Transforms::CreateAllQubits::No, xcirc),
      RemoveRedundancies()};
  return std::make_shared<SequencePass>(seq);
}

PassPtr PauliSquash(Transforms::PauliSynthStrat strat, CXConfigType cx_config) {
  std::vector<PassPtr> seq = {
      gen_synthesise_pauli_graph(strat, cx_config), FullPeepholeOptimise()};
  return std::make_shared<SequencePass>(seq);
}

PassPtr GlobalisePhasedX(bool squash) {
  Transform t = Transforms::globalise_PhasedX(squash);
  PredicatePtrMap precons;
  PredicatePtr globalphasedx = std::make_shared<GlobalPhasedXPredicate>();
  PredicatePtrMap spec_postcons = {
      CompilationUnit::make_type_pair(globalphasedx)};
  PredicateClassGuarantees g_postcons;
  PostConditions postcon{spec_postcons, {}, Guarantee::Preserve};
  // record pass config
  nlohmann::json j;
  j["name"] = "GlobalisePhasedX";
  j["squash"] = squash;
  return std::make_shared<StandardPass>(precons, t, postcon, j);
}

PassPtr CustomPass(
    std::function<Circuit(const Circuit&)> transform,
    const std::string& label) {
  Transform t{[transform](Circuit& circ) {
    Circuit circ_out = transform(circ);
    bool success = circ_out != circ;
    circ = circ_out;
    return success;
  }};
  PredicatePtrMap precons;
  PostConditions postcons;
  nlohmann::json j;
  j["name"] = "CustomPass";
  j["label"] = label;
  return std::make_shared<StandardPass>(precons, t, postcons, j);
}

}  // namespace tket<|MERGE_RESOLUTION|>--- conflicted
+++ resolved
@@ -552,18 +552,11 @@
   return std::make_shared<StandardPass>(precons, t, pc, j);
 }
 
-<<<<<<< HEAD
 PassPtr KAKDecomposition(
     OpType target_2qb_gate, double cx_fidelity, bool allow_swaps) {
   Transform t =
       Transforms::two_qubit_squash(target_2qb_gate, cx_fidelity, allow_swaps);
-  PredicatePtr ccontrol_pred = std::make_shared<NoClassicalControlPredicate>();
-  PredicatePtrMap precons{CompilationUnit::make_type_pair(ccontrol_pred)};
-=======
-PassPtr KAKDecomposition(OpType target_2qb_gate, double cx_fidelity) {
-  Transform t = Transforms::two_qubit_squash(target_2qb_gate, cx_fidelity);
-  PredicatePtrMap precons;
->>>>>>> 7cb38f3a
+  PredicatePtrMap precons;
   PredicateClassGuarantees g_postcons = {
       {typeid(DirectednessPredicate), Guarantee::Clear},
       {typeid(CliffordCircuitPredicate), Guarantee::Clear}};
