--- conflicted
+++ resolved
@@ -213,13 +213,13 @@
   return return_pass;
 }
 
-<<<<<<< HEAD
 PassPtr gen_routing_pass(
     const Architecture& arc, const std::vector<RoutingMethodPtr>& config) {
   Transform::Transformation trans = [=](Circuit& circ) {
     MappingManager mm(std::make_shared<Architecture>(arc));
     return mm.route_circuit(circ, config);
-=======
+
+    /*
 PassPtr gen_routing_pass(const Architecture& arc, const RoutingConfig& config) {
   Transform::Transformation trans = [=](Circuit& circ,
                                         std::shared_ptr<unit_bimaps_t> maps) {
@@ -227,7 +227,7 @@
     std::pair<Circuit, bool> circbool = route.solve(config, maps);
     circ = circbool.first;
     return circbool.second;
->>>>>>> cc5588ef
+    */
   };
   Transform t = Transform(trans);
 
