--- conflicted
+++ resolved
@@ -357,11 +357,7 @@
   Transform t =
       Transform([=](Circuit& circuit, std::shared_ptr<unit_bimaps_t> maps) {
         unsigned n_qubits = circuit.n_qubits();
-<<<<<<< HEAD
-        circuit.remove_blank_wires(false);
-=======
         circuit.remove_blank_wires(true);
->>>>>>> 81bca7f5
         bool changed = circuit.n_qubits() < n_qubits;
         std::map<Qubit, Qubit> relabelling_map;
         std::vector<Qubit> all_qubits = circuit.all_qubits();
