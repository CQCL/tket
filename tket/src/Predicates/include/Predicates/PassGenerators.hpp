// Copyright 2019-2022 Cambridge Quantum Computing
//
// Licensed under the Apache License, Version 2.0 (the "License");
// you may not use this file except in compliance with the License.
// You may obtain a copy of the License at
//
//     http://www.apache.org/licenses/LICENSE-2.0
//
// Unless required by applicable law or agreed to in writing, software
// distributed under the License is distributed on an "AS IS" BASIS,
// WITHOUT WARRANTIES OR CONDITIONS OF ANY KIND, either express or implied.
// See the License for the specific language governing permissions and
// limitations under the License.

#pragma once

#include "ArchAwareSynth/SteinerForest.hpp"
#include "CompilerPass.hpp"
#include "Mapping/LexiRoute.hpp"
#include "Mapping/RoutingMethod.hpp"
#include "Transformations/ContextualReduction.hpp"
#include "Transformations/PauliOptimisation.hpp"

namespace tket {

/* a wrapper method for the rebase_factory in Transforms */
PassPtr gen_rebase_pass(
    const OpTypeSet& multiqs, const Circuit& cx_replacement,
    const OpTypeSet& singleqs,
    const std::function<Circuit(const Expr&, const Expr&, const Expr&)>&
        tk1_replacement);

/* a wrapper method for the squash_factory in Transforms */
PassPtr gen_squash_pass(
    const OpTypeSet& singleqs,
    const std::function<Circuit(const Expr&, const Expr&, const Expr&)>&
        tk1_replacement);
PassPtr gen_euler_pass(const OpType& q, const OpType& p, bool strict = false);
PassPtr gen_clifford_simp_pass(bool allow_swaps = true);

/**
 * Pass to rename some or all qubits according to the given map.
 *
 * Qubits in the map that do not occur in the circuit are ignored.
 */
PassPtr gen_rename_qubits_pass(const std::map<Qubit, Qubit>& qm);

PassPtr gen_placement_pass(const PlacementPtr& placement_ptr);
/* This higher order function generates a Routing pass using the
std::vector<RoutingMethodPtr> object */
PassPtr gen_full_mapping_pass(
    const Architecture& arc, const PlacementPtr& placement_ptr,
<<<<<<< HEAD
    const std::vector<RoutingMethodPtr>& config);
PassPtr gen_default_mapping_pass(const Architecture& arc);
=======
    const RoutingConfig& config = {});
PassPtr gen_default_mapping_pass(
    const Architecture& arc, bool delay_measures = true);
>>>>>>> 1a8f49f1
PassPtr gen_cx_mapping_pass(
    const Architecture& arc, const PlacementPtr& placement_ptr,
    const std::vector<RoutingMethodPtr>& config, bool directed_cx,
    bool delay_measures);
PassPtr gen_routing_pass(
    const Architecture& arc, const std::vector<RoutingMethodPtr>& config);
PassPtr gen_directed_cx_routing_pass(
    const Architecture& arc, const std::vector<RoutingMethodPtr>& config);

/**
 * execute architecture aware synthesis on a given architecture for an allready
 * place circuit, only for circuit which contains Cx+Rz+H gates
 * this pass is not able to handle implicit wire swaps
 * @param arc architecture to route on
 * @param lookahead parameter for the recursion depth in the algorithm, the
 * value should be > 0
 * @param cnotsynthtype parameter for the type of cnot synth
 * @return passpointer to perform architecture aware synthesis
 */
PassPtr aas_routing_pass(
    const Architecture& arc, const unsigned lookahead = 1,
    const aas::CNotSynthType cnotsynthtype = aas::CNotSynthType::Rec);

/**
 * execute architecture aware synthesis on a given architecture for any circuit.
 * all unplaced qubits will be placed in this pass
 * @param arc architecture to route on
 * @param lookahead parameter for the recursion depth in the algorithm, the
 * value should be > 0
 * @param cnotsynthtype parameter for the type of cnot synth
 * @return passpointer to perform architecture aware synthesis
 */
PassPtr gen_full_mapping_pass_phase_poly(
    const Architecture& arc, const unsigned lookahead = 1,
    const aas::CNotSynthType cnotsynthtype = aas::CNotSynthType::Rec);

/**
 * pass to place all not yet placed qubits of the circuit to the given
 * architecture for the architecture aware synthesis.
 * @param arc achitecture to place the circuit on
 * @return passpointer to perfomr the mapping
 */
PassPtr gen_placement_pass_phase_poly(const Architecture& arc);

PassPtr gen_decompose_routing_gates_to_cxs_pass(
    const Architecture& arc = Architecture(), bool directed = false);

/* generates a decomposition pass that converts all SWAPs into a chosen
 * replacement circuit */
PassPtr gen_user_defined_swap_decomp_pass(const Circuit& replacement_circ);

/**
 * Pass to decompose sequences of two-qubit operations into optimal gate
 * sequence
 *
 * Generate a KAK decomposition pass that can decompose any two-qubit subcircuit
 * into <= 3 CX + local operations.
 * If an estimate for the CX gate fidelity cx_fidelity is given, the
 * decomposition will trade off the accuracy of the circuit approximation
 * against the loss in circuit fidelity induced by additional noisy CX gates.
 * This will result in an output circuit that is not necessarily equivalent to
 * the input, but that maximises expected circuit fidelity
 */
PassPtr KAKDecomposition(double cx_fidelity = 1.);

/**
 * Resynthesize and squash three-qubit interactions.
 *
 * Steps through the circuit accumulating sequences of 2- and 3-qubit
 * interactions, where possible squashing them into subcircuits having lower CX
 * count, then applies Clifford simplification.
 *
 * @param allow_swaps whether to allow introduction of implicit swaps
 */
PassPtr ThreeQubitSquash(bool allow_swaps = true);

/**
 * Performs peephole optimisation including resynthesis of 2- and 3-qubit gate
 * sequences, and converts to a circuit containing only CX and TK1 gates.
 *
 * @param allow_swaps whether to allow introduction of implicit swaps
 */
PassPtr FullPeepholeOptimise(bool allow_swaps = true);

/* generates an optimisation pass that converts a circuit into phase
gadgets and optimises them using techniques from
https://arxiv.org/abs/1906.01734 */
PassPtr gen_optimise_phase_gadgets(
    CXConfigType cx_config = CXConfigType::Snake);

/* generates an optimisation pass that converts a circuit into Pauli
gadgets and optimises them using techniques from
https://arxiv.org/abs/1906.01734 */
PassPtr gen_pairwise_pauli_gadgets(
    CXConfigType cx_config = CXConfigType::Snake);

/* generates an optimisation pass that converts a circuit into a graph
of Pauli gadgets and optimises them using strategies from <paper to come> */
PassPtr gen_synthesise_pauli_graph(
    Transforms::PauliSynthStrat strat = Transforms::PauliSynthStrat::Sets,
    CXConfigType cx_config = CXConfigType::Snake);

/* generates an optimisation pass that converts a circuit built using
term sequencing techniques from <paper to come> into a graph of Pauli
gadgets and optimises them. */
PassPtr gen_special_UCC_synthesis(
    Transforms::PauliSynthStrat strat = Transforms::PauliSynthStrat::Sets,
    CXConfigType cx_config = CXConfigType::Snake);

/**
 * Generate a pass to simplify the circuit where it acts on known basis states.
 *
 * @param allow_classical allow replacement of measures by pure classical set-
 *      bit operations when the measure acts on a known state
 * @param create_all_qubits if enabled, annotate all qubits as initialized
 *      to zero as part of the transform, before applying simplification
 * @param xcirc 1-qubit circuit implementing an X gate (if null, an X gate is
 *      used)
 */
PassPtr gen_simplify_initial(
    Transforms::AllowClassical allow_classical =
        Transforms::AllowClassical::Yes,
    Transforms::CreateAllQubits create_all_qubits =
        Transforms::CreateAllQubits::No,
    std::shared_ptr<const Circuit> xcirc = 0);

/**
 * Generate a pass to perform simplifications dependent on qubit state.
 *
 * @param allow_classical allow insertion of classical operations
 * @param xcirc 1-qubit circuit implementing an X gate (if null, an X gate is
 *      used)
 */
PassPtr gen_contextual_pass(
    Transforms::AllowClassical allow_classical =
        Transforms::AllowClassical::Yes,
    std::shared_ptr<const Circuit> xcirc = 0);

/**
 * Builds a sequence of PauliSimp (gen_synthesise_pauli_graph) and
 * FullPeepholeOptimise
 */
PassPtr PauliSquash(Transforms::PauliSynthStrat strat, CXConfigType cx_config);

}  // namespace tket<|MERGE_RESOLUTION|>--- conflicted
+++ resolved
@@ -50,14 +50,8 @@
 std::vector<RoutingMethodPtr> object */
 PassPtr gen_full_mapping_pass(
     const Architecture& arc, const PlacementPtr& placement_ptr,
-<<<<<<< HEAD
     const std::vector<RoutingMethodPtr>& config);
-PassPtr gen_default_mapping_pass(const Architecture& arc);
-=======
-    const RoutingConfig& config = {});
-PassPtr gen_default_mapping_pass(
-    const Architecture& arc, bool delay_measures = true);
->>>>>>> 1a8f49f1
+PassPtr gen_default_mapping_pass(const Architecture& arc, delay_measures = true);
 PassPtr gen_cx_mapping_pass(
     const Architecture& arc, const PlacementPtr& placement_ptr,
     const std::vector<RoutingMethodPtr>& config, bool directed_cx,
