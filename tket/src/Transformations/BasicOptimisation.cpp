// Copyright 2019-2022 Cambridge Quantum Computing
//
// Licensed under the Apache License, Version 2.0 (the "License");
// you may not use this file except in compliance with the License.
// You may obtain a copy of the License at
//
//     http://www.apache.org/licenses/LICENSE-2.0
//
// Unless required by applicable law or agreed to in writing, software
// distributed under the License is distributed on an "AS IS" BASIS,
// WITHOUT WARRANTIES OR CONDITIONS OF ANY KIND, either express or implied.
// See the License for the specific language governing permissions and
// limitations under the License.

#include "BasicOptimisation.hpp"

#include <optional>
#include <tkassert/Assert.hpp>

#include "Characterisation/DeviceCharacterisation.hpp"
#include "Characterisation/ErrorTypes.hpp"
#include "Circuit/CircPool.hpp"
#include "Circuit/CircUtils.hpp"
#include "Circuit/Command.hpp"
#include "Circuit/DAGDefs.hpp"
#include "Decomposition.hpp"
#include "Gate/Gate.hpp"
#include "Gate/GatePtr.hpp"
#include "Gate/Rotation.hpp"
#include "Transform.hpp"
#include "Utils/EigenConfig.hpp"
#include "Utils/MatrixAnalysis.hpp"

namespace tket {

namespace Transforms {

static bool redundancy_removal(Circuit &circ);
static bool remove_redundancy(
    Circuit &circ, const Vertex &vert, VertexList &bin,
    std::set<IVertex> &new_affected_verts, IndexMap &im);
static bool commute_singles_to_front(Circuit &circ);

Transform remove_redundancies() { return Transform(redundancy_removal); }

// this method annihilates all primitives next to each other (accounting for
// previous annihilations)
// also removes redundant non-classically controlled Z basis gates before a z
// basis measurement so that eg. -H-X-X-H- always annihilates to -----
static bool redundancy_removal(Circuit &circ) {
  bool success = false;
  bool found_redundancy = true;
  IndexMap im = circ.index_map();
  std::set<IVertex> old_affected_verts;
  BGL_FORALL_VERTICES(v, circ.dag, DAG) {
    old_affected_verts.insert({im.at(v), v});
  }
  VertexList bin;
  while (found_redundancy) {
    std::set<IVertex> new_affected_verts;
    for (const IVertex &p : old_affected_verts) {
      remove_redundancy(circ, p.second, bin, new_affected_verts, im);
    }
    found_redundancy = new_affected_verts.size() != 0;
    success |= found_redundancy;
    old_affected_verts = new_affected_verts;
  }
  circ.remove_vertices(
      bin, Circuit::GraphRewiring::No, Circuit::VertexDeletion::Yes);
  return success;
}

// called by the previous method. This should generally not be called
// independently
static bool remove_redundancy(
    Circuit &circ, const Vertex &vert, VertexList &bin,
    std::set<IVertex> &new_affected_verts, IndexMap &im) {
  const Op_ptr op = circ.get_Op_ptr_from_Vertex(vert);
  const OpDesc desc = op->get_desc();
  if (!desc.is_gate()) return false;
  if (circ.n_out_edges(vert) == 0 || circ.n_in_edges(vert) == 0) {
    return false;  // either a boundary vert or we have already removed it
  }

  auto remove_single_vertex = [&bin, &circ, &new_affected_verts,
                               &im](const Vertex &v_remove) {
    bin.push_back(v_remove);
    for (const Vertex &l : circ.get_predecessors(v_remove)) {
      new_affected_verts.insert({im.at(l), l});
    }
    circ.remove_vertex(
        v_remove, Circuit::GraphRewiring::Yes, Circuit::VertexDeletion::No);
  };
  // remove 0 angle rotations from circuit
  std::optional<double> a = op->is_identity();
  if (a) {
    remove_single_vertex(vert);
    circ.add_phase(a.value());
    return true;
  } else if (desc.type() == OpType::noop) {
    // remove "noop" gates from circuit
    remove_single_vertex(vert);
    return true;
  }
  VertexVec kids = circ.get_successors(vert);

  // if op is immediately followed by a z basis measurement on all qubits,
  // remove
  if (circ.n_out_edges_of_type(vert, EdgeType::Classical) == 0) {
    bool z_followed_by_measures = true;
    for (port_t port = 0; port < kids.size() && z_followed_by_measures;
         port++) {
      if (circ.get_OpType_from_Vertex(kids[port]) == OpType::Measure) {
        z_followed_by_measures &=
            circ.commutes_with_basis(vert, Pauli::Z, PortType::Source, port);
      } else {
        z_followed_by_measures = false;
      }
    }
    if (z_followed_by_measures) {
      remove_single_vertex(vert);
      return true;
    }
  }

  // check that both the vertex and its successor have each other and only each
  // other
  if ((kids.size() == 1) && (circ.get_predecessors(kids[0]).size() == 1)) {
    // check that the ports match up between vertices
    Vertex b = kids[0];
    EdgeVec ins = circ.get_in_edges(b);
    for (const Edge &in : ins) {
      if (circ.get_source_port(in) != circ.get_target_port(in)) return false;
    }

    // check that the classical edges match up correctly
    if (circ.n_in_edges_of_type(vert, EdgeType::Boolean) != 0) return false;

    const Op_ptr b_op = circ.get_Op_ptr_from_Vertex(b);
    const OpDesc b_desc = b_op->get_desc();

    if (!b_desc.is_oneway()) {
      // if A = B.dagger(), AB = I
      // This method cannot detect matches between rotation gates.
      // Rotation gates are covered by the rotation gate combiner, everything
      // else in this.
      if (*b_op->dagger() == *op) {
        bin.push_back(vert);
        bin.push_back(b);
        VertexVec last_verts = circ.get_predecessors(vert);
        for (const Vertex &l : last_verts) {
          new_affected_verts.insert({im.at(l), l});
        }
        VertexList to_detach{vert, b};
        // detached from circuit but not removed from graph
        circ.remove_vertices(
            to_detach, Circuit::GraphRewiring::Yes,
            Circuit::VertexDeletion::No);
        return true;
      } else if (desc.is_rotation()) {
        // combine two rotation gates together, then if the combined
        // operation is the identity up to phase, remove from circuit
        if (b_desc.type() == desc.type()) {
          Expr expr1 = op->get_params()[0];
          Expr expr2 = b_op->get_params()[0];
          VertexVec last_verts = circ.get_predecessors(vert);
          for (const Vertex &l : last_verts) {
            new_affected_verts.insert({im.at(l), l});
          }
          circ.remove_vertex(
              b, Circuit::GraphRewiring::Yes, Circuit::VertexDeletion::No);
          bin.push_back(b);
          std::vector<Expr> params_new = {expr1 + expr2};
          Op_ptr op_new = get_op_ptr(desc.type(), params_new, ins.size());
          std::optional<double> a = op_new->is_identity();
          if (a) {
            bin.push_back(vert);
            circ.remove_vertex(
                vert, Circuit::GraphRewiring::Yes, Circuit::VertexDeletion::No);
            circ.add_phase(a.value());
          } else {
            new_affected_verts.insert({im[vert], vert});
            circ.dag[vert].op = op_new;
          }
          return true;
        }
      }
    }
  }
  return false;
}

Transform commute_through_multis() {
  return Transform(commute_singles_to_front);
}

// moves single qubit operations past multiqubit operations they commute with,
// towards front of circuit (hardcoded)
static bool commute_singles_to_front(Circuit &circ) {
  bool success = false;
  // follow each qubit path from output to input
  for (const Qubit &q : circ.all_qubits()) {
    Vertex prev_v = circ.get_out(q);
    Edge current_e = circ.get_nth_in_edge(prev_v, 0);
    Vertex current_v = circ.source(current_e);
    while (!is_initial_q_type(circ.get_OpType_from_Vertex(current_v))) {
      const Op_ptr curr_op = circ.get_Op_ptr_from_Vertex(current_v);
      // if current vertex is a multiqubit gate
      if (circ.n_in_edges_of_type(current_v, EdgeType::Quantum) > 1 &&
          curr_op->get_desc().is_gate()) {
        // need gate check to access commuting_basis
        const std::pair<port_t, port_t> ports = circ.get_ports(current_e);
      check_prev_commutes:
        const Op_ptr prev_op = circ.get_Op_ptr_from_Vertex(prev_v);
        // if previous vertex is single qubit gate
        if (prev_op->get_desc().is_gate() &&
            circ.n_in_edges_of_type(prev_v, EdgeType::Quantum) == 1) {
          const std::optional<Pauli> prev_colour =
              circ.commuting_basis(prev_v, PortType::Target, ports.second);

          if (circ.commutes_with_basis(
                  current_v, prev_colour, PortType::Source, ports.first)) {
            // subsequent op on qubit path is a single qubit gate
            // and commutes with current multi qubit gate
            success = true;
            circ.remove_vertex(
                prev_v, Circuit::GraphRewiring::Yes,
                Circuit::VertexDeletion::No);
            Edge rewire_edge = circ.get_nth_in_edge(current_v, ports.first);
            circ.rewire(prev_v, {rewire_edge}, {EdgeType::Quantum});
            current_e = circ.get_nth_out_edge(current_v, ports.first);
            prev_v = circ.target(current_e);
            // check if new previous gate can be commuted through too
            goto check_prev_commutes;
          }
        }
      }
      // move to next vertex (towards input)
      prev_v = current_v;
      std::tie(current_v, current_e) = circ.get_prev_pair(current_v, current_e);
    }
  }

  return success;
}

// helper class subcircuits representing 2qb interactions
struct Interaction {
  Interaction(const Qubit &_q0, const Qubit &_q1) : q0(_q0), q1(_q1) {}
  Qubit q0;  // Qubit numbers
  Qubit q1;
  Edge e0;  // In edges starting interaction
  Edge e1;
  unsigned count;      // Number of two qubit gates in interaction
  VertexSet vertices;  // Vertices in interaction subcircuit
};

static bool replace_two_qubit_interaction(
    Circuit &circ, Interaction &i, std::map<Qubit, Edge> &current_edges,
    VertexList &bin, OpType target, double cx_fidelity, bool allow_swaps) {
  EdgeVec in_edges = {i.e0, i.e1};
  EdgeVec out_edges = {current_edges[i.q0], current_edges[i.q1]};
  Edge next0, next1;
  bool q0_is_out = is_final_q_type(
      circ.get_OpType_from_Vertex(circ.target(current_edges[i.q0])));
  bool q1_is_out = is_final_q_type(
      circ.get_OpType_from_Vertex(circ.target(current_edges[i.q1])));
  if (!q0_is_out) {
    next0 = circ.get_next_edge(
        circ.target(current_edges[i.q0]), current_edges[i.q0]);
  }
  if (!q1_is_out) {
    next1 = circ.get_next_edge(
        circ.target(current_edges[i.q1]), current_edges[i.q1]);
  }
  // Circuit to (potentially) substitute
  Subcircuit sub = {in_edges, out_edges, i.vertices};
  Circuit subc = circ.subcircuit(sub);

  // Try to simplify using KAK
  Circuit replacement = subc;
  decompose_multi_qubits_TK2().apply(replacement);
  Eigen::Matrix4cd mat = get_matrix_from_2qb_circ(replacement);
  replacement = two_qubit_canonical(mat);
  TwoQbFidelities fid;
  fid.CX_fidelity = cx_fidelity;
  if (target != OpType::TK2) {
    decompose_TK2(fid, allow_swaps).apply(replacement);
  }
  squash_1qb_to_tk1().apply(replacement);

  // Whether to substitute old circuit with new
  bool substitute = false;
  for (Vertex v : subc.vertices_in_order()) {
    unsigned n_ins = subc.n_in_edges_of_type(v, EdgeType::Quantum);
    if (n_ins == 2 && subc.get_OpType_from_Vertex(v) != target) {
      // Old circuit has non-target gates => we need to substitute
      substitute = true;
      break;
    }
  }
  if (!substitute) {
    if (target == OpType::CX) {
      unsigned nb_2qb_old = subc.count_gates(target);
      unsigned nb_2qb_new = replacement.count_gates(target);
      substitute |= nb_2qb_new < nb_2qb_old;
    } else if (target == OpType::TK2) {
      unsigned cnt_2qb = 0;
      for (Vertex v : subc.vertices_in_order()) {
        unsigned n_ins = subc.n_in_edges_of_type(v, EdgeType::Quantum);
        cnt_2qb += n_ins == 2;
      }
      substitute |= cnt_2qb >= 2;
    }
  }

  if (substitute) {
    // Substitute interaction with new circuit
    bin.insert(bin.end(), sub.verts.begin(), sub.verts.end());
    circ.substitute(replacement, sub, Circuit::VertexDeletion::No);
    if (!q0_is_out) {
      current_edges[i.q0] = circ.get_last_edge(circ.source(next0), next0);
    }
    if (!q1_is_out) {
      current_edges[i.q1] = circ.get_last_edge(circ.source(next1), next1);
    }
    return true;
  } else {
    // Leave circuit untouched
    return false;
  }
}

Transform commute_and_combine_HQS2() {
  return Transform([](Circuit &circ) {
    bool success = false;
    VertexList bin;
    BGL_FORALL_VERTICES(v, circ.dag, DAG) {
      EdgeVec outs = circ.get_all_out_edges(v);
      if (circ.get_OpType_from_Vertex(v) == OpType::ZZMax && outs.size() == 2) {
        Vertex next0 = boost::target(outs[0], circ.dag);
        Vertex next1 = boost::target(outs[1], circ.dag);
        if (next0 == next1 &&
            circ.get_OpType_from_Vertex(next0) == OpType::ZZMax) {
          success = true;
          EdgeVec h_in = circ.get_in_edges(v);
          EdgeVec h_out = circ.get_all_out_edges(next0);
          if (circ.get_target_port(outs[0]) != 0) {
            h_out = {h_out[1], h_out[0]};
          }
          bin.push_back(v);
          bin.push_back(next0);
          Subcircuit sub = {h_in, h_out};
          circ.substitute(
              CircPool::two_Rz1(), sub, Circuit::VertexDeletion::No);
          circ.add_phase(0.5);
          continue;
        }
        if (circ.get_OpType_from_Vertex(next0) == OpType::Rz) {
          success = true;
          circ.remove_vertex(
              next0, Circuit::GraphRewiring::Yes, Circuit::VertexDeletion::No);
          Edge in_0 = circ.get_nth_in_edge(v, 0);
          circ.rewire(next0, {in_0}, {EdgeType::Quantum});
        }
        if (circ.get_OpType_from_Vertex(next1) == OpType::Rz) {
          success = true;
          circ.remove_vertex(
              next1, Circuit::GraphRewiring::Yes, Circuit::VertexDeletion::No);
          Edge in_1 = circ.get_nth_in_edge(v, 1);
          circ.rewire(next1, {in_1}, {EdgeType::Quantum});
        }
      }
    }
    circ.remove_vertices(
        bin, Circuit::GraphRewiring::No, Circuit::VertexDeletion::Yes);
    return success;
  });
}

<<<<<<< HEAD
Transform two_qubit_squash(bool allow_swaps) {
  return two_qubit_squash(OpType::CX, 1., allow_swaps);
}

// TODO:: Work around classically controlled stuff
Transform two_qubit_squash(
    OpType target_2qb_gate, double cx_fidelity, bool allow_swaps) {
=======
Transform two_qubit_squash(OpType target_2qb_gate, double cx_fidelity) {
>>>>>>> 7cb38f3a
  const std::set<OpType> accepted_ots{OpType::CX, OpType::TK2};
  if (!accepted_ots.contains(target_2qb_gate)) {
    throw BadOpType(
        "KAKDecomposition currently supports CX and TK2. "
        "Cannot decompose to",
        target_2qb_gate);
  }
  if (cx_fidelity < 0 || cx_fidelity > 1) {
    throw std::invalid_argument("The CX fidelity must be between 0 and 1.");
  }

  return Transform([target_2qb_gate, cx_fidelity, allow_swaps](Circuit &circ) {
    bool success = false;
    VertexList bin;
    // Get map from vertex/port to qubit number
    std::map<VertPort, Qubit> v_to_qb;
    std::map<Qubit, Edge> current_edge_on_qb;
    std::vector<Interaction> i_vec;
    std::map<Qubit, int> current_interaction;
    for (const Qubit &qb : circ.all_qubits()) {
      for (const VertPort &vp : circ.unit_path(qb)) {
        v_to_qb.insert({vp, qb});
      }
      Vertex input = circ.get_in(qb);
      Edge e = circ.get_nth_out_edge(input, 0);
      current_edge_on_qb[qb] = e;
      current_interaction[qb] = -1;
    }
    SliceVec slices = circ.get_slices();
    slices.insert(slices.begin(), circ.q_inputs());
    slices.push_back(circ.q_outputs());
    for (SliceVec::iterator s = slices.begin(); s != slices.end(); ++s) {
      for (Slice::iterator v = s->begin(); v != s->end(); ++v) {
        const Op_ptr o = circ.get_Op_ptr_from_Vertex(*v);
        OpType type = o->get_type();
        unsigned n_ins = circ.n_in_edges_of_type(*v, EdgeType::Quantum);
        // Ignore classical ops
        if (is_classical_type(type)) {
          continue;
        } else if (
            is_projective_type(type) || is_final_q_type(type) ||
            type == OpType::Barrier || type == OpType::Conditional ||
            n_ins > 2 || !o->free_symbols().empty()) {
          // Measures, resets, outputs, barriers, symbolic gates, conditionals
          // and many-qubit gates close interactions
          EdgeVec q_edges = circ.get_in_edges_of_type(*v, EdgeType::Quantum);
          std::vector<port_t> q_ports;
          for (const Edge &e : q_edges) {
            q_ports.push_back(circ.get_target_port(e));
          }
          for (const port_t &port : q_ports) {
            Qubit q = v_to_qb.at({*v, port});
            int i = current_interaction[q];
            if (i != -1) {
              if (i_vec[i].count >= 2) {
                // Replace subcircuit
                success |= replace_two_qubit_interaction(
                    circ, i_vec[i], current_edge_on_qb, bin, target_2qb_gate,
                    cx_fidelity, allow_swaps);
              }
              current_interaction[i_vec[i].q0] = -1;
              current_interaction[i_vec[i].q1] = -1;
            }
            if (!is_final_q_type(type)) {
              current_edge_on_qb[q] =
                  circ.get_next_edge(*v, current_edge_on_qb[q]);
            }
          }
        } else if (circ.n_in_edges_of_type(*v, EdgeType::Quantum) == 2) {
          // Check for 2qb gate
          Qubit q0 = v_to_qb.at({*v, 0});
          Qubit q1 = v_to_qb.at({*v, 1});
          int i0 = current_interaction[q0];
          int i1 = current_interaction[q1];
          // If they are already interacting, extend it
          if (i0 != -1 && i0 == i1) {
            i_vec[i0].count++;
            i_vec[i0].vertices.insert(*v);
            current_edge_on_qb[q0] =
                circ.get_next_edge(*v, current_edge_on_qb[q0]);
            current_edge_on_qb[q1] =
                circ.get_next_edge(*v, current_edge_on_qb[q1]);
          } else {
            // End any other interactions on q0
            if (i0 != -1) {
              if (i_vec[i0].count >= 2) {
                // Replace subcircuit
                success |= replace_two_qubit_interaction(
                    circ, i_vec[i0], current_edge_on_qb, bin, target_2qb_gate,
                    cx_fidelity, allow_swaps);
              }
              current_interaction[i_vec[i0].q0] = -1;
              current_interaction[i_vec[i0].q1] = -1;
            }
            // End any other interactions on q1
            if (i1 != -1) {
              if (i_vec[i1].count >= 2) {
                // Replace subcircuit

                success |= replace_two_qubit_interaction(
                    circ, i_vec[i1], current_edge_on_qb, bin, target_2qb_gate,
                    cx_fidelity, allow_swaps);
              }
              current_interaction[i_vec[i1].q0] = -1;
              current_interaction[i_vec[i1].q1] = -1;
            }
            // Add new interaction
            Interaction new_i(q0, q1);
            new_i.e0 = current_edge_on_qb[q0];
            new_i.e1 = current_edge_on_qb[q1];
            new_i.count = 1;
            new_i.vertices = {*v};
            current_interaction[q0] = i_vec.size();
            current_interaction[q1] = i_vec.size();
            i_vec.push_back(new_i);
            current_edge_on_qb[q0] =
                circ.get_next_edge(*v, current_edge_on_qb[q0]);
            current_edge_on_qb[q1] =
                circ.get_next_edge(*v, current_edge_on_qb[q1]);
          }
        } else {
          // We don't care about single-qubit vertices, so just update edges
          // and add vertices if interactions exist
          for (port_t i = 0; i < circ.n_in_edges(*v); i++) {
            Qubit q = v_to_qb.at({*v, i});
            current_edge_on_qb[q] =
                circ.get_next_edge(*v, current_edge_on_qb[q]);
            int inter = current_interaction[q];
            if (inter != -1) {
              i_vec[inter].vertices.insert(*v);
            }
          }
        }
      }
    }
    circ.remove_vertices(
        bin, Circuit::GraphRewiring::No, Circuit::VertexDeletion::Yes);
    return success;
  });
}

// Given a 'SWAP_chain', finds edge in chain (or qubit wire) with best fidelity
// and rewires the associated single qubit vertex in to it
static bool find_edge_rewire_vertex(
    Circuit &circ,
    std::pair<std::vector<std::pair<Edge, double>>, Vertex> &entry) {
  std::vector<std::pair<Edge, double>> candidates = entry.first;
  std::pair<Edge, double> best_pair = candidates[0];
  bool do_rewire = false;  // prevents rewiring if current edge is best edge
                           // (causes many issues...)
  for (unsigned i = 1; i < candidates.size(); i++) {  // find best edge
    if (candidates[i].second > best_pair.second) {
      best_pair = candidates[i];
      do_rewire = true;
    }
  }
  if (do_rewire) {
    // rewire in to best edge
    circ.remove_vertex(
        entry.second, Circuit::GraphRewiring::Yes, Circuit::VertexDeletion::No);
    circ.rewire(entry.second, {best_pair.first}, {EdgeType::Quantum});
  }
  return do_rewire;
}

// Given a SWAP vertex, which has some predecessor SWAP vertex, find the
// 'SWAP_chain' this predecessor SWAP vertex is in and add to it
static void extend_SWAP_chain(
    std::list<std::pair<std::vector<std::pair<Edge, double>>, Vertex>>
        &swap_chains,
    Edge entry_edge, Node entry_node, const Edge &match, const Circuit &circ,
    const DeviceCharacterisation &characterisation) {
  for (auto it = swap_chains.begin(); it != swap_chains.end(); ++it) {
    if ((*it).first.back().first == match) {
      // extend chain, adding a new pair of edge and double to the end
      (*it).first.push_back(
          {entry_edge,
           1.0 - characterisation.get_error(
                     entry_node, circ.get_OpType_from_Vertex((*it).second))});
      return;
    }
  }
}

// Finds sequences of adjacent SWAP gates, with a predecessor Single Qubit
// Vertex. The error rate of the required Single Qubit Vertex is stored for each
// of the PhysicalQubits the LogicalQubit passes through Once 'SWAP_chains' are
// found throughout the whole circuit, predecessor Single Qubit Vertices are
// rewired into the edge with best error rate
static bool find_rewire_sq(
    Circuit &circ, const DeviceCharacterisation &characterisation) {
  std::list<std::pair<std::vector<std::pair<Edge, double>>, Vertex>>
      swap_chains;
  for (auto it = circ.begin(); it != circ.end(); ++it) {
    if (it->get_op_ptr()->get_type() == OpType::SWAP) {
      // find SWAP, if either predecessor is a single qubit unitary
      // find resulting swap chain...
      Vertex swap_vert = it.get_vertex();
      unit_vector_t qubits = it->get_args();
      node_vector_t nodes = {qubits.begin(), qubits.end()};
      VertexVec pred_verts = circ.get_predecessors(swap_vert);
      EdgeVec pred_edges = circ.get_in_edges(swap_vert);
      EdgeVec post_edges = circ.get_all_out_edges(swap_vert);
      for (unsigned i = 0; i < pred_verts.size(); i++) {
        OpType optype = circ.get_OpType_from_Vertex(
            pred_verts[i]);  // OPT IS PREDECESSOR OPTYPE
        if (circ.detect_singleq_unitary_op(pred_verts[i])) {
          // wire has single qubit unitary->add a new swap chain
          std::vector<std::pair<Edge, double>> swap_chain = {
              {pred_edges[i],
               1.0 - characterisation.get_error(nodes[i], optype)},
              {post_edges[1 - i],
               1.0 - characterisation.get_error(nodes[1 - i], optype)}};
          swap_chains.push_back(std::make_pair(swap_chain, pred_verts[i]));
        } else if (optype == OpType::SWAP) {  // wire has swap->assume this swap
                                              // already in chain, find chain
          Edge pre_edge = pred_edges[i];
          extend_SWAP_chain(
              swap_chains, post_edges[1 - i], nodes[1 - i], pre_edge, circ,
              characterisation);
        }
      }
    }
  }
  // having produced swap chains, now find best qubit for gate to act on and
  // implement
  bool success = false;
  while (!swap_chains.empty()) {
    if (find_edge_rewire_vertex(circ, (*swap_chains.begin())) == true) {
      success = true;
    }
    swap_chains.erase(swap_chains.begin());
  }
  return success;
}

static Transform commute_SQ_gates_through_SWAPS_helper(
    const DeviceCharacterisation &characterisation) {
  return Transform([characterisation](Circuit &circ) {
    bool success = false;
    while (find_rewire_sq(circ, characterisation)) {
      success = true;
    }
    return success;
  });
}

Transform commute_SQ_gates_through_SWAPS(const avg_node_errors_t &node_errors) {
  return commute_SQ_gates_through_SWAPS_helper(
      DeviceCharacterisation(node_errors));
}
Transform commute_SQ_gates_through_SWAPS(const op_node_errors_t &node_errors) {
  return commute_SQ_gates_through_SWAPS_helper(
      DeviceCharacterisation(node_errors));
}

Transform absorb_Rz_NPhasedX() {
  return Transform([](Circuit &circ) {
    bool success = false;
    VertexSet all_bins;

    // Start by squashing Rz gates
    success |= squash_1qb_to_pqp(OpType::Rz, OpType::Rx).apply(circ);

    // Loop through all NPhasedX gates
    BGL_FORALL_VERTICES(v, circ.dag, DAG) {
      Op_ptr op = circ.get_Op_ptr_from_Vertex(v);
      if (op->get_type() == OpType::NPhasedX) {
        // gather surrounding Rz gates
        unsigned arity = op->n_qubits();
        std::vector<Expr> in_rz(arity);
        std::vector<Expr> out_rz(arity);
        EdgeVec in_edges = circ.get_in_edges_of_type(v, EdgeType::Quantum);
        EdgeVec out_edges = circ.get_out_edges_of_type(v, EdgeType::Quantum);
        TKET_ASSERT(in_edges.size() == arity);
        TKET_ASSERT(out_edges.size() == arity);
        for (unsigned i = 0; i < arity; ++i) {
          Vertex in_v = circ.source(in_edges[i]);
          Op_ptr in_op = circ.get_Op_ptr_from_Vertex(in_v);
          Vertex out_v = circ.target(out_edges[i]);
          Op_ptr out_op = circ.get_Op_ptr_from_Vertex(out_v);

          if (in_op->get_type() == OpType::Rz) {
            in_rz[i] = -in_op->get_params().at(0);
          } else {
            in_rz[i] = 0.;
          }
          if (out_op->get_type() == OpType::Rz) {
            out_rz[i] = out_op->get_params().at(0);
          } else {
            out_rz[i] = 0.;
          }
        }

        // Find out which Rz angle is most popular.
        // Note that we only compare expr[i] with expr[j] when j < i. This means
        // that only the largest i from a set of equivalent exprs will have the
        // right occurence count, but that is good enough.
        std::vector<Expr> all_rz = in_rz;
        all_rz.insert(all_rz.end(), out_rz.begin(), out_rz.end());
        std::vector<unsigned> occurences_count(2 * arity);
        for (unsigned i = 0; i < 2 * arity; ++i) {
          unsigned cnt = 0;
          for (unsigned j = 0; j < i; ++j) {
            if (equiv_expr(all_rz[i], all_rz[j], 4)) {
              ++cnt;
            }
          }
          occurences_count[i] = cnt;
        }
        unsigned max_i =
            std::max_element(occurences_count.begin(), occurences_count.end()) -
            occurences_count.begin();
        Expr absorb_rz = all_rz[max_i];

        if (!equiv_0(absorb_rz, 4)) {
          success = true;

          // Subtract absorb_rz in NPhasedX
          std::vector<Expr> new_params = op->get_params();
          TKET_ASSERT(new_params.size() == 2);
          new_params[1] += absorb_rz;
          circ.dag[v] = get_op_ptr(OpType::NPhasedX, new_params, arity);

          // Finally, adjust +-absorb_rz in Rz everywhere around
          for (unsigned i = 0; i < arity; ++i) {
            Vertex in_v = circ.source(in_edges[i]);
            Op_ptr in_op = circ.get_Op_ptr_from_Vertex(in_v);
            Vertex out_v = circ.target(out_edges[i]);
            Op_ptr out_op = circ.get_Op_ptr_from_Vertex(out_v);

            Expr angle;
            Edge in_e, out_e;
            VertexSet bin;
            if (in_op->get_type() == OpType::Rz) {
              angle = in_op->get_params().at(0) + absorb_rz;
              out_e = in_edges[i];
              in_e = circ.get_last_edge(in_v, out_e);
              bin = {in_v};
            } else {
              angle = absorb_rz;
              out_e = in_edges[i];
              in_e = out_e;
              bin = {};
            }
            Subcircuit sub{{in_e}, {out_e}, bin};
            Circuit c(1);
            if (!equiv_0(angle, 4)) {
              c.add_op<unsigned>(OpType::Rz, angle, {0});
            }
            circ.substitute(c, sub, Circuit::VertexDeletion::No);
            all_bins.insert(bin.begin(), bin.end());

            if (out_op->get_type() == OpType::Rz) {
              angle = out_op->get_params().at(0) - absorb_rz;
              in_e = out_edges[i];
              out_e = circ.get_next_edge(out_v, in_e);
              bin = {out_v};
            } else {
              angle = -absorb_rz;
              in_e = out_edges[i];
              out_e = in_e;
              bin = {};
            }
            sub = Subcircuit{{in_e}, {out_e}, bin};
            c = Circuit(1);
            if (!equiv_0(angle, 4)) {
              c.add_op<unsigned>(OpType::Rz, angle, {0});
            }
            circ.substitute(c, sub, Circuit::VertexDeletion::No);
            all_bins.insert(bin.begin(), bin.end());
          }
        }
      }
    }
    circ.remove_vertices(
        all_bins, Circuit::GraphRewiring::No, Circuit::VertexDeletion::Yes);

    return success;
  });
}

Transform ZZPhase_to_Rz() {
  // basic optimisation, replace ZZPhase with two Rz(1)
  return Transform([](Circuit &circ) {
    bool success = false;
    VertexSet bin;

    BGL_FORALL_VERTICES(v, circ.dag, DAG) {
      Op_ptr op = circ.get_Op_ptr_from_Vertex(v);
      if (op->get_type() == OpType::ZZPhase) {
        auto params = op->get_params();
        TKET_ASSERT(params.size() == 1);
        // evaluate
        double param_value = eval_expr(params[0]).value();
        if (std::abs(param_value) == 1.0) {
          success = true;
          // basic optimisation, replace ZZPhase with two Rz(1)
          Circuit replacement(2);
          replacement.add_op<unsigned>(OpType::Rz, 1.0, {0});
          replacement.add_op<unsigned>(OpType::Rz, 1.0, {1});
          circ.substitute(replacement, v, Circuit::VertexDeletion::No);
          bin.insert(v);
        }
      }
    }
    circ.remove_vertices(
        bin, Circuit::GraphRewiring::No, Circuit::VertexDeletion::Yes);
    return success;
  });
}

Transform normalise_TK2() {
  return Transform([](Circuit &circ) {
    bool success = false;
    VertexSet bin;

    BGL_FORALL_VERTICES(v, circ.dag, DAG) {
      Op_ptr op = circ.get_Op_ptr_from_Vertex(v);
      bool conditional = op->get_type() == OpType::Conditional;
      if (conditional) {
        const Conditional &cond = static_cast<const Conditional &>(*op);
        op = cond.get_op();
      }
      if (op->get_type() == OpType::TK2) {
        auto params = op->get_params();
        TKET_ASSERT(params.size() == 3);
        if (!in_weyl_chamber({params[0], params[1], params[2]})) {
          success = true;
          if (conditional) {
            circ.substitute_conditional(
                CircPool::TK2_using_normalised_TK2(
                    params[0], params[1], params[2]),
                v, Circuit::VertexDeletion::No);
          } else {
            circ.substitute(
                CircPool::TK2_using_normalised_TK2(
                    params[0], params[1], params[2]),
                v, Circuit::VertexDeletion::No);
          }
          bin.insert(v);
        }
      }
    }

    circ.remove_vertices(
        bin, Circuit::GraphRewiring::No, Circuit::VertexDeletion::Yes);

    return success;
  });
}

}  // namespace Transforms

}  // namespace tket<|MERGE_RESOLUTION|>--- conflicted
+++ resolved
@@ -378,17 +378,12 @@
   });
 }
 
-<<<<<<< HEAD
 Transform two_qubit_squash(bool allow_swaps) {
   return two_qubit_squash(OpType::CX, 1., allow_swaps);
 }
 
-// TODO:: Work around classically controlled stuff
 Transform two_qubit_squash(
     OpType target_2qb_gate, double cx_fidelity, bool allow_swaps) {
-=======
-Transform two_qubit_squash(OpType target_2qb_gate, double cx_fidelity) {
->>>>>>> 7cb38f3a
   const std::set<OpType> accepted_ots{OpType::CX, OpType::TK2};
   if (!accepted_ots.contains(target_2qb_gate)) {
     throw BadOpType(
