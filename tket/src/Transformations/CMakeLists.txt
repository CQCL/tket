# Copyright 2019-2022 Cambridge Quantum Computing
#
# Licensed under the Apache License, Version 2.0 (the "License");
# you may not use this file except in compliance with the License.
# You may obtain a copy of the License at
#
#     http://www.apache.org/licenses/LICENSE-2.0
#
# Unless required by applicable law or agreed to in writing, software
# distributed under the License is distributed on an "AS IS" BASIS,
# WITHOUT WARRANTIES OR CONDITIONS OF ANY KIND, either express or implied.
# See the License for the specific language governing permissions and
# limitations under the License.

project(tket-${COMP})

if (NOT ${COMP} STREQUAL "Transformations")
    message(FATAL_ERROR "Unexpected component name.")
endif()

add_library(tket-${COMP}
    Combinator.cpp
    Rebase.cpp
    BasicOptimisation.cpp
    PauliOptimisation.cpp
    CliffordOptimisation.cpp
    CliffordReductionPass.cpp
    OptimisationPass.cpp
    PhaseOptimisation.cpp
    ControlledGates.cpp
    Decomposition.cpp
    Replacement.cpp
    MeasurePass.cpp
    ContextualReduction.cpp
    ThreeQubitSquash.cpp
    SingleQubitSquash.cpp
    PhasedXFrontier.cpp
    PQPSquash.cpp
    StandardSquash.cpp)

list(APPEND DEPS_${COMP}
    Architecture
    Characterisation
    Circuit
    Clifford
    Converters
    Gate
    Graphs
    Ops
    OpType
    PauliGraph
    Utils
<<<<<<< HEAD
    WeightSubgrMono)
=======
    WeightSubgrMono
    ZX)
>>>>>>> 2634b201

foreach(DEP ${DEPS_${COMP}})
    target_include_directories(
        tket-${COMP} PRIVATE ${TKET_${DEP}_INCLUDE_DIR})
    target_link_libraries(
        tket-${COMP} PRIVATE tket-${DEP})
endforeach()

target_include_directories(tket-${COMP}
    PRIVATE
    ${CMAKE_CURRENT_SOURCE_DIR}
    ${TKET_${COMP}_INCLUDE_DIR}
    ${TKET_${COMP}_INCLUDE_DIR}/${COMP})

target_link_libraries(tket-${COMP} PRIVATE ${CONAN_LIBS_SYMENGINE})<|MERGE_RESOLUTION|>--- conflicted
+++ resolved
@@ -50,12 +50,8 @@
     OpType
     PauliGraph
     Utils
-<<<<<<< HEAD
-    WeightSubgrMono)
-=======
     WeightSubgrMono
     ZX)
->>>>>>> 2634b201
 
 foreach(DEP ${DEPS_${COMP}})
     target_include_directories(
