--- conflicted
+++ resolved
@@ -15,12 +15,9 @@
 #include "tket/Transformations/GreedyPauliOptimisation.hpp"
 
 #include <algorithm>
-<<<<<<< HEAD
-=======
 #include <chrono>
 #include <future>
 #include <queue>
->>>>>>> e9ceb8b3
 #include <random>
 
 #include "tket/Circuit/PauliExpBoxes.hpp"
@@ -331,12 +328,8 @@
 static void tableau_row_nodes_synthesis(
     std::vector<PauliNode_ptr>& rows, Circuit& circ,
     DepthTracker& depth_tracker, double depth_weight, unsigned max_lookahead,
-<<<<<<< HEAD
-    unsigned max_tqe_candidates, unsigned seed) {
-=======
     unsigned max_tqe_candidates, unsigned seed,
     std::shared_ptr<std::atomic<bool>> stop_flag) {
->>>>>>> e9ceb8b3
   // only consider nodes with a non-zero cost
   std::vector<unsigned> remaining_indices;
   for (unsigned i = 0; i < rows.size(); i++) {
@@ -534,7 +527,6 @@
           circ.add_op<UnitID>(node.op(), node.args());
           first_set.erase(first_set.begin() + i);
           break;
-<<<<<<< HEAD
         }
         case PauliNodeType::ConditionalBlock: {
           // conditionals are implemented as a conditioned sequence of
@@ -598,71 +590,6 @@
           first_set.erase(first_set.begin() + i);
           break;
         }
-=======
-        }
-        case PauliNodeType::ConditionalBlock: {
-          // conditionals are implemented as a conditioned sequence of
-          // PauliExpBoxes and subsequently optimised by recursively calling
-          // greedy_pauli_optimisation
-          ConditionalBlock& node = dynamic_cast<ConditionalBlock&>(*node_ptr);
-          const std::vector<unsigned> cond_bits = node.cond_bits();
-          const unsigned cond_value = node.cond_value();
-          std::vector<unsigned> qubits;
-          for (unsigned i = 0; i < circ.n_qubits(); i++) {
-            qubits.push_back(i);
-          }
-          Circuit cond_circ(circ.n_qubits());
-          for (const auto& t : node.rotations()) {
-            const std::vector<Pauli>& string = std::get<0>(t);
-            bool sign = std::get<1>(t);
-            Expr angle = sign ? std::get<2>(t) : -std::get<2>(t);
-            Op_ptr peb_op =
-                std::make_shared<PauliExpBox>(SymPauliTensor(string, angle));
-            cond_circ.add_op<unsigned>(peb_op, qubits);
-          }
-          greedy_pauli_optimisation(discount_rate, depth_weight)
-              .apply(cond_circ);
-          // replace implicit wire swaps
-          cond_circ.replace_all_implicit_wire_swaps();
-          Op_ptr cond = std::make_shared<Conditional>(
-              std::make_shared<CircBox>(cond_circ), (unsigned)cond_bits.size(),
-              cond_value);
-          std::vector<unsigned> args = cond_bits;
-          for (unsigned i = 0; i < cond_circ.n_qubits(); i++) {
-            args.push_back(i);
-          }
-          circ.add_op<unsigned>(cond, args);
-          first_set.erase(first_set.begin() + i);
-          break;
-        }
-        case PauliNodeType::PauliRotation: {
-          if (node_ptr->tqe_cost() > 0) continue;
-          PauliRotation& node = dynamic_cast<PauliRotation&>(*node_ptr);
-          auto [q_index, supp] = node.first_support();
-          depth_tracker.add_1q_gate(q_index);
-          OpType rot_type;
-          switch (supp) {
-            case Pauli::Y: {
-              rot_type = OpType::Ry;
-              break;
-            }
-            case Pauli::Z: {
-              rot_type = OpType::Rz;
-              break;
-            }
-            case Pauli::X: {
-              rot_type = OpType::Rx;
-              break;
-            }
-            default:
-              // support can't be Pauli::I
-              TKET_ASSERT(false);
-          }
-          circ.add_op<unsigned>(rot_type, node.angle(), {q_index});
-          first_set.erase(first_set.begin() + i);
-          break;
-        }
->>>>>>> e9ceb8b3
         default:
           TKET_ASSERT(false);
       }
@@ -686,13 +613,6 @@
     std::vector<PauliNode_ptr>& rows, Circuit& circ,
     DepthTracker& depth_tracker, double discount_rate, double depth_weight,
     unsigned max_lookahead, unsigned max_tqe_candidates, unsigned seed,
-<<<<<<< HEAD
-    bool allow_zzphase) {
-  while (true) {
-    consume_nodes(
-        rotation_sets, circ, depth_tracker, discount_rate, depth_weight);
-    if (rotation_sets.empty()) break;
-=======
     bool allow_zzphase, std::shared_ptr<std::atomic<bool>> stop_flag) {
   while (true) {
     // check timeout
@@ -705,7 +625,6 @@
 
     if (rotation_sets.empty()) break;
 
->>>>>>> e9ceb8b3
     std::vector<PauliNode_ptr>& first_set = rotation_sets[0];
     // get nodes with min cost
     std::vector<unsigned> min_nodes_indices = {0};
@@ -728,10 +647,7 @@
     // sample
     std::vector<TQE> sampled_tqes =
         sample_tqes(tqe_candidates, max_tqe_candidates, seed);
-<<<<<<< HEAD
-=======
-
->>>>>>> e9ceb8b3
+
     // for each tqe we compute costs which might subject to normalisation
     std::map<TQE, std::vector<double>> tqe_candidates_cost;
     for (const TQE& tqe : sampled_tqes) {
@@ -805,17 +721,10 @@
     bool allow_zzphase) {
   if (max_lookahead == 0) {
     throw GreedyPauliSimpError("max_lookahead must be greater than 0.");
-<<<<<<< HEAD
   }
   if (max_tqe_candidates == 0) {
     throw GreedyPauliSimpError("max_tqe_candidates must be greater than 0.");
   }
-=======
-  }
-  if (max_tqe_candidates == 0) {
-    throw GreedyPauliSimpError("max_tqe_candidates must be greater than 0.");
-  }
->>>>>>> e9ceb8b3
 
   if (unordered_set.size() == 0) {
     return Circuit();
@@ -830,44 +739,25 @@
       std::make_shared<std::atomic<bool>>(false);
   pauli_exps_synthesis(
       rotation_sets, rows, c, depth_tracker, 0, depth_weight, max_lookahead,
-<<<<<<< HEAD
-      max_tqe_candidates, seed, allow_zzphase);
-  // synthesise the tableau
-  tableau_row_nodes_synthesis(
-      rows, c, depth_tracker, depth_weight, max_lookahead, max_tqe_candidates,
-      seed);
-=======
       max_tqe_candidates, seed, allow_zzphase, dummy_stop_flag);
   // synthesise the tableau
   tableau_row_nodes_synthesis(
       rows, c, depth_tracker, depth_weight, max_lookahead, max_tqe_candidates,
       seed, dummy_stop_flag);
->>>>>>> e9ceb8b3
   c.replace_SWAPs();
   return c;
 }
 
-<<<<<<< HEAD
-Circuit greedy_pauli_graph_synthesis(
-    const Circuit& circ, double discount_rate, double depth_weight,
-    unsigned max_lookahead, unsigned max_tqe_candidates, unsigned seed,
-    bool allow_zzphase) {
-=======
 Circuit greedy_pauli_graph_synthesis_flag(
     Circuit circ, std::shared_ptr<std::atomic<bool>> stop_flag,
     double discount_rate, double depth_weight, unsigned max_lookahead,
     unsigned max_tqe_candidates, unsigned seed, bool allow_zzphase) {
->>>>>>> e9ceb8b3
   if (max_lookahead == 0) {
     throw GreedyPauliSimpError("max_lookahead must be greater than 0.");
   }
   if (max_tqe_candidates == 0) {
     throw GreedyPauliSimpError("max_tqe_candidates must be greater than 0.");
   }
-<<<<<<< HEAD
-
-=======
->>>>>>> e9ceb8b3
   Circuit circ_flat(circ);
   unsigned n_qubits = circ_flat.n_qubits();
   unsigned n_bits = circ_flat.n_bits();
@@ -876,16 +766,6 @@
   std::optional<std::string> name = circ_flat.get_name();
   if (name != std::nullopt) {
     new_circ.set_name(name.value());
-<<<<<<< HEAD
-  }
-  unit_map_t unit_map = circ_flat.flatten_registers();
-  unit_map_t rev_unit_map;
-  for (const auto& pair : unit_map) {
-    rev_unit_map.insert({pair.second, pair.first});
-  }
-  GPGraph gpg(circ_flat);
-  auto [rotation_sets, rows, measures] = gpg.get_sequence();
-=======
   }
   unit_map_t unit_map = circ_flat.flatten_registers(false);
   unit_map_t rev_unit_map;
@@ -905,24 +785,10 @@
     return Circuit();
   }
 
->>>>>>> e9ceb8b3
   DepthTracker depth_tracker(n_qubits);
   // synthesise Pauli exps
   pauli_exps_synthesis(
       rotation_sets, rows, new_circ, depth_tracker, discount_rate, depth_weight,
-<<<<<<< HEAD
-      max_lookahead, max_tqe_candidates, seed, allow_zzphase);
-  // synthesise the tableau
-  tableau_row_nodes_synthesis(
-      rows, new_circ, depth_tracker, depth_weight, max_lookahead,
-      max_tqe_candidates, seed);
-  for (auto it = measures.begin(); it != measures.end(); ++it) {
-    new_circ.add_measure(it->left, it->right);
-  }
-  new_circ.rename_units(rev_unit_map);
-  new_circ.replace_SWAPs();
-  return new_circ;
-=======
       max_lookahead, max_tqe_candidates, seed, allow_zzphase, stop_flag);
 
   if (stop_flag.get()->load()) {
@@ -954,23 +820,12 @@
   return greedy_pauli_graph_synthesis_flag(
       circ, dummy_stop_flag, discount_rate, depth_weight, max_lookahead,
       max_tqe_candidates, seed, allow_zzphase);
->>>>>>> e9ceb8b3
 }
 
 }  // namespace GreedyPauliSimp
 
 Transform greedy_pauli_optimisation(
     double discount_rate, double depth_weight, unsigned max_lookahead,
-<<<<<<< HEAD
-    unsigned max_tqe_candidates, unsigned seed, bool allow_zzphase) {
-  return Transform([discount_rate, depth_weight, max_lookahead,
-                    max_tqe_candidates, seed, allow_zzphase](Circuit& circ) {
-    circ = GreedyPauliSimp::greedy_pauli_graph_synthesis(
-        circ, discount_rate, depth_weight, max_lookahead, max_tqe_candidates,
-        seed, allow_zzphase);
-    // decompose the conditional CircBoxes
-    circ.decompose_boxes_recursively();
-=======
     unsigned max_tqe_candidates, unsigned seed, bool allow_zzphase,
     unsigned thread_timeout, unsigned trials) {
   return Transform([discount_rate, depth_weight, max_lookahead,
@@ -1018,7 +873,6 @@
                      b.count_n_qubit_gates(2), b.n_gates(), b.depth());
         });
     circ = *min;
->>>>>>> e9ceb8b3
     return true;
   });
 }
