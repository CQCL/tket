// Copyright 2019-2022 Cambridge Quantum Computing
//
// Licensed under the Apache License, Version 2.0 (the "License");
// you may not use this file except in compliance with the License.
// You may obtain a copy of the License at
//
//     http://www.apache.org/licenses/LICENSE-2.0
//
// Unless required by applicable law or agreed to in writing, software
// distributed under the License is distributed on an "AS IS" BASIS,
// WITHOUT WARRANTIES OR CONDITIONS OF ANY KIND, either express or implied.
// See the License for the specific language governing permissions and
// limitations under the License.

#include "OptimisationPass.hpp"

#include <stdexcept>

#include "BasicOptimisation.hpp"
#include "Circuit/CircPool.hpp"
#include "Circuit/CircUtils.hpp"
#include "CliffordOptimisation.hpp"
#include "CliffordReductionPass.hpp"
#include "Combinator.hpp"
#include "Decomposition.hpp"
#include "Gate/GatePtr.hpp"
#include "OpType/OpType.hpp"
#include "PhaseOptimisation.hpp"
#include "Rebase.hpp"
#include "ThreeQubitSquash.hpp"
#include "Transform.hpp"

namespace tket {

namespace Transforms {

Transform peephole_optimise_2q() {
  return (
      synthesise_tket() >> two_qubit_squash() >> hyper_clifford_squash() >>
      synthesise_tket());
}

<<<<<<< HEAD
Transform full_peephole_optimise(bool allow_swaps, OpType target_2qb_gate) {
  switch (target_2qb_gate) {
    case OpType::CX:
      return (
          synthesise_tket() >> two_qubit_squash() >>
          clifford_simp(allow_swaps) >> synthesise_tket() >>
          three_qubit_squash() >> clifford_simp(allow_swaps) >>
          synthesise_tket());
    case OpType::TK2:
      return (
          synthesise_tk() >> two_qubit_squash(OpType::TK2) >>
          clifford_simp(false) >> two_qubit_squash(OpType::TK2) >>
          synthesise_tk() >> three_qubit_squash(OpType::TK2) >>
          clifford_simp(allow_swaps) >> synthesise_tk());
    default:
      throw std::invalid_argument("Invalid target 2-qubit gate");
  }
=======
Transform full_peephole_optimise(bool allow_swaps) {
  return (
      synthesise_tket() >> two_qubit_squash(allow_swaps) >>
      clifford_simp(allow_swaps) >> synthesise_tket() >> three_qubit_squash() >>
      clifford_simp(allow_swaps) >> synthesise_tket());
>>>>>>> 03c0fcdf
}

Transform canonical_hyper_clifford_squash() {
  return optimise_via_PhaseGadget() >> two_qubit_squash() >>
         hyper_clifford_squash();
}

Transform hyper_clifford_squash() {
  return decompose_multi_qubits_CX() >> clifford_simp();
}

Transform clifford_simp(bool allow_swaps) {
  return decompose_cliffords_std() >> clifford_reduction(allow_swaps) >>
         decompose_multi_qubits_CX() >> singleq_clifford_sweep() >>
         squash_1qb_to_tk1();
}

Transform synthesise_tk() {
  Transform seq = commute_through_multis() >> remove_redundancies();
  Transform rep = repeat(seq);
  Transform synth = decompose_multi_qubits_TK2() >> remove_redundancies() >>
                    rep >> squash_1qb_to_tk1();
  Transform small_part = remove_redundancies() >> rep >> squash_1qb_to_tk1();
  Transform repeat_synth = repeat_with_metric(
      small_part, [](const Circuit &circ) { return circ.n_vertices(); });
  return synth >> repeat_synth >> rebase_TK() >> remove_redundancies();
}

Transform synthesise_tket() {
  Transform seq = commute_through_multis() >> remove_redundancies();
  Transform rep = repeat(seq);
  Transform synth = decompose_multi_qubits_CX() >> remove_redundancies() >>
                    rep >> squash_1qb_to_tk1();
  Transform small_part = remove_redundancies() >> rep >> squash_1qb_to_tk1();
  Transform repeat_synth = repeat_with_metric(
      small_part, [](const Circuit &circ) { return circ.n_vertices(); });
  return synth >> repeat_synth >> rebase_tket() >> remove_redundancies();
}

static Transform CXs_from_phase_gadgets(CXConfigType cx_config) {
  return Transform([=](Circuit &circ) {
    bool success = false;
    VertexList bin;
    auto [i, end] = boost::vertices(circ.dag);
    for (auto next = i; i != end; i = next) {
      ++next;
      Vertex a = *i;
      Op_ptr op = circ.get_Op_ptr_from_Vertex(a);
      if (op->get_type() == OpType::PhaseGadget) {
        unsigned n_qubits = op->n_qubits();
        Circuit replacement =
            phase_gadget(n_qubits, op->get_params()[0], cx_config);
        Subcircuit sub = {
            {circ.get_in_edges(a)}, {circ.get_all_out_edges(a)}, {a}};
        circ.substitute(replacement, sub, Circuit::VertexDeletion::Yes);
        success = true;
      }
    }
    return success;
  });
}

Transform optimise_via_PhaseGadget(CXConfigType cx_config) {
  return rebase_tket() >> decompose_PhaseGadgets() >> smash_CX_PhaseGadgets() >>
         align_PhaseGadgets() >> CXs_from_phase_gadgets(cx_config) >>
         synthesise_tket();
}

Transform synthesise_OQC() {
  return Transform([](Circuit &circ) {
    Transform rep_zx = squash_1qb_to_pqp(OpType::Rx, OpType::Rz) >>
                       commute_through_multis() >> remove_redundancies();
    Transform seq = decompose_multi_qubits_CX() >> decompose_CX_to_ECR() >>
                    decompose_ZX() >> repeat(rep_zx) >> rebase_OQC() >>
                    commute_through_multis() >> remove_redundancies();
    return seq.apply(circ);
  });
}

/* Returns a Circuit with only HQS allowed Ops (Rz, PhasedX, ZZMax) */
Transform synthesise_HQS() {
  return Transform([](Circuit &circ) {
    Transform single_loop =
        remove_redundancies() >> commute_through_multis() >> reduce_XZ_chains();
    Transform hqs_loop = remove_redundancies() >> commute_and_combine_HQS2() >>
                         reduce_XZ_chains();
    Transform main_seq =
        decompose_multi_qubits_CX() >> clifford_simp() >> decompose_ZX() >>
        repeat(single_loop) >> decompose_CX_to_HQS2() >> repeat(hqs_loop) >>
        decompose_ZX_to_HQS1() >> rebase_HQS() >> remove_redundancies();
    return main_seq.apply(circ);
  });
}

// TODO: Make the XXPhase gates combine
Transform synthesise_UMD() {
  return Transform([](Circuit &circ) {
           bool success = (synthesise_tket() >> decompose_ZX() >>
                           decompose_MolmerSorensen() >> squash_1qb_to_tk1())
                              .apply(circ);
           VertexList bin;
           BGL_FORALL_VERTICES(v, circ.dag, DAG) {
             const Op_ptr op_ptr = circ.get_Op_ptr_from_Vertex(v);
             OpType type = op_ptr->get_type();
             if (type == OpType::TK1) {
               std::vector<Expr> tk1_angles =
                   as_gate_ptr(op_ptr)->get_tk1_angles();
               Circuit in_circ = CircPool::tk1_to_PhasedXRz(
                   tk1_angles[0], tk1_angles[1], tk1_angles[2]);
               remove_redundancies().apply(in_circ);
               Subcircuit sub = {
                   {circ.get_in_edges(v)}, {circ.get_all_out_edges(v)}, {v}};
               bin.push_back(v);
               circ.substitute(in_circ, sub, Circuit::VertexDeletion::No);
               circ.add_phase(tk1_angles[3]);
               success = true;
             }
           }
           circ.remove_vertices(
               bin, Circuit::GraphRewiring::No, Circuit::VertexDeletion::Yes);
           return success;
         }) >>
         rebase_UMD() >> remove_redundancies();
}

}  // namespace Transforms

}  // namespace tket<|MERGE_RESOLUTION|>--- conflicted
+++ resolved
@@ -40,31 +40,23 @@
       synthesise_tket());
 }
 
-<<<<<<< HEAD
 Transform full_peephole_optimise(bool allow_swaps, OpType target_2qb_gate) {
   switch (target_2qb_gate) {
     case OpType::CX:
       return (
-          synthesise_tket() >> two_qubit_squash() >>
+          synthesise_tket() >> two_qubit_squash(allow_swaps) >>
           clifford_simp(allow_swaps) >> synthesise_tket() >>
           three_qubit_squash() >> clifford_simp(allow_swaps) >>
           synthesise_tket());
     case OpType::TK2:
       return (
-          synthesise_tk() >> two_qubit_squash(OpType::TK2) >>
-          clifford_simp(false) >> two_qubit_squash(OpType::TK2) >>
+          synthesise_tk() >> two_qubit_squash(allow_swaps, OpType::TK2) >>
+          clifford_simp(false) >> two_qubit_squash(allow_swaps, OpType::TK2) >>
           synthesise_tk() >> three_qubit_squash(OpType::TK2) >>
           clifford_simp(allow_swaps) >> synthesise_tk());
     default:
       throw std::invalid_argument("Invalid target 2-qubit gate");
   }
-=======
-Transform full_peephole_optimise(bool allow_swaps) {
-  return (
-      synthesise_tket() >> two_qubit_squash(allow_swaps) >>
-      clifford_simp(allow_swaps) >> synthesise_tket() >> three_qubit_squash() >>
-      clifford_simp(allow_swaps) >> synthesise_tket());
->>>>>>> 03c0fcdf
 }
 
 Transform canonical_hyper_clifford_squash() {
