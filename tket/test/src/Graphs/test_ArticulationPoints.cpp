// Copyright 2019-2024 Cambridge Quantum Computing
//
// Licensed under the Apache License, Version 2.0 (the "License");
// you may not use this file except in compliance with the License.
// You may obtain a copy of the License at
//
//     http://www.apache.org/licenses/LICENSE-2.0
//
// Unless required by applicable law or agreed to in writing, software
// distributed under the License is distributed on an "AS IS" BASIS,
// WITHOUT WARRANTIES OR CONDITIONS OF ANY KIND, either express or implied.
// See the License for the specific language governing permissions and
// limitations under the License.

#include <algorithm>
#include <boost/graph/adjacency_list.hpp>
#include <catch2/catch_test_macros.hpp>
#include <iostream>
#include <vector>

#include "tket/Architecture/Architecture.hpp"
#include "tket/Graphs/ArticulationPoints.hpp"

namespace tket {
namespace graphs {
namespace tests {
namespace test_ArticulationPoints {

using Edge = std::pair<unsigned, unsigned>;
using Vertex = unsigned;

static UndirectedConnGraph<Node> get_graph(std::vector<Edge> edges) {
  unsigned n_vertices = 0;
  for (auto [e1, e2] : edges) {
    if (e1 >= n_vertices) n_vertices = e1 + 1;
    if (e2 >= n_vertices) n_vertices = e2 + 1;
  }
  UndirectedConnGraph<Node> graph(n_vertices);
  for (unsigned i = 0; i < n_vertices; ++i) {
    graph[boost::vertex(i, graph)] = Node(i);
  }
  for (auto [e1, e2] : edges) {
    boost::add_edge(e1, e2, graph);
  }
  return graph;
}

SCENARIO("Build a BicomponentGraph") {
  UndirectedConnGraph<Node> graph;
  std::vector<std::vector<Vertex>> bicomps;
  std::vector<std::pair<unsigned, unsigned>> select_which;
  GIVEN("A simple graph") {
    graph = get_graph({{0, 1}, {1, 2}, {2, 3}, {1, 3}, {4, 0}});
    bicomps = {{0, 1}, {0, 4}, {1, 2, 3}};
    select_which = {{1, 2}, {4, 3}, {2, 3}};
  }
  GIVEN("A graph with 4 biconnected components") {
    bicomps = {{0, 1, 2}, {3, 4, 5, 6}, {7, 8, 9}, {10, 11}};
    std::vector<Vertex> links{3, 7, 4, 5};

    std::vector<Edge> edges;
    for (unsigned i = 0; i < links.size(); ++i) {
      auto &bicomp = bicomps[i];
      edges.push_back({bicomp[0], links[i]});
      for (unsigned j = 0; j < bicomp.size(); ++j) {
        for (unsigned k = j + 1; k < bicomp.size(); ++k) {
          edges.push_back({bicomp[j], bicomp[k]});
        }
      }
    }

    graph = get_graph(edges);
    select_which = {{0, 2}, {7, 4}, {10, 6}};
  }

  auto bg = detail::BicomponentGraph<Node>(graph);
  auto tester = detail::BicomponentGraphTester(&bg);
  auto &g = tester.get_graph();

  REQUIRE(boost::num_vertices(g) == tester.n_components());

  // Nodes in each comp must share a component vertex
  for (const std::vector<Vertex> &comp : bicomps) {
    std::set<unsigned> common_comps = tester.get_comps(Node(comp[0]));
    for (Vertex v : comp) {
      Node n(v);
      std::set<unsigned> new_set;
      std::set_intersection(
          common_comps.begin(), common_comps.end(), tester.get_comps(n).begin(),
          tester.get_comps(n).end(), std::inserter(new_set, new_set.begin()));
      common_comps = new_set;
    }
    REQUIRE(common_comps.size() == 1);
  }

  // select components and make sure selection is propagated
  for (auto [selecting, nb_selected] : select_which) {
    bg.select_comps(std::vector<Node>{Node(selecting)});
    bg.propagate_selected_comps();
    unsigned actual_nb_selected = 0;
    for (bool p : tester.get_selected_comps()) {
      actual_nb_selected += p;
    }
    REQUIRE(actual_nb_selected == nb_selected);
  }
}

SCENARIO("Run get_subgraph_aps") {
  UndirectedConnGraph<Node> graph = get_graph(
      {{0, 1},
       {1, 2},
       {0, 2},
       {2, 3},
       {3, 4},
       {2, 4},
       {4, 5},
       {5, 6},
       {6, 7},
       {7, 5},
       {4, 7},
       {7, 8},
       {8, 9},
       {7, 9}});
  UndirectedConnGraph<Node> subgraph =
      get_graph({{1, 2}, {0, 2}, {2, 3}, {6, 7}, {7, 5}});
  auto aps = get_subgraph_aps<Node>(graph, subgraph);
  auto expected_aps = std::set<Node>{Node(2), Node(4), Node(7)};

  REQUIRE(aps.size() == expected_aps.size());
  for (Node n : expected_aps) {
    REQUIRE(aps.count(n));
  }
}

SCENARIO("Find APs of disconnected nodes") {
  UndirectedConnGraph<Node> graph(2);
  for (unsigned i = 0; i < 2; ++i) {
    graph[boost::vertex(i, graph)] = Node(i);
  }

  UndirectedConnGraph<Node> subgraph(1);
  subgraph[boost::vertex(0, graph)] = Node(0);

  REQUIRE(get_subgraph_aps<Node>(graph, subgraph).size() == 0);
}

SCENARIO("Test APs in Architecture", "[architectures],[routing]") {
  Architecture arc(
<<<<<<< HEAD
      std::vector<std::pair<unsigned, unsigned>>{{0, 1}, {1, 2}, {2, 3}});
=======
      {{Node(0), Node(1)}, {Node(1), Node(2)}, {Node(2), Node(3)}});
>>>>>>> 48f76698
  node_set_t ap = arc.get_articulation_points();

  GIVEN("Removing node that preserves connected graph") {
    REQUIRE(ap.find(Node(0)) == ap.end());
    REQUIRE(ap.find(Node(3)) == ap.end());
  }
  GIVEN("Removing node doesn't preserve connected graph") {
    REQUIRE(ap.find(Node(1)) != ap.end());
    REQUIRE(ap.find(Node(2)) != ap.end());
  }

<<<<<<< HEAD
  Architecture arc2(std::vector<std::pair<unsigned, unsigned>>{
      {0, 1}, {0, 2}, {0, 3}, {2, 3}});
=======
  Architecture arc2(
      {{Node(0), Node(1)},
       {Node(0), Node(2)},
       {Node(0), Node(3)},
       {Node(2), Node(3)}});
>>>>>>> 48f76698
  ap = arc2.get_articulation_points();
  REQUIRE(ap.find(Node(0)) != ap.end());

  arc2.remove_node(Node(1));
  ap = arc2.get_articulation_points();
  REQUIRE(ap.find(Node(0)) == ap.end());

  ap = arc.get_articulation_points(arc2);
  REQUIRE(ap.find(Node(0)) == ap.end());
}

}  // namespace test_ArticulationPoints
}  // namespace tests
}  // namespace graphs
}  // namespace tket<|MERGE_RESOLUTION|>--- conflicted
+++ resolved
@@ -146,11 +146,7 @@
 
 SCENARIO("Test APs in Architecture", "[architectures],[routing]") {
   Architecture arc(
-<<<<<<< HEAD
-      std::vector<std::pair<unsigned, unsigned>>{{0, 1}, {1, 2}, {2, 3}});
-=======
       {{Node(0), Node(1)}, {Node(1), Node(2)}, {Node(2), Node(3)}});
->>>>>>> 48f76698
   node_set_t ap = arc.get_articulation_points();
 
   GIVEN("Removing node that preserves connected graph") {
@@ -162,16 +158,11 @@
     REQUIRE(ap.find(Node(2)) != ap.end());
   }
 
-<<<<<<< HEAD
-  Architecture arc2(std::vector<std::pair<unsigned, unsigned>>{
-      {0, 1}, {0, 2}, {0, 3}, {2, 3}});
-=======
   Architecture arc2(
       {{Node(0), Node(1)},
        {Node(0), Node(2)},
        {Node(0), Node(3)},
        {Node(2), Node(3)}});
->>>>>>> 48f76698
   ap = arc2.get_articulation_points();
   REQUIRE(ap.find(Node(0)) != ap.end());
 
