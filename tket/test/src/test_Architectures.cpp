// Copyright 2019-2024 Cambridge Quantum Computing
//
// Licensed under the Apache License, Version 2.0 (the "License");
// you may not use this file except in compliance with the License.
// You may obtain a copy of the License at
//
//     http://www.apache.org/licenses/LICENSE-2.0
//
// Unless required by applicable law or agreed to in writing, software
// distributed under the License is distributed on an "AS IS" BASIS,
// WITHOUT WARRANTIES OR CONDITIONS OF ANY KIND, either express or implied.
// See the License for the specific language governing permissions and
// limitations under the License.

#include <algorithm>
#include <boost/graph/adjacency_list.hpp>
#include <catch2/catch_test_macros.hpp>
#include <cmath>
#include <iostream>
#include <vector>

#include "tket/Architecture/Architecture.hpp"
#include "tket/Graphs/ArticulationPoints.hpp"

namespace tket {
namespace graphs {
namespace test_Architectures {

SCENARIO("Testing FullyConnected") {
  unsigned n_nodes = 10;
  FullyConnected arch(n_nodes);
  node_vector_t nodes_vec = arch.get_all_nodes_vec();
  node_set_t nodes(nodes_vec.begin(), nodes_vec.end());

  REQUIRE(arch.n_nodes() == nodes.size());
  for (const UnitID &uid : arch.nodes()) {
    REQUIRE(nodes.count(Node(uid)));
  }
  for (auto [n1, n2] : arch.get_all_edges_vec()) {
    REQUIRE(nodes.count(n1));
    REQUIRE(nodes.count(n2));
  }

  for (unsigned i = 0; i < n_nodes; i++) {
    for (unsigned j = 0; j < n_nodes; j++) {
      if (i != j) {
        Node n1("fcNode", i);
        Node n2("fcNode", j);
        REQUIRE(arch.edge_exists(n1, n2));
      }
    }
  }
  FullyConnected arch_named(2, "test_fc");
  REQUIRE(arch_named.get_all_nodes_vec()[0].reg_name() == "test_fc");
}

SCENARIO("Testing RingArch") {
  unsigned n_nodes = 10;
  RingArch arch(n_nodes);
  node_vector_t nodes_vec = arch.get_all_nodes_vec();
  node_set_t nodes(nodes_vec.begin(), nodes_vec.end());

  REQUIRE(arch.n_nodes() == nodes.size());
  for (const UnitID &uid : arch.nodes()) {
    REQUIRE(nodes.count(Node(uid)));
  }
  for (auto [n1, n2] : arch.get_all_edges_vec()) {
    REQUIRE(nodes.count(n1));
    REQUIRE(nodes.count(n2));
  }

  for (unsigned i = 0; i < n_nodes; i++) {
    Node n1("ringNode", i);
    Node n2("ringNode", (i + 1) % n_nodes);
    REQUIRE(arch.edge_exists(n1, n2));
  }

  RingArch arch_named(2, "test_ring");
  REQUIRE(arch_named.get_all_nodes_vec()[0].reg_name() == "test_ring");
}

SCENARIO("Testing SquareGrid") {
  unsigned ver = 5;
  unsigned hor = 5;
  unsigned layer = 2;
  SquareGrid arch(ver, hor, layer);
  node_vector_t nodes_vec = arch.get_all_nodes_vec();
  node_set_t nodes(nodes_vec.begin(), nodes_vec.end());

  REQUIRE(nodes.size() == arch.n_nodes());
  for (const UnitID &uid : arch.nodes()) {
    REQUIRE(nodes.count(Node(uid)));
  }
  for (auto [n1, n2] : arch.get_all_edges_vec()) {
    REQUIRE(nodes.count(n1));
    REQUIRE(nodes.count(n2));
  }

  for (const Node &n : nodes) {
    int row = n.index()[0], col = n.index()[1], l = n.index()[2];
    for (const Node &neigh : arch.get_neighbour_nodes(n)) {
      int row_neigh = neigh.index()[0], col_neigh = neigh.index()[1],
          l_neigh = neigh.index()[2];
      REQUIRE(
          std::abs(row - row_neigh) + std::abs(col - col_neigh) +
              std::abs(l - l_neigh) ==
          1);
    }
  }

  SquareGrid arch_named(2, 1, 1, "test_square_grid");
  REQUIRE(arch_named.get_all_nodes_vec()[0].reg_name() == "test_square_grid");
}

SCENARIO("Diameters") {
  GIVEN("an empty architecture") {
    Architecture arc;
    CHECK_THROWS(arc.get_diameter());
  }
  GIVEN("a singleton architecture") {
    Architecture arc;
    arc.add_node(Node(0));
    CHECK(arc.get_diameter() == 0);
  }
  GIVEN("a connected architecture") {
<<<<<<< HEAD
    Architecture arc(std::vector<std::pair<unsigned, unsigned>>{
        {0, 1}, {1, 2}, {2, 3}, {3, 0}});
=======
    Architecture arc(
        {{Node(0), Node(1)},
         {Node(1), Node(2)},
         {Node(2), Node(3)},
         {Node(3), Node(0)}});
>>>>>>> cce17c7b
    CHECK(arc.get_diameter() == 2);
  }
  GIVEN("a disconnected architecture") {
    // TKET-1425
<<<<<<< HEAD
    Architecture arc(std::vector<std::pair<unsigned, unsigned>>{
        {0, 1}, {1, 2}, {2, 0}, {3, 4}});
=======
    Architecture arc(
        {{Node(0), Node(1)},
         {Node(1), Node(2)},
         {Node(2), Node(0)},
         {Node(3), Node(4)}});
>>>>>>> cce17c7b
    CHECK_THROWS(arc.get_diameter());
  }
}

SCENARIO("connectivity") {
  GIVEN("simple architecture") {
    const Architecture archi(
        {{Node(0), Node(1)},
         {Node(0), Node(2)},
         {Node(1), Node(2)},
         {Node(2), Node(3)}});
    MatrixXb connectivity(4, 4);
    connectivity << 0, 1, 1, 0,  // 0
        1, 0, 1, 0,              // 1
        1, 1, 0, 1,              // 2
        0, 0, 1, 0;              // 3

    REQUIRE(archi.get_connectivity() == connectivity);
  }
  GIVEN("connected architecture") {
    const Architecture archi(
        {{Node(0), Node(1)},
         {Node(0), Node(2)},
         {Node(0), Node(3)},
         {Node(1), Node(2)},
         {Node(1), Node(3)},
         {Node(2), Node(3)}});
    MatrixXb connectivity(4, 4);
    connectivity << 0, 1, 1, 1,  // 0
        1, 0, 1, 1,              // 1
        1, 1, 0, 1,              // 2
        1, 1, 1, 0;              // 3

    REQUIRE(archi.get_connectivity() == connectivity);
  }
}

SCENARIO("Test Architecture utility methods.") {
  GIVEN("Architecture::valid_operation, invalid and valid.") {
    std::vector<std::pair<unsigned, unsigned>> edges = {{0, 1}, {1, 2}};
    Architecture architecture(edges);
    REQUIRE(!architecture.valid_operation({Node("test", 0)}));
    REQUIRE(architecture.valid_operation({Node(0)}));
    REQUIRE(architecture.valid_operation({Node(0), Node(1)}));
    REQUIRE(!architecture.valid_operation({Node(0), Node(2)}));
    REQUIRE(!architecture.valid_operation({Node(0), Node(1), Node(2)}));
  }
  GIVEN("Architecture::create_subarch") {
    std::vector<std::pair<unsigned, unsigned>> edges = {{0, 1}, {1, 2}};
    Architecture architecture(edges);
    Architecture subarc =
        architecture.create_subarch({Node(0), Node(1), Node(5)});
    REQUIRE(subarc.get_all_edges_vec().size() == 1);
  }
}
}  // namespace test_Architectures
}  // namespace graphs
}  // namespace tket<|MERGE_RESOLUTION|>--- conflicted
+++ resolved
@@ -123,30 +123,20 @@
     CHECK(arc.get_diameter() == 0);
   }
   GIVEN("a connected architecture") {
-<<<<<<< HEAD
-    Architecture arc(std::vector<std::pair<unsigned, unsigned>>{
-        {0, 1}, {1, 2}, {2, 3}, {3, 0}});
-=======
     Architecture arc(
         {{Node(0), Node(1)},
          {Node(1), Node(2)},
          {Node(2), Node(3)},
          {Node(3), Node(0)}});
->>>>>>> cce17c7b
     CHECK(arc.get_diameter() == 2);
   }
   GIVEN("a disconnected architecture") {
     // TKET-1425
-<<<<<<< HEAD
-    Architecture arc(std::vector<std::pair<unsigned, unsigned>>{
-        {0, 1}, {1, 2}, {2, 0}, {3, 4}});
-=======
     Architecture arc(
         {{Node(0), Node(1)},
          {Node(1), Node(2)},
          {Node(2), Node(0)},
          {Node(3), Node(4)}});
->>>>>>> cce17c7b
     CHECK_THROWS(arc.get_diameter());
   }
 }
