--- conflicted
+++ resolved
@@ -620,11 +620,6 @@
         PauliExpBox(
             SymPauliTensor({Pauli::Y, Pauli::Z, Pauli::Z, Pauli::X}, 0.125)),
         {1, 3, 5, 0});
-<<<<<<< HEAD
-    Circuit d(circ);
-    REQUIRE(Transforms::greedy_pauli_optimisation(0.7, 0.3, 500, 500, 0, true)
-                .apply(d));
-=======
 
     circ.add_box(
         PauliExpBox(SymPauliTensor(
@@ -657,7 +652,6 @@
     REQUIRE(
         Transforms::greedy_pauli_optimisation(0.7, 0.3, 500, 500, 0, true, 10)
             .apply(d));
->>>>>>> e9ceb8b3
     REQUIRE(test_unitary_comparison(circ, d, true));
   }
   GIVEN("Select TQE over ZZPhase") {
@@ -679,7 +673,6 @@
     // hence 5 2-qubit gates in total.
     REQUIRE(d.count_n_qubit_gates(2) == 4);
   }
-<<<<<<< HEAD
 }
 
 SCENARIO("Test GreedyPauliSimp for individual gates") {
@@ -745,73 +738,6 @@
     REQUIRE(Transforms::greedy_pauli_optimisation().apply(circ));
     REQUIRE(test_unitary_comparison(circ, d, true));
   }
-=======
->>>>>>> e9ceb8b3
-}
-
-SCENARIO("Test GreedyPauliSimp for individual gates") {
-  Circuit circ(1);
-  circ.add_op<unsigned>(OpType::Z, {0});
-  std::vector<Op_ptr> ops_0q = {
-      get_op_ptr(OpType::Phase, 0.25),
-  };
-  std::vector<Op_ptr> ops_1q = {
-      get_op_ptr(OpType::noop),
-      get_op_ptr(OpType::Z),
-      get_op_ptr(OpType::X),
-      get_op_ptr(OpType::Y),
-      get_op_ptr(OpType::S),
-      get_op_ptr(OpType::V),
-      get_op_ptr(OpType::Sdg),
-      get_op_ptr(OpType::Vdg),
-      get_op_ptr(OpType::H),
-      get_op_ptr(OpType::Rz, 0.25),
-      get_op_ptr(OpType::Rz, 0.5),
-      get_op_ptr(OpType::Rx, 1),
-      get_op_ptr(OpType::Rx, 0.15),
-      get_op_ptr(OpType::Ry, 0.25),
-      get_op_ptr(OpType::Ry, -0.5),
-      get_op_ptr(OpType::PhasedX, {0.15, 0.2}),
-      get_op_ptr(OpType::PhasedX, {0.5, -0.5}),
-      get_op_ptr(OpType::PhasedX, {0.2, 1}),
-      get_op_ptr(OpType::T),
-      get_op_ptr(OpType::Tdg),
-  };
-  std::vector<Op_ptr> ops_2q = {
-      get_op_ptr(OpType::SWAP),
-      get_op_ptr(OpType::CX),
-      get_op_ptr(OpType::CY),
-      get_op_ptr(OpType::CZ),
-      get_op_ptr(OpType::ZZMax),
-      get_op_ptr(OpType::ZZPhase, 0.25),
-      get_op_ptr(OpType::ZZPhase, 0.5),
-      get_op_ptr(OpType::PhaseGadget, 0.5, 2),
-      get_op_ptr(OpType::XXPhase, 0.25),
-      get_op_ptr(OpType::XXPhase, 0.5),
-      get_op_ptr(OpType::YYPhase, 0.25),
-      get_op_ptr(OpType::YYPhase, 1),
-  };
-  for (Op_ptr op : ops_0q) {
-    Circuit circ(1);
-    circ.add_op<unsigned>(op, {});
-    Circuit d(circ);
-    REQUIRE(Transforms::greedy_pauli_optimisation().apply(circ));
-    REQUIRE(test_unitary_comparison(circ, d, true));
-  }
-  for (Op_ptr op : ops_1q) {
-    Circuit circ(1);
-    circ.add_op<unsigned>(op, {0});
-    Circuit d(circ);
-    REQUIRE(Transforms::greedy_pauli_optimisation().apply(circ));
-    REQUIRE(test_unitary_comparison(circ, d, true));
-  }
-  for (Op_ptr op : ops_2q) {
-    Circuit circ(2);
-    circ.add_op<unsigned>(op, {0, 1});
-    Circuit d(circ);
-    REQUIRE(Transforms::greedy_pauli_optimisation().apply(circ));
-    REQUIRE(test_unitary_comparison(circ, d, true));
-  }
 }
 
 SCENARIO("Test GreedyPauliSimp pass construction") {
