--- conflicted
+++ resolved
@@ -950,13 +950,9 @@
   }
   GIVEN("MultiQGate configuration") {
     CXConfigType config = CXConfigType::MultiQGate;
-<<<<<<< HEAD
-    append_pauli_gadget_pair(circ, gadgets.at(0), gadgets.at(1), config);
-=======
     append_pauli_gadget_pair(
-        circ, tensors[0], exprs[0], tensors[1], exprs[1], config);
+        circ, gadgets.at(0), gadgets.at(1), config);
     circ.decompose_boxes_recursively();
->>>>>>> dc6f7ebb
     THEN("XXPhase3 were used") {
       REQUIRE(circ.count_gates(OpType::XXPhase3) == 2);
     }
