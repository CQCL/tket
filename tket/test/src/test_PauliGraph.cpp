// Copyright 2019-2023 Cambridge Quantum Computing
//
// Licensed under the Apache License, Version 2.0 (the "License");
// you may not use this file except in compliance with the License.
// You may obtain a copy of the License at
//
//     http://www.apache.org/licenses/LICENSE-2.0
//
// Unless required by applicable law or agreed to in writing, software
// distributed under the License is distributed on an "AS IS" BASIS,
// WITHOUT WARRANTIES OR CONDITIONS OF ANY KIND, either express or implied.
// See the License for the specific language governing permissions and
// limitations under the License.

#include <catch2/catch_test_macros.hpp>
#include <tket/Transformations/Decomposition.hpp>

#include "CircuitsForTesting.hpp"
#include "testutil.hpp"
#include "tket/Circuit/Boxes.hpp"
#include "tket/Circuit/CircUtils.hpp"
#include "tket/Circuit/PauliExpBoxes.hpp"
#include "tket/Circuit/Simulation/CircuitSimulator.hpp"
#include "tket/Converters/Converters.hpp"
#include "tket/Diagonalisation/Diagonalisation.hpp"
#include "tket/Gate/SymTable.hpp"
#include "tket/PauliGraph/ConjugatePauliFunctions.hpp"
#include "tket/PauliGraph/PauliGraph.hpp"
#include "tket/Transformations/PauliOptimisation.hpp"
#include "tket/Transformations/Rebase.hpp"

namespace tket {
namespace test_PauliGraph {

SCENARIO("Correct creation of PauliGraphs") {
  GIVEN("A Clifford circuit") {
    Circuit circ(3);
    circ.add_op<unsigned>(OpType::CX, {0, 1});
    circ.add_op<unsigned>(OpType::S, {1});
    circ.add_op<unsigned>(OpType::CX, {0, 1});
    circ.add_op<unsigned>(OpType::CX, {1, 2});
    circ.add_op<unsigned>(OpType::Vdg, {1});
    circ.add_op<unsigned>(OpType::CX, {1, 0});
    circ.add_op<unsigned>(OpType::Phase, 0.8, {});
    PauliGraph pg = circuit_to_pauli_graph(circ);
    UnitaryRevTableau correct_tab = circuit_to_unitary_rev_tableau(circ);
    REQUIRE(pg.get_clifford_ref() == correct_tab);
  }
  GIVEN("A 1qb circuit") {
    Circuit circ(1);
    circ.add_op<unsigned>(OpType::Rz, 0.3, {0});
    circ.add_op<unsigned>(OpType::Rx, 0.6, {0});
    circ.add_op<unsigned>(OpType::Ry, 1.2, {0});
    circ.add_op<unsigned>(OpType::Rz, 0.3, {0});
    PauliGraph pg = circuit_to_pauli_graph(circ);
    REQUIRE(pg.n_vertices() == 4);
  }
  GIVEN("A 2qb circuit with no interaction") {
    Circuit circ(2);
    circ.add_op<unsigned>(OpType::Rz, 0.3, {0});
    circ.add_op<unsigned>(OpType::Rx, 0.6, {0});
    circ.add_op<unsigned>(OpType::Ry, 1.2, {0});
    circ.add_op<unsigned>(OpType::Rz, 0.3, {0});
    circ.add_op<unsigned>(OpType::Ry, 0.2, {1});
    circ.add_op<unsigned>(OpType::Rx, 1.6, {1});
    circ.add_op<unsigned>(OpType::Rz, 1.3, {1});
    PauliGraph pg = circuit_to_pauli_graph(circ);
    REQUIRE(pg.n_vertices() == 7);
  }
  GIVEN("A 2qb circuit with some anti-commuting interaction") {
    Circuit circ(2);
    circ.add_op<unsigned>(OpType::Rz, 0.3, {0});
    circ.add_op<unsigned>(OpType::Ry, 0.2, {1});
    circ.add_op<unsigned>(OpType::XXPhase, 1.1, {0, 1});
    PauliGraph pg = circuit_to_pauli_graph(circ);
    REQUIRE(pg.n_vertices() == 3);
  }
  GIVEN("A 2qb circuit with some commuting interaction") {
    Circuit circ(2);
    circ.add_op<unsigned>(OpType::Rz, 0.3, {0});
    circ.add_op<unsigned>(OpType::Rz, 0.2, {1});
    circ.add_op<unsigned>(OpType::ZZPhase, 1.1, {0, 1});
    PauliGraph pg = circuit_to_pauli_graph(circ);
    REQUIRE(pg.n_vertices() == 3);
  }
  GIVEN("A 2qb circuit a Clifford-angled ZZPhase") {
    Circuit circ(2);
    circ.add_op<unsigned>(OpType::Rz, 0.3, {0});
    circ.add_op<unsigned>(OpType::Rz, 0.2, {1});
    circ.add_op<unsigned>(OpType::ZZPhase, 0.5, {0, 1});
    PauliGraph pg = circuit_to_pauli_graph(circ);
    REQUIRE(pg.n_vertices() == 2);
  }
  GIVEN("A 1qb circuit with stuff to merge") {
    Circuit circ(1);
    circ.add_op<unsigned>(OpType::Rz, 0.3, {0});
    circ.add_op<unsigned>(OpType::Rz, 1.3, {0});
    circ.add_op<unsigned>(OpType::Rx, 0.6, {0});
    circ.add_op<unsigned>(OpType::Rz, 1.1, {0});
    circ.add_op<unsigned>(OpType::Rz, 0.3, {0});
    PauliGraph pg = circuit_to_pauli_graph(circ);
    REQUIRE(pg.n_vertices() == 3);
  }
  GIVEN("A 2qb circuit with stuff to merge") {
    Circuit circ(2);
    circ.add_op<unsigned>(OpType::Rz, 0.3, {0});
    circ.add_op<unsigned>(OpType::Rz, 0.2, {1});
    circ.add_op<unsigned>(OpType::ZZPhase, 1.1, {0, 1});
    circ.add_op<unsigned>(OpType::Rz, 0.8, {0});
    circ.add_op<unsigned>(OpType::ZZPhase, 1.6, {1, 0});
    PauliGraph pg = circuit_to_pauli_graph(circ);
    REQUIRE(pg.n_vertices() == 3);
  }
  GIVEN("A circuit with Cliffords and non-Cliffords") {
    Circuit circ(2);
    circ.add_op<unsigned>(OpType::Rz, 0.3, {0});
    circ.add_op<unsigned>(OpType::CX, {0, 1});
    circ.add_op<unsigned>(OpType::Rz, 0.4, {0});
    circ.add_op<unsigned>(OpType::H, {0});
    circ.add_op<unsigned>(OpType::Rz, 1.1, {0});
    circ.add_op<unsigned>(OpType::Rz, 1.8, {1});
    PauliGraph pg = circuit_to_pauli_graph(circ);
    REQUIRE(pg.n_vertices() == 3);
  }
  GIVEN("A dense example") {
    Circuit circ(4);
    circ.add_op<unsigned>(OpType::Rz, 0.3, {0});
    circ.add_op<unsigned>(OpType::Rz, 0.3, {1});
    circ.add_op<unsigned>(OpType::Rz, 0.3, {2});
    circ.add_op<unsigned>(OpType::Rz, 0.3, {3});
    circ.add_op<unsigned>(OpType::Ry, 0.3, {0});
    circ.add_op<unsigned>(OpType::Ry, 0.3, {1});
    circ.add_op<unsigned>(OpType::Ry, 0.3, {2});
    circ.add_op<unsigned>(OpType::Ry, 0.3, {3});
    circ.add_op<unsigned>(OpType::CX, {0, 1});
    circ.add_op<unsigned>(OpType::CX, {1, 2});
    circ.add_op<unsigned>(OpType::CX, {2, 3});
    circ.add_op<unsigned>(OpType::Rz, 0.3, {0});
    circ.add_op<unsigned>(OpType::Rz, 0.3, {1});
    circ.add_op<unsigned>(OpType::Rz, 0.3, {2});
    circ.add_op<unsigned>(OpType::Rz, 0.3, {3});
    circ.add_op<unsigned>(OpType::Ry, 0.3, {0});
    circ.add_op<unsigned>(OpType::Ry, 0.3, {1});
    circ.add_op<unsigned>(OpType::Ry, 0.3, {2});
    circ.add_op<unsigned>(OpType::Ry, 0.3, {3});
    PauliGraph pg = circuit_to_pauli_graph(circ);
    REQUIRE(pg.n_vertices() == 16);
  }
  GIVEN("A more interesting example (tof_3)") {
    Circuit circ(5);
    circ.add_op<unsigned>(OpType::H, {3});
    circ.add_op<unsigned>(OpType::H, {4});
    circ.add_op<unsigned>(OpType::CX, {1, 4});
    circ.add_op<unsigned>(OpType::Tdg, {4});
    circ.add_op<unsigned>(OpType::CX, {0, 4});
    circ.add_op<unsigned>(OpType::T, {4});
    circ.add_op<unsigned>(OpType::CX, {1, 4});
    circ.add_op<unsigned>(OpType::Tdg, {4});
    circ.add_op<unsigned>(OpType::CX, {0, 4});
    circ.add_op<unsigned>(OpType::T, {4});
    circ.add_op<unsigned>(OpType::T, {1});
    circ.add_op<unsigned>(OpType::CX, {0, 1});
    circ.add_op<unsigned>(OpType::T, {0});
    circ.add_op<unsigned>(OpType::Tdg, {1});
    circ.add_op<unsigned>(OpType::CX, {0, 1});
    circ.add_op<unsigned>(OpType::H, {4});
    circ.add_op<unsigned>(OpType::H, {4});
    circ.add_op<unsigned>(OpType::H, {4});
    circ.add_op<unsigned>(OpType::CX, {4, 3});
    circ.add_op<unsigned>(OpType::Tdg, {3});
    circ.add_op<unsigned>(OpType::CX, {2, 3});
    circ.add_op<unsigned>(OpType::T, {3});
    circ.add_op<unsigned>(OpType::CX, {4, 3});
    circ.add_op<unsigned>(OpType::Tdg, {3});
    circ.add_op<unsigned>(OpType::CX, {2, 3});
    circ.add_op<unsigned>(OpType::T, {3});
    circ.add_op<unsigned>(OpType::T, {4});
    circ.add_op<unsigned>(OpType::CX, {2, 4});
    circ.add_op<unsigned>(OpType::T, {2});
    circ.add_op<unsigned>(OpType::Tdg, {4});
    circ.add_op<unsigned>(OpType::CX, {2, 4});
    circ.add_op<unsigned>(OpType::H, {3});
    circ.add_op<unsigned>(OpType::H, {3});
    circ.add_op<unsigned>(OpType::H, {3});
    circ.add_op<unsigned>(OpType::H, {4});
    circ.add_op<unsigned>(OpType::CX, {1, 4});
    circ.add_op<unsigned>(OpType::Tdg, {4});
    circ.add_op<unsigned>(OpType::CX, {0, 4});
    circ.add_op<unsigned>(OpType::T, {4});
    circ.add_op<unsigned>(OpType::CX, {1, 4});
    circ.add_op<unsigned>(OpType::Tdg, {4});
    circ.add_op<unsigned>(OpType::CX, {0, 4});
    circ.add_op<unsigned>(OpType::T, {4});
    circ.add_op<unsigned>(OpType::T, {1});
    circ.add_op<unsigned>(OpType::CX, {0, 1});
    circ.add_op<unsigned>(OpType::T, {0});
    circ.add_op<unsigned>(OpType::Tdg, {1});
    circ.add_op<unsigned>(OpType::CX, {0, 1});
    circ.add_op<unsigned>(OpType::H, {4});
    circ.add_op<unsigned>(OpType::H, {4});
    circ.add_op<unsigned>(OpType::H, {4});
    PauliGraph pg = circuit_to_pauli_graph(circ);
    REQUIRE(pg.n_vertices() == 15);
  }
  GIVEN("A circuit with a PauliExpBox") {
    Circuit circ(2);
    circ.add_op<unsigned>(OpType::ZZPhase, 0.2, {0, 1});
    circ.add_op<unsigned>(OpType::Vdg, {0});
    circ.add_op<unsigned>(OpType::H, {1});
    PauliExpBox peb({{Pauli::Y, Pauli::X}, 0.333});
    circ.add_box(peb, {0, 1});
    PauliGraph pg = circuit_to_pauli_graph(circ);
    REQUIRE(pg.n_vertices() == 1);
  }
}

SCENARIO("TopSortIterator") {
  GIVEN("An empty circuit") {
    Circuit circ(2);
    REQUIRE_NOTHROW(circuit_to_pauli_graph(circ));
  }
}

SCENARIO("Synthesising PauliGraphs") {
  GIVEN("A dense example") {
    Circuit circ(4);
    circ.add_op<unsigned>(OpType::Rz, 0.3, {0});
    circ.add_op<unsigned>(OpType::Rz, 0.3, {1});
    circ.add_op<unsigned>(OpType::Rz, 0.3, {2});
    circ.add_op<unsigned>(OpType::Rz, 0.3, {3});
    circ.add_op<unsigned>(OpType::Ry, 0.3, {0});
    circ.add_op<unsigned>(OpType::Ry, 0.3, {1});
    circ.add_op<unsigned>(OpType::Ry, 0.3, {2});
    circ.add_op<unsigned>(OpType::Ry, 0.3, {3});
    circ.add_op<unsigned>(OpType::CX, {0, 1});
    circ.add_op<unsigned>(OpType::CX, {1, 2});
    circ.add_op<unsigned>(OpType::CX, {2, 3});
    circ.add_op<unsigned>(OpType::Rz, 0.3, {0});
    circ.add_op<unsigned>(OpType::Rz, 0.3, {1});
    circ.add_op<unsigned>(OpType::Rz, 0.3, {2});
    circ.add_op<unsigned>(OpType::Rz, 0.3, {3});
    circ.add_op<unsigned>(OpType::Ry, 0.3, {0});
    circ.add_op<unsigned>(OpType::Ry, 0.3, {1});
    circ.add_op<unsigned>(OpType::Ry, 0.3, {2});
    circ.add_op<unsigned>(OpType::Ry, 0.3, {3});
    const Eigen::MatrixXcd circ_unitary = tket_sim::get_unitary(circ);
    PauliGraph pg = circuit_to_pauli_graph(circ);
    pg.sanity_check();
    WHEN("Synthesising individually") {
      Circuit synth = pauli_graph_to_pauli_exp_box_circuit_individually(pg);
      Transforms::decomp_boxes().apply(synth);
      pg.sanity_check();
      Eigen::MatrixXcd synth_unitary = tket_sim::get_unitary(synth);
      REQUIRE((synth_unitary - circ_unitary).cwiseAbs().sum() < ERR_EPS);
    }
    WHEN("Synthesising pairwise") {
      Circuit synth = pauli_graph_to_pauli_exp_box_circuit_pairwise(pg);
      Transforms::decomp_boxes().apply(synth);
      Eigen::MatrixXcd synth_unitary = tket_sim::get_unitary(synth);
      REQUIRE((synth_unitary - circ_unitary).cwiseAbs().sum() < ERR_EPS);
    }
  }
  GIVEN("A UCCSD example") {
    const auto& circ = CircuitsForTesting::get().uccsd;
    const auto circ_unitary = tket_sim::get_unitary(circ);
    const PauliGraph pg = circuit_to_pauli_graph(circ);
    WHEN("Synthesising individually") {
      Circuit synth = pauli_graph_to_pauli_exp_box_circuit_individually(pg);
      Transforms::decomp_boxes().apply(synth);
      const auto synth_unitary = tket_sim::get_unitary(synth);
      REQUIRE((synth_unitary - circ_unitary).cwiseAbs().sum() < ERR_EPS);
    }
    WHEN("Synthesising pairwise") {
      Circuit synth = pauli_graph_to_pauli_exp_box_circuit_pairwise(pg);
      Transforms::decomp_boxes().apply(synth);
      const auto synth_unitary = tket_sim::get_unitary(synth);
      REQUIRE((synth_unitary - circ_unitary).cwiseAbs().sum() < ERR_EPS);
    }
  }
}

// Probably no special significance, just something repeated several times
static void add_ops_to_prepend_1(Circuit& circ) {
  circ.add_op<unsigned>(OpType::Rx, 1.511, {2});
  circ.add_op<unsigned>(OpType::Rz, 0.745, {2});
}
static void add_ops_to_prepend_2(Circuit& circ) {
  circ.add_op<unsigned>(OpType::Rx, 0.849, {3});
  circ.add_op<unsigned>(OpType::Rz, 0.102, {3});
}

SCENARIO("Test mutual diagonalisation of fully commuting sets") {
  GIVEN("A 2 qb Identity gadget") {
    Circuit circ(2);
    PauliExpBox peb({{Pauli::I, Pauli::I}, 0.333});
    circ.add_box(peb, {0, 1});
    const auto& prepend = CircuitsForTesting::get().prepend_2qb_circuit;
    Circuit test1 = prepend >> circ;

    PauliGraph pg = circuit_to_pauli_graph(circ);
    pg.sanity_check();
    Circuit out = pauli_graph_to_pauli_exp_box_circuit_sets(pg);
    Transforms::decomp_boxes().apply(out);
    pg.sanity_check();
    Circuit test2 = prepend >> out;
    REQUIRE(test_statevector_comparison(test1, test2));
  }
  GIVEN("2 qb 1 Pauli gadget circuit") {
    const auto& prepend = CircuitsForTesting::get().prepend_2qb_circuit;
    Circuit circ(2);
    PauliExpBox peb({{Pauli::Z, Pauli::X}, 0.333});
    circ.add_box(peb, {0, 1});
    Circuit test1 = prepend >> circ;

    PauliGraph pg = circuit_to_pauli_graph(circ);
    Circuit out = pauli_graph_to_pauli_exp_box_circuit_sets(pg);
    Transforms::decomp_boxes().apply(out);
    Circuit test2 = prepend >> out;
    REQUIRE(test_statevector_comparison(test1, test2));
  }
  GIVEN("2 qb 2 Pauli gadget circuit") {
    const auto& prepend = CircuitsForTesting::get().prepend_2qb_circuit;
    Circuit circ(2);
    PauliExpBox peb({{Pauli::Z, Pauli::X}, 0.333});
    circ.add_box(peb, {0, 1});
    PauliExpBox peb2({{Pauli::Y, Pauli::Y}, 0.174});
    circ.add_box(peb2, {0, 1});
    Circuit test1 = prepend >> circ;

    PauliGraph pg = circuit_to_pauli_graph(circ);
    Circuit out = pauli_graph_to_pauli_exp_box_circuit_sets(pg);
    Transforms::decomp_boxes().apply(out);
    Circuit test2 = prepend >> out;
    REQUIRE(test_statevector_comparison(test1, test2));
  }
  GIVEN("2 qb 3 Pauli gadget circuit with symbols") {
    const auto& prepend = CircuitsForTesting::get().prepend_2qb_circuit;
    Circuit circ(2);
    Sym a = SymTable::fresh_symbol("a");
    Expr ea(a);
    Sym b = SymTable::fresh_symbol("b");
    Expr eb(b);
    Sym c = SymTable::fresh_symbol("c");
    Expr ec(c);
    std::map<Sym, double, SymEngine::RCPBasicKeyLess> symbol_map = {
        {a, 0.3112}, {b, 1.178}, {c, -0.911}};

    PauliExpBox peb({{Pauli::Z, Pauli::Z}, ea});
    circ.add_box(peb, {0, 1});
    PauliExpBox peb2({{Pauli::X, Pauli::X}, eb});
    circ.add_box(peb2, {0, 1});
    PauliExpBox peb3({{Pauli::Y, Pauli::Y}, ec});
    circ.add_box(peb3, {0, 1});
    Circuit test1 = prepend >> circ;
    test1.symbol_substitution(symbol_map);

    PauliGraph pg = circuit_to_pauli_graph(circ);
    Circuit out = pauli_graph_to_pauli_exp_box_circuit_sets(pg);
    Transforms::decomp_boxes().apply(out);
    Circuit test2 = prepend >> out;
    test2.symbol_substitution(symbol_map);
    REQUIRE(test_statevector_comparison(test1, test2));
  }
  GIVEN("2 qb 3 Pauli gadget circuit with symbols and Pauli::I present") {
    const auto& prepend = CircuitsForTesting::get().prepend_2qb_circuit;
    Circuit circ(2);
    Sym a = SymTable::fresh_symbol("a");
    Expr ea(a);
    Sym b = SymTable::fresh_symbol("b");
    Expr eb(b);
    Sym c = SymTable::fresh_symbol("c");
    Expr ec(c);
    std::map<Sym, double, SymEngine::RCPBasicKeyLess> symbol_map = {
        {a, 0.3112}, {b, 1.178}, {c, -0.911}};

    PauliExpBox peb({{Pauli::Z, Pauli::Z}, ea});
    circ.add_box(peb, {0, 1});
    PauliExpBox peb2({{Pauli::I, Pauli::X}, eb});
    circ.add_box(peb2, {0, 1});
    PauliExpBox peb3({{Pauli::Y, Pauli::I}, ec});
    circ.add_box(peb3, {0, 1});
    Circuit test1 = prepend >> circ;
    REQUIRE(test1.is_symbolic());
    test1.symbol_substitution(symbol_map);
    REQUIRE(!test1.is_symbolic());

    PauliGraph pg = circuit_to_pauli_graph(circ);
    Circuit out = pauli_graph_to_pauli_exp_box_circuit_sets(pg);
    Transforms::decomp_boxes().apply(out);
    Circuit test2 = prepend >> out;
    test2.symbol_substitution(symbol_map);
    REQUIRE(test_statevector_comparison(test1, test2));
  }
  GIVEN("3 qb 2 Pauli Gadget circuit") {
    auto prepend = CircuitsForTesting::get_prepend_circuit(3);
    add_ops_to_prepend_1(prepend);

    Circuit circ(3);
    PauliExpBox peb({{Pauli::Z, Pauli::X, Pauli::Z}, 0.333});
    circ.add_box(peb, {0, 1, 2});
    PauliExpBox peb2({{Pauli::Y, Pauli::X, Pauli::X}, 0.174});
    circ.add_box(peb2, {0, 1, 2});
    Circuit test1 = prepend >> circ;
    PauliGraph pg = circuit_to_pauli_graph(circ);
    Circuit out = pauli_graph_to_pauli_exp_box_circuit_sets(pg);
    Transforms::decomp_boxes().apply(out);
    Circuit test2 = prepend >> out;
    REQUIRE(test_statevector_comparison(test1, test2));
  }
  GIVEN("4 qb 3 Pauli Gadget circuit") {
    auto prepend = CircuitsForTesting::get_prepend_circuit(3);
    add_ops_to_prepend_1(prepend);

    Circuit circ(4);
    PauliExpBox peb({{Pauli::Z, Pauli::Z, Pauli::Z, Pauli::Z}, 0.333});
    circ.add_box(peb, {0, 1, 2, 3});
    PauliExpBox peb2({{Pauli::X, Pauli::Z, Pauli::X, Pauli::I}, 0.233});
    circ.add_box(peb2, {0, 1, 2, 3});
    PauliExpBox peb3({{Pauli::X, Pauli::X, Pauli::X, Pauli::X}, 0.174});
    circ.add_box(peb3, {0, 1, 2, 3});
    Circuit test1 = prepend >> circ;

    WHEN("Using default CX-decomposition") {
      PauliGraph pg = circuit_to_pauli_graph(circ);
      Circuit out = pauli_graph_to_pauli_exp_box_circuit_sets(pg);
      Transforms::decomp_boxes().apply(out);
      Circuit test2 = prepend >> out;
      REQUIRE(test_statevector_comparison(test1, test2));
    }

    WHEN("Using XXPhase3-decomposition") {
      PauliGraph pg = circuit_to_pauli_graph(circ);
      Circuit out = pauli_graph_to_pauli_exp_box_circuit_sets(
          pg, CXConfigType::MultiQGate);
      Transforms::decomp_boxes().apply(out);
      REQUIRE(out.count_gates(OpType::XXPhase3) == 2);
      Circuit test2 = prepend >> out;
      REQUIRE(test_statevector_comparison(test1, test2));
    }
  }
  GIVEN("3 qb 6 Pauli Gadget circuit for different strats and configs") {
    // add some arbitrary rotations to get away from |00> state
    Circuit circ(3, 3);
    CircuitsForTesting::add_initial_prepend_ops(circ);
    add_ops_to_prepend_1(circ);

    PauliExpBox peb({{Pauli::Z, Pauli::Y, Pauli::X}, 0.333});
    circ.add_box(peb, {0, 1, 2});
    PauliExpBox peb2({{Pauli::Y, Pauli::Z, Pauli::X}, 0.174});
    circ.add_box(peb2, {0, 1, 2});
    PauliExpBox peb3({{Pauli::Y, Pauli::Z, Pauli::I}, 0.567});
    circ.add_box(peb3, {0, 1, 2});
    PauliExpBox peb4({{Pauli::Z, Pauli::Y, Pauli::I}, 1.849});
    circ.add_box(peb4, {0, 1, 2});
    PauliExpBox peb5({{Pauli::X, Pauli::X, Pauli::X}, 1.67});
    circ.add_box(peb5, {0, 1, 2});
    PauliExpBox peb6({{Pauli::X, Pauli::X, Pauli::I}, 0.83});
    circ.add_box(peb6, {0, 1, 2});
    Circuit test1 = circ;

    WHEN("Different strategies and configs") {
      Transforms::synthesise_pauli_graph(
          Transforms::PauliSynthStrat::Sets, CXConfigType::Star)
          .apply(circ);
      Transforms::decomp_boxes().apply(circ);
      REQUIRE(test_statevector_comparison(test1, circ));
    }
    WHEN("Different strategies and configs") {
      Transforms::synthesise_pauli_graph(
          Transforms::PauliSynthStrat::Individual, CXConfigType::Star)
          .apply(circ);
      Transforms::decomp_boxes().apply(circ);
      REQUIRE(test_statevector_comparison(test1, circ));
    }
    WHEN("Different strategies and configs") {
      Transforms::synthesise_pauli_graph(
          Transforms::PauliSynthStrat::Pairwise, CXConfigType::Star)
          .apply(circ);
      Transforms::decomp_boxes().apply(circ);
      REQUIRE(test_statevector_comparison(test1, circ));
    }
    WHEN("Different strategies and configs") {
      Transforms::synthesise_pauli_graph(
          Transforms::PauliSynthStrat::Sets, CXConfigType::Snake)
          .apply(circ);
      Transforms::decomp_boxes().apply(circ);
      REQUIRE(test_statevector_comparison(test1, circ));
    }
    WHEN("Different strategies and configs") {
      Transforms::synthesise_pauli_graph(
          Transforms::PauliSynthStrat::Individual, CXConfigType::Snake)
          .apply(circ);
      Transforms::decomp_boxes().apply(circ);
      REQUIRE(test_statevector_comparison(test1, circ));
    }
    WHEN("Different strategies and configs") {
      Transforms::synthesise_pauli_graph(
          Transforms::PauliSynthStrat::Pairwise, CXConfigType::Snake)
          .apply(circ);
      Transforms::decomp_boxes().apply(circ);
      REQUIRE(test_statevector_comparison(test1, circ));
    }
    WHEN("Different strategies and configs") {
      Transforms::synthesise_pauli_graph(
          Transforms::PauliSynthStrat::Sets, CXConfigType::Tree)
          .apply(circ);
      Transforms::decomp_boxes().apply(circ);
      REQUIRE(test_statevector_comparison(test1, circ));
    }
    WHEN("Different strategies and configs") {
      Transforms::synthesise_pauli_graph(
          Transforms::PauliSynthStrat::Individual, CXConfigType::Tree)
          .apply(circ);
      Transforms::decomp_boxes().apply(circ);
      REQUIRE(test_statevector_comparison(test1, circ));
    }
    WHEN("Different strategies and configs") {
      Transforms::synthesise_pauli_graph(
          Transforms::PauliSynthStrat::Pairwise, CXConfigType::Tree)
          .apply(circ);
      Transforms::decomp_boxes().apply(circ);
      REQUIRE(test_statevector_comparison(test1, circ));
    }
    WHEN("Pairwise strategy with CXConfigType::MultiQGate") {
      Transforms::synthesise_pauli_graph(
          Transforms::PauliSynthStrat::Pairwise, CXConfigType::MultiQGate)
          .apply(circ);
      Transforms::decomp_boxes().apply(circ);
      REQUIRE(test_statevector_comparison(test1, circ));
    }
    WHEN("Sets strategy with CXConfigType::MultiQGate") {
      Transforms::synthesise_pauli_graph(
          Transforms::PauliSynthStrat::Sets, CXConfigType::MultiQGate)
          .apply(circ);
      Transforms::decomp_boxes().apply(circ);
      REQUIRE(test_statevector_comparison(test1, circ));
    }
    WHEN("Individual strategy with CXConfigType::MultiQGate") {
      Transforms::synthesise_pauli_graph(
          Transforms::PauliSynthStrat::Individual, CXConfigType::MultiQGate)
          .apply(circ);
      Transforms::decomp_boxes().apply(circ);
      REQUIRE(circ.count_gates(OpType::XXPhase3) == 6);
      REQUIRE(test_statevector_comparison(test1, circ));
    }
  }
  GIVEN(
      "4 qb 8 Pauli Gadget circuit (ie. double excitations for UCCSD "
      "circuits)") {
    // add some arbitrary rotations to get away from |00> state
    auto prepend = CircuitsForTesting::get_prepend_circuit(4);
    add_ops_to_prepend_1(prepend);
    add_ops_to_prepend_2(prepend);

    Circuit circ(4);
    Sym a = SymTable::fresh_symbol("a");
    Expr ea(a);
    Sym b = SymTable::fresh_symbol("b");
    Expr eb(b);
    Sym c = SymTable::fresh_symbol("c");
    Expr ec(c);
    Sym d = SymTable::fresh_symbol("d");
    Expr ed(d);
    Sym e = SymTable::fresh_symbol("e");
    Expr ee(e);
    Sym f = SymTable::fresh_symbol("f");
    Expr ef(f);
    Sym g = SymTable::fresh_symbol("g");
    Expr eg(g);
    Sym h = SymTable::fresh_symbol("h");
    Expr eh(h);
    std::map<Sym, double, SymEngine::RCPBasicKeyLess> symbol_map = {
        {a, 0.3112}, {b, 1.178}, {c, -0.911}, {d, 0.7122},
        {e, 1.102},  {f, 0.151}, {g, 1.223},  {h, 1.666}};

    PauliExpBox peb0({{Pauli::X, Pauli::X, Pauli::X, Pauli::Y}, ea});
    circ.add_box(peb0, {0, 1, 2, 3});
    PauliExpBox peb1({{Pauli::X, Pauli::X, Pauli::Y, Pauli::X}, eb});
    circ.add_box(peb1, {0, 1, 2, 3});
    PauliExpBox peb2({{Pauli::X, Pauli::Y, Pauli::X, Pauli::X}, ec});
    circ.add_box(peb2, {0, 1, 2, 3});
    PauliExpBox peb3({{Pauli::X, Pauli::Y, Pauli::Y, Pauli::Y}, ed});
    circ.add_box(peb3, {0, 1, 2, 3});
    PauliExpBox peb4({{Pauli::Y, Pauli::X, Pauli::X, Pauli::X}, ee});
    circ.add_box(peb4, {0, 1, 2, 3});
    PauliExpBox peb5({{Pauli::Y, Pauli::X, Pauli::Y, Pauli::Y}, ef});
    circ.add_box(peb5, {0, 1, 2, 3});
    PauliExpBox peb6({{Pauli::Y, Pauli::Y, Pauli::X, Pauli::Y}, eg});
    circ.add_box(peb6, {0, 1, 2, 3});
    PauliExpBox peb7({{Pauli::Y, Pauli::Y, Pauli::Y, Pauli::X}, eh});
    circ.add_box(peb7, {0, 1, 2, 3});

    Circuit test1 = prepend >> circ;
    CircBox circbox(circ);
    Circuit major_circ(4);
    major_circ.add_box(circbox, {0, 1, 2, 3});
    Transforms::special_UCC_synthesis().apply(major_circ);
    Circuit test2 = prepend >> major_circ;
    test1.symbol_substitution(symbol_map);
    test2.symbol_substitution(symbol_map);
    REQUIRE(test_statevector_comparison(test1, test2));
  }
  GIVEN(
      "4 qb 4 Pauli Gadget circuit (some single excitations for UCCSD "
      "circuits)") {
    auto prepend = CircuitsForTesting::get_prepend_circuit(4);
    add_ops_to_prepend_1(prepend);
    add_ops_to_prepend_2(prepend);

    Circuit circ(4);
    Sym a = SymTable::fresh_symbol("a");
    Expr ea(a);
    Sym b = SymTable::fresh_symbol("b");
    Expr eb(b);
    Sym c = SymTable::fresh_symbol("c");
    Expr ec(c);
    Sym d = SymTable::fresh_symbol("d");
    Expr ed(d);
    std::map<Sym, double, SymEngine::RCPBasicKeyLess> symbol_map = {
        {a, 0.3112}, {b, 1.178}, {c, -0.911}, {d, 0.7122}};

    PauliExpBox peb0({{Pauli::Y, Pauli::Z, Pauli::X, Pauli::I}, ea});
    circ.add_box(peb0, {0, 1, 2, 3});
    PauliExpBox peb1({{Pauli::X, Pauli::Z, Pauli::Y, Pauli::I}, eb});
    circ.add_box(peb1, {0, 1, 2, 3});
    PauliExpBox peb2({{Pauli::I, Pauli::Y, Pauli::Z, Pauli::X}, ec});
    circ.add_box(peb2, {0, 1, 2, 3});
    PauliExpBox peb3({{Pauli::I, Pauli::X, Pauli::Y, Pauli::Z}, ed});
    circ.add_box(peb3, {0, 1, 2, 3});

    Circuit test1 = prepend >> circ;
    CircBox circbox(circ);
    Circuit major_circ(4);
    major_circ.add_box(circbox, {0, 1, 2, 3});
    Transforms::special_UCC_synthesis().apply(major_circ);
    Circuit test2 = prepend >> major_circ;
    test1.symbol_substitution(symbol_map);
    test2.symbol_substitution(symbol_map);
    REQUIRE(test_statevector_comparison(test1, test2));
  }
  GIVEN(
      "5 qubit 7 Pauli Gadget circuit; example from compilation strategy "
      "paper") {
    // This circuit requires greedy diagonalisation
    auto prepend = CircuitsForTesting::get_prepend_circuit(5);
    add_ops_to_prepend_1(prepend);
    add_ops_to_prepend_2(prepend);
    prepend.add_op<unsigned>(OpType::Rx, 0.466, {4});
    prepend.add_op<unsigned>(OpType::Rz, 1.303, {4});

    Circuit circ(5);
    Sym a = SymTable::fresh_symbol("a");
    Expr ea(a);
    Sym b = SymTable::fresh_symbol("b");
    Expr eb(b);
    Sym c = SymTable::fresh_symbol("c");
    Expr ec(c);
    Sym d = SymTable::fresh_symbol("d");
    Expr ed(d);
    Sym e = SymTable::fresh_symbol("e");
    Expr ee(e);
    Sym f = SymTable::fresh_symbol("f");
    Expr ef(f);
    Sym g = SymTable::fresh_symbol("g");
    Expr eg(g);
    std::map<Sym, double, SymEngine::RCPBasicKeyLess> symbol_map = {
        {a, 0.3112}, {b, 1.178}, {c, -0.911}, {d, 0.7122},
        {e, 1.102},  {f, 0.151}, {g, 1.223}};

    PauliExpBox peb0({{Pauli::I, Pauli::X, Pauli::Z, Pauli::I, Pauli::Z}, ea});
    circ.add_box(peb0, {0, 1, 2, 3, 4});
    PauliExpBox peb1({{Pauli::I, Pauli::Y, Pauli::I, Pauli::Z, Pauli::Y}, eb});
    circ.add_box(peb1, {0, 1, 2, 3, 4});
    PauliExpBox peb2({{Pauli::X, Pauli::X, Pauli::I, Pauli::Y, Pauli::I}, ec});
    circ.add_box(peb2, {0, 1, 2, 3, 4});
    PauliExpBox peb3({{Pauli::Y, Pauli::Y, Pauli::X, Pauli::I, Pauli::I}, ed});
    circ.add_box(peb3, {0, 1, 2, 3, 4});
    PauliExpBox peb4({{Pauli::Z, Pauli::I, Pauli::Y, Pauli::X, Pauli::X}, ee});
    circ.add_box(peb4, {0, 1, 2, 3, 4});
    PauliExpBox peb5({{Pauli::Z, Pauli::X, Pauli::I, Pauli::Z, Pauli::Z}, ef});
    circ.add_box(peb5, {0, 1, 2, 3, 4});
    PauliExpBox peb6({{Pauli::Z, Pauli::Y, Pauli::Z, Pauli::I, Pauli::Y}, eg});
    circ.add_box(peb6, {0, 1, 2, 3, 4});

    Circuit test1 = prepend >> circ;
    CircBox circbox(circ);
    Circuit major_circ(5);
    major_circ.add_box(circbox, {0, 1, 2, 3, 4});
    Transforms::special_UCC_synthesis().apply(major_circ);
    Circuit test2 = prepend >> major_circ;
    REQUIRE(test2.count_gates(OpType::CX) == 24);
    test1.symbol_substitution(symbol_map);
    test2.symbol_substitution(symbol_map);
    REQUIRE(test_statevector_comparison(test1, test2));
  }
  GIVEN(
      "Clifford merges requires removing from start line without segfault "
      "(Grover circuit)") {
    Circuit oracle(5);
    oracle.add_op<unsigned>(OpType::CCX, {0, 1, 4});
    oracle.add_op<unsigned>(OpType::H, {4});
    oracle.add_op<unsigned>(OpType::CCX, {2, 3, 4});
    oracle.add_op<unsigned>(OpType::H, {4});
    oracle.add_op<unsigned>(OpType::CCX, {0, 1, 4});

    Circuit reflect(2);
    add_1qb_gates(reflect, OpType::H, {0, 1});
    add_1qb_gates(reflect, OpType::X, {0, 1});
    reflect.add_op<unsigned>(OpType::CZ, {0, 1});
    add_1qb_gates(reflect, OpType::X, {0, 1});
    add_1qb_gates(reflect, OpType::H, {0, 1});

    Circuit circ(5, 4);
    add_1qb_gates(circ, OpType::H, {0, 1, 2, 3});

    circ.append(oracle);
    circ.append_qubits(reflect, {2, 3});
    circ.append(oracle);
    circ.append_qubits(reflect, {0, 1});
    circ.append(oracle);
    circ.append_qubits(reflect, {2, 3});

    add_2qb_gates(circ, OpType::Measure, {{0, 0}, {1, 1}, {2, 2}, {3, 3}});

    Transforms::rebase_pyzx().apply(circ);
    bool success = Transforms::synthesise_pauli_graph().apply(circ);
    REQUIRE(success);
  }
}

SCENARIO("Conjugating Cliffords through Pauli tensors") {
  GIVEN("A 3qb XYZ pauli tensor") {
    SpPauliStabiliser qpt(DensePauliMap{Pauli::X, Pauli::Y, Pauli::Z});
    WHEN("Commuting a Hadamard through qb0") {
      Qubit qb0(0);
      conjugate_PauliTensor(qpt, OpType::H, qb0);
      THEN("X becomes Z") {
        REQUIRE(qpt.get(qb0) == Pauli::Z);
        REQUIRE(qpt.coeff % 4 == 0);
      }
    }
    WHEN("Commuting a X through qb0") {
      Qubit qb0(0);
      conjugate_PauliTensor(qpt, OpType::X, qb0);
      THEN("X remains X") {
        REQUIRE(qpt.get(qb0) == Pauli::X);
        REQUIRE(qpt.coeff % 4 == 0);
      }
    }
    WHEN("Commuting a X through qb1") {
      Qubit qb1(1);
      conjugate_PauliTensor(qpt, OpType::X, qb1);
      THEN("Y becomes -Y") {
        REQUIRE(qpt.get(qb1) == Pauli::Y);
        REQUIRE(qpt.coeff % 4 == 2);
      }
    }
    WHEN("Commuting a CX through qb0-qb1") {
      Qubit qb0(0), qb1(1);
      conjugate_PauliTensor(qpt, OpType::CX, qb0, qb1);
      THEN("XY becomes YZ") {
        REQUIRE(qpt.get(qb0) == Pauli::Y);
        REQUIRE(qpt.get(qb1) == Pauli::Z);
        REQUIRE(qpt.coeff % 4 == 0);
      }
    }
    WHEN("Commuting an XXPhase3 through qb0-qb1-qb2") {
      Qubit qb0(0), qb1(1), qb2(2);
      conjugate_PauliTensor(qpt, OpType::XXPhase3, qb0, qb1, qb2);
      THEN("XYZ becomes -XZY") {
        REQUIRE(qpt.get(qb0) == Pauli::X);
        REQUIRE(qpt.get(qb1) == Pauli::Z);
        REQUIRE(qpt.get(qb2) == Pauli::Y);
        REQUIRE(qpt.coeff % 4 == 2);
      }
    }
  }
  GIVEN("A 3qb XXX pauli tensor") {
    SpPauliStabiliser qpt(DensePauliMap{Pauli::X, Pauli::X, Pauli::X});
    WHEN("Commuting an XXPhase3 through qb0-qb1-qb2") {
      Qubit qb0(0), qb1(1), qb2(2);
      THEN("XXX remains XXX") {
        REQUIRE(qpt.get(qb0) == Pauli::X);
        REQUIRE(qpt.get(qb1) == Pauli::X);
        REQUIRE(qpt.get(qb2) == Pauli::X);
        REQUIRE(qpt.coeff % 4 == 0);
      }
    }
  }
}

SCENARIO("Test greedy diagonalisation explicitly") {
  auto is_diagonal = [](const SpSymPauliTensor& qpt) {
    for (auto [qb, p] : qpt.string) {
      if (p != Pauli::I && p != Pauli::Z) {
        return false;
      }
    }
    return true;
  };

  auto apply_strategy = [](std::list<SpSymPauliTensor>& gadgets,
                           std::set<Qubit>& qubits, Circuit& cliff_circ,
                           const CXConfigType config) {
    while (!qubits.empty()) {
      Conjugations conjugations;
      greedy_diagonalise(gadgets, qubits, conjugations, cliff_circ, config);
      for (auto& g : gadgets) {
        apply_conjugations(g, conjugations);
      }
      check_easy_diagonalise(gadgets, qubits, cliff_circ);
    }
  };
  GIVEN("A large-ish set of PauliTensor") {
    unsigned n_qbs = 6;
    std::set<Qubit> qbs;
    for (unsigned i = 0; i < n_qbs; ++i) qbs.insert(Qubit(i));

    std::list<SpSymPauliTensor> gadgets;
    Conjugations conjugations;
    Circuit cliff_circ(n_qbs);

    // commuting set
    gadgets.push_back(SpSymPauliTensor(
        {Pauli::Z, Pauli::Z, Pauli::Z, Pauli::X, Pauli::X, Pauli::X}, 1.13));
    gadgets.push_back(SpSymPauliTensor(
        {Pauli::Z, Pauli::X, Pauli::Y, Pauli::Z, Pauli::Z, Pauli::X}, 0.226));
    gadgets.push_back(SpSymPauliTensor(
        {Pauli::Z, Pauli::Y, Pauli::X, Pauli::Z, Pauli::Z, Pauli::X}, 0.013));
    gadgets.push_back(SpSymPauliTensor(
        {Pauli::Z, Pauli::Y, Pauli::X, Pauli::Y, Pauli::Y, Pauli::X}, 0.952));
    gadgets.push_back(SpSymPauliTensor(
        {Pauli::X, Pauli::Z, Pauli::Z, Pauli::Y, Pauli::Y, Pauli::Y}, 1.88));

    WHEN("a single run with Snake configuration") {
      CXConfigType cx_config = CXConfigType::Snake;
      greedy_diagonalise(gadgets, qbs, conjugations, cliff_circ, cx_config);
      THEN("5x CX are used") {
        REQUIRE(cliff_circ.depth_by_type(OpType::CX) == 5);
        REQUIRE(cliff_circ.count_gates(OpType::CX) == 5);
      }
    }
    WHEN("repeated runs with Snake configuration") {
      CXConfigType cx_config = CXConfigType::Snake;
      apply_strategy(gadgets, qbs, cliff_circ, cx_config);
      THEN("gadgets are diagonal") {
        for (const auto& g : gadgets) {
          REQUIRE(is_diagonal(g));
        }
      }
    }
    WHEN("a single run with Star configuration") {
      CXConfigType cx_config = CXConfigType::Star;
      greedy_diagonalise(gadgets, qbs, conjugations, cliff_circ, cx_config);
      THEN("5x CX are used") {
        REQUIRE(cliff_circ.depth_by_type(OpType::CX) == 5);
        REQUIRE(cliff_circ.count_gates(OpType::CX) == 5);
      }
    }
    WHEN("repeated runs with Star configuration") {
      CXConfigType cx_config = CXConfigType::Star;
      apply_strategy(gadgets, qbs, cliff_circ, cx_config);
      THEN("gadgets are diagonal") {
        for (const auto& g : gadgets) {
          REQUIRE(is_diagonal(g));
        }
      }
    }
    WHEN("a single run with Tree configuration") {
      CXConfigType cx_config = CXConfigType::Tree;
      greedy_diagonalise(gadgets, qbs, conjugations, cliff_circ, cx_config);
      THEN("5x CX are used, depth 3") {
        REQUIRE(cliff_circ.depth_by_type(OpType::CX) == 3);
        REQUIRE(cliff_circ.count_gates(OpType::CX) == 5);
      }
    }
    WHEN("repeated runs with Tree configuration") {
      CXConfigType cx_config = CXConfigType::Tree;
      apply_strategy(gadgets, qbs, cliff_circ, cx_config);
      THEN("gadgets are diagonal") {
        for (const auto& g : gadgets) {
          REQUIRE(is_diagonal(g));
        }
      }
    }
    WHEN("a single run with MultiQGate configuration") {
      CXConfigType cx_config = CXConfigType::MultiQGate;
      greedy_diagonalise(gadgets, qbs, conjugations, cliff_circ, cx_config);
      THEN("2x XXPhase3 are used") {
        REQUIRE(cliff_circ.depth_by_type(OpType::XXPhase3) == 2);
        REQUIRE(cliff_circ.depth_by_type(OpType::CX) == 1);
      }
    }
    WHEN("repeated runs with MultiQGate configuration") {
      CXConfigType cx_config = CXConfigType::MultiQGate;
      apply_strategy(gadgets, qbs, cliff_circ, cx_config);
      THEN("gadgets are diagonal") {
        for (const auto& g : gadgets) {
          REQUIRE(is_diagonal(g));
        }
      }
    }
  }
}

SCENARIO("Diagonalise a pair of gadgets") {
  unsigned n_qbs = 6;
  std::set<Qubit> qbs;
  for (unsigned i = 0; i < n_qbs; ++i) qbs.insert(Qubit(i));

  Conjugations conjugations;
  Circuit circ(n_qbs);

  // commuting set
  std::vector<SpSymPauliTensor> gadgets;
  gadgets.push_back(SpSymPauliTensor(
      {Pauli::Z, Pauli::Z, Pauli::X, Pauli::I, Pauli::I, Pauli::X}, 1.13));
  gadgets.push_back(SpSymPauliTensor(
      {Pauli::Z, Pauli::Z, Pauli::X, Pauli::Z, Pauli::Z, Pauli::I}, 0.226));

  Circuit correct;
  for (unsigned i = 0; i < 2; ++i) {
<<<<<<< HEAD
    correct.append(pauli_gadget(tensors[i], exprs[i]));
=======
    append_single_pauli_gadget(correct, gadgets.at(i));
>>>>>>> 8c0cf89b
  }
  auto u_correct = tket_sim::get_unitary(correct);

  GIVEN("Snake configuration") {
    CXConfigType config = CXConfigType::Snake;
<<<<<<< HEAD

    circ.append(
        pauli_gadget_pair(tensors[0], exprs[0], tensors[1], exprs[1], config));
=======
    append_pauli_gadget_pair(circ, gadgets.at(0), gadgets.at(1), config);
>>>>>>> 8c0cf89b
    THEN("Unitary is correct") {
      auto u_res = tket_sim::get_unitary(circ);
      REQUIRE((u_correct - u_res).cwiseAbs().sum() < ERR_EPS);
    }
  }
  GIVEN("Star configuration") {
    CXConfigType config = CXConfigType::Star;
<<<<<<< HEAD
    circ.append(
        pauli_gadget_pair(tensors[0], exprs[0], tensors[1], exprs[1], config));
=======
    append_pauli_gadget_pair(circ, gadgets.at(0), gadgets.at(1), config);
>>>>>>> 8c0cf89b
    THEN("Unitary is correct") {
      auto u_res = tket_sim::get_unitary(circ);
      REQUIRE((u_correct - u_res).cwiseAbs().sum() < ERR_EPS);
    }
  }
  GIVEN("Tree configuration") {
    CXConfigType config = CXConfigType::Tree;
<<<<<<< HEAD
    circ.append(
        pauli_gadget_pair(tensors[0], exprs[0], tensors[1], exprs[1], config));
=======
    append_pauli_gadget_pair(circ, gadgets.at(0), gadgets.at(1), config);
>>>>>>> 8c0cf89b
    THEN("Unitary is correct") {
      auto u_res = tket_sim::get_unitary(circ);
      REQUIRE((u_correct - u_res).cwiseAbs().sum() < ERR_EPS);
    }
  }
  GIVEN("MultiQGate configuration") {
    CXConfigType config = CXConfigType::MultiQGate;
<<<<<<< HEAD
    circ.append(
        pauli_gadget_pair(tensors[0], exprs[0], tensors[1], exprs[1], config));
    THEN(
        "XXPhase3 were used for both mutual reduction and individual gadgets") {
      REQUIRE(circ.count_gates(OpType::XXPhase3) == 4);
=======
    append_pauli_gadget_pair(circ, gadgets.at(0), gadgets.at(1), config);
    circ.decompose_boxes_recursively();
    THEN("XXPhase3 were used") {
      REQUIRE(circ.count_gates(OpType::XXPhase3) == 2);
>>>>>>> 8c0cf89b
    }
    THEN("Unitary is correct") {
      auto u_res = tket_sim::get_unitary(circ);
      REQUIRE((u_correct - u_res).cwiseAbs().sum() < ERR_EPS);
    }
  }
}

SCENARIO("Measure handling in PauliGraph") {
  GIVEN("A circuit with end-of-circuit measurements") {
    Circuit circ(2, 2);
    circ.add_op<unsigned>(OpType::S, {0});
    circ.add_op<unsigned>(OpType::V, {1});
    circ.add_op<unsigned>(OpType::Rz, 0.2, {0});
    circ.add_op<unsigned>(OpType::Rz, 0.3, {1});
    circ.add_op<unsigned>(OpType::Measure, {0, 1});
    circ.add_op<unsigned>(OpType::Measure, {1, 0});
    PauliGraph pg = circuit_to_pauli_graph(circ);
    pg.sanity_check();
    std::map<Qubit, unsigned> correct_readout = {{Qubit(0), 1}, {Qubit(1), 0}};
    WHEN("Synthesise individually") {
      Circuit circ2 = pauli_graph_to_pauli_exp_box_circuit_individually(pg);
      Transforms::decomp_boxes().apply(circ2);
      REQUIRE(circ2.qubit_readout() == correct_readout);
    }
    WHEN("Synthesise pairwise") {
      Circuit circ2 = pauli_graph_to_pauli_exp_box_circuit_pairwise(pg);
      Transforms::decomp_boxes().apply(circ2);
      pg.sanity_check();
      REQUIRE(circ2.qubit_readout() == correct_readout);
    }
    WHEN("Synthesise in sets") {
      Circuit circ2 = pauli_graph_to_pauli_exp_box_circuit_sets(pg);
      Transforms::decomp_boxes().apply(circ2);
      REQUIRE(circ2.qubit_readout() == correct_readout);
    }
  }
  GIVEN("A circuit with mid-circuit measurements") {
    Circuit circ(2, 2);
    circ.add_op<unsigned>(OpType::S, {0});
    circ.add_op<unsigned>(OpType::V, {1});
    circ.add_op<unsigned>(OpType::Measure, {0, 1});
    circ.add_op<unsigned>(OpType::Rz, 0.2, {0});
    circ.add_op<unsigned>(OpType::Rz, 0.3, {1});
    circ.add_op<unsigned>(OpType::Measure, {1, 0});
    REQUIRE_THROWS_AS(
        circuit_to_pauli_graph(circ), MidCircuitMeasurementNotAllowed);
  }
}

}  // namespace test_PauliGraph
}  // namespace tket<|MERGE_RESOLUTION|>--- conflicted
+++ resolved
@@ -920,23 +920,15 @@
 
   Circuit correct;
   for (unsigned i = 0; i < 2; ++i) {
-<<<<<<< HEAD
-    correct.append(pauli_gadget(tensors[i], exprs[i]));
-=======
-    append_single_pauli_gadget(correct, gadgets.at(i));
->>>>>>> 8c0cf89b
+    correct.append(pauli_gadget(gadgets.at(i)));
   }
   auto u_correct = tket_sim::get_unitary(correct);
 
   GIVEN("Snake configuration") {
     CXConfigType config = CXConfigType::Snake;
-<<<<<<< HEAD
 
     circ.append(
-        pauli_gadget_pair(tensors[0], exprs[0], tensors[1], exprs[1], config));
-=======
-    append_pauli_gadget_pair(circ, gadgets.at(0), gadgets.at(1), config);
->>>>>>> 8c0cf89b
+        pauli_gadget_pair(gadgets.at(0), gadgets.at(1), config));
     THEN("Unitary is correct") {
       auto u_res = tket_sim::get_unitary(circ);
       REQUIRE((u_correct - u_res).cwiseAbs().sum() < ERR_EPS);
@@ -944,12 +936,8 @@
   }
   GIVEN("Star configuration") {
     CXConfigType config = CXConfigType::Star;
-<<<<<<< HEAD
     circ.append(
-        pauli_gadget_pair(tensors[0], exprs[0], tensors[1], exprs[1], config));
-=======
-    append_pauli_gadget_pair(circ, gadgets.at(0), gadgets.at(1), config);
->>>>>>> 8c0cf89b
+        pauli_gadget_pair(gadgets.at(0), gadgets.at(1), config));
     THEN("Unitary is correct") {
       auto u_res = tket_sim::get_unitary(circ);
       REQUIRE((u_correct - u_res).cwiseAbs().sum() < ERR_EPS);
@@ -957,12 +945,8 @@
   }
   GIVEN("Tree configuration") {
     CXConfigType config = CXConfigType::Tree;
-<<<<<<< HEAD
     circ.append(
-        pauli_gadget_pair(tensors[0], exprs[0], tensors[1], exprs[1], config));
-=======
-    append_pauli_gadget_pair(circ, gadgets.at(0), gadgets.at(1), config);
->>>>>>> 8c0cf89b
+        pauli_gadget_pair(gadgets.at(0), gadgets.at(1), config));
     THEN("Unitary is correct") {
       auto u_res = tket_sim::get_unitary(circ);
       REQUIRE((u_correct - u_res).cwiseAbs().sum() < ERR_EPS);
@@ -970,18 +954,11 @@
   }
   GIVEN("MultiQGate configuration") {
     CXConfigType config = CXConfigType::MultiQGate;
-<<<<<<< HEAD
     circ.append(
-        pauli_gadget_pair(tensors[0], exprs[0], tensors[1], exprs[1], config));
+        pauli_gadget_pair(gadgets.at(0), gadgets.at(1), config));
     THEN(
         "XXPhase3 were used for both mutual reduction and individual gadgets") {
       REQUIRE(circ.count_gates(OpType::XXPhase3) == 4);
-=======
-    append_pauli_gadget_pair(circ, gadgets.at(0), gadgets.at(1), config);
-    circ.decompose_boxes_recursively();
-    THEN("XXPhase3 were used") {
-      REQUIRE(circ.count_gates(OpType::XXPhase3) == 2);
->>>>>>> 8c0cf89b
     }
     THEN("Unitary is correct") {
       auto u_res = tket_sim::get_unitary(circ);
