// Copyright 2019-2024 Cambridge Quantum Computing
//
// Licensed under the Apache License, Version 2.0 (the "License");
// you may not use this file except in compliance with the License.
// You may obtain a copy of the License at
//
//     http://www.apache.org/licenses/LICENSE-2.0
//
// Unless required by applicable law or agreed to in writing, software
// distributed under the License is distributed on an "AS IS" BASIS,
// WITHOUT WARRANTIES OR CONDITIONS OF ANY KIND, either express or implied.
// See the License for the specific language governing permissions and
// limitations under the License.

#include <catch2/catch_test_macros.hpp>
#include <memory>

#include "testutil.hpp"
#include "tket/Circuit/Boxes.hpp"
#include "tket/Circuit/PauliExpBoxes.hpp"
#include "tket/Circuit/Simulation/CircuitSimulator.hpp"
#include "tket/Gate/SymTable.hpp"
#include "tket/Placement/Placement.hpp"
#include "tket/Predicates/CompilationUnit.hpp"
#include "tket/Predicates/PassGenerators.hpp"
#include "tket/Predicates/PassLibrary.hpp"
#include "tket/Predicates/Predicates.hpp"

namespace tket {
namespace test_Predicates {

SCENARIO("Test out basic Predicate useage") {
  GIVEN("GateSetPredicate") {
    OpTypeSet ots = {OpType::CX};
    PredicatePtr gsp = std::make_shared<GateSetPredicate>(ots);

    Circuit circ(2);
    circ.add_op<unsigned>(OpType::CX, {0, 1});
    REQUIRE(gsp->verify(circ));
    circ.add_op<unsigned>(OpType::Collapse, {0});
    REQUIRE(!gsp->verify(circ));

    OpTypeSet ots2 = {OpType::CX, OpType::Z};
    PredicatePtr gsp2 = std::make_shared<GateSetPredicate>(ots2);
    REQUIRE(gsp->implies(*gsp2));

    OpTypeSet ots3 = {OpType::CX, OpType::Ry};
    PredicatePtr gsp3 = std::make_shared<GateSetPredicate>(ots3);
    REQUIRE(!gsp2->implies(*gsp3));
  }
  GIVEN("NoClassicalControlPredicate") {
    PredicatePtr pp = std::make_shared<NoClassicalControlPredicate>();
    Circuit circ(1, 1);
    circ.add_op<unsigned>(OpType::H, {0});
    circ.add_measure(0, 0);
    REQUIRE(pp->verify(circ));
    WHEN("Add a conditional gate") {
      circ.add_conditional_gate<unsigned>(OpType::X, {}, uvec{0}, {0}, 1);
      REQUIRE_FALSE(pp->verify(circ));
    }
    WHEN("Add a CircBox without any conditionals") {
      CircBox cbox(circ);
      Circuit larger(2, 2);
      larger.add_op<unsigned>(OpType::CX, {0, 1});
      larger.add_box(cbox, {0, 0});
      REQUIRE(pp->verify(larger));
    }
    WHEN("Add a CircBox with conditionals") {
      circ.add_conditional_gate<unsigned>(OpType::X, {}, uvec{0}, {0}, 1);
      CircBox cbox(circ);
      Circuit larger(2, 2);
      larger.add_op<unsigned>(OpType::CX, {0, 1});
      larger.add_box(cbox, {0, 0});
      REQUIRE_FALSE(pp->verify(larger));
    }
    PredicatePtr pp2 = std::make_shared<NoClassicalControlPredicate>();
    REQUIRE(pp->implies(*pp2));
  }
  GIVEN("NoClassicalBitsPredicate") {
    PredicatePtr pp = std::make_shared<NoClassicalBitsPredicate>();
    Circuit circ(1);
    circ.add_op<unsigned>(OpType::X, {0});
    REQUIRE(pp->verify(circ));
    Vertex in = circ.add_vertex(OpType::ClInput);
    Vertex out = circ.add_vertex(OpType::ClOutput);
    circ.add_edge({in, 0}, {out, 0}, EdgeType::Classical);
    circ.boundary.insert({Bit(0), in, out});
    REQUIRE(!pp->verify(circ));
  }
  GIVEN("MaxTwoQubitGatesPredicate") {
    PredicatePtr pp = std::make_shared<MaxTwoQubitGatesPredicate>();
    Circuit circ(3);
    circ.add_op<unsigned>(OpType::CZ, {0, 1});
    REQUIRE(pp->verify(circ));
    circ.add_op<unsigned>(OpType::CCX, {0, 1, 2});
    REQUIRE(!pp->verify(circ));
  }
  GIVEN("NoFastFeedforwardPredicate") {
    PredicatePtr pp = std::make_shared<NoFastFeedforwardPredicate>();
    Circuit circ(2, 2);
    circ.add_conditional_gate<unsigned>(OpType::H, {}, uvec{0}, {0}, 0);
    circ.add_conditional_gate<unsigned>(OpType::CX, {}, {0, 1}, {0}, 0);
    WHEN("Normal gate sequencing") {
      circ.add_measure(1, 0);
      REQUIRE(pp->verify(circ));
      circ.add_conditional_gate<unsigned>(OpType::X, {}, uvec{0}, {0}, 0);
      REQUIRE_FALSE(pp->verify(circ));
    }
    WHEN("Adding a CircBox that measures") {
      Circuit inner(1, 1);
      inner.add_measure(0, 0);
      CircBox cbox(inner);
      circ.add_box(cbox, {1, 1});
      circ.add_conditional_gate<unsigned>(OpType::X, {}, uvec{1}, {0}, 0);
      REQUIRE(pp->verify(circ));
      circ.add_conditional_gate<unsigned>(OpType::Y, {}, uvec{0}, {1}, 0);
      REQUIRE_FALSE(pp->verify(circ));
    }
    WHEN("Adding a CircBox that needs feed-forward") {
      Circuit inner(1, 1);
      inner.add_conditional_gate<unsigned>(OpType::X, {}, uvec{0}, {0}, 0);
      CircBox cbox(inner);
      circ.add_measure(1, 0);
      circ.add_box(cbox, {1, 1});
      REQUIRE(pp->verify(circ));
      circ.add_box(cbox, {0, 0});
      REQUIRE_FALSE(pp->verify(circ));
    }
  }
  GIVEN("DefaultRegisterPredicate") {
    PredicatePtr pp = std::make_shared<DefaultRegisterPredicate>();
    Circuit circ;
    REQUIRE(pp->verify(circ));
    circ.add_q_register(q_default_reg(), 3);
    circ.add_c_register(c_default_reg(), 2);
    REQUIRE(pp->verify(circ));
    Qubit unusual("unusual", 4);
    circ.add_qubit(unusual);
    REQUIRE(!pp->verify(circ));
    circ.rename_units<Qubit, Qubit>({{unusual, Qubit(7)}});
    REQUIRE(pp->verify(circ));
  }
  GIVEN("GlobalPhasedXPredicate") {
    PredicatePtr pp = std::make_shared<GlobalPhasedXPredicate>();
    Circuit circ(3);
    circ.add_op<unsigned>(OpType::H, {0});
    circ.add_op<unsigned>(OpType::CX, {0, 1});
    circ.add_op<unsigned>(OpType::CX, {1, 2});
    REQUIRE(pp->verify(circ));
    WHEN("Add a non-global NPhasedX gate") {
      circ.add_op<unsigned>(OpType::NPhasedX, {0.2, 0.3}, {0, 1});
      REQUIRE_FALSE(pp->verify(circ));
    }
    WHEN("Add two global NPhasedX gates") {
      circ.add_op<unsigned>(OpType::NPhasedX, {0.2, 0.3}, {0, 1, 2});
      circ.add_op<unsigned>(OpType::NPhasedX, {0.5, 0.2}, {1, 0, 2});
      REQUIRE(pp->verify(circ));
    }
    WHEN("Add some global and some non-global NPhasedX gates") {
      circ.add_op<unsigned>(OpType::NPhasedX, {0.2, 0.3}, {0, 1, 2});
      circ.add_op<unsigned>(OpType::NPhasedX, {0.5, 0.2}, {1, 0, 2});
      REQUIRE(pp->verify(circ));
      circ.add_op<unsigned>(OpType::NPhasedX, {0.5, 0.2}, {1, 0});
      circ.add_op<unsigned>(OpType::NPhasedX, {0.2, 0.3}, {0, 1, 2});
      REQUIRE_FALSE(pp->verify(circ));
    }
  }
  GIVEN("NormalisedTK2Predicate") {
    PredicatePtr pp = std::make_shared<NormalisedTK2Predicate>();
    Circuit circ(3, 1);
    circ.add_op<unsigned>(OpType::TK2, {0.4, 0.2, -0.1}, {0, 1});
    circ.add_op<unsigned>(OpType::TK1, {2.42, 1.214, -1.18}, {0});
    circ.add_op<unsigned>(OpType::TK1, {2.11, 0.123, 2.23}, {1});
    circ.add_op<unsigned>(OpType::TK2, {0.48, 0.34, 0.1}, {1, 2});
    REQUIRE(pp->verify(circ));
    WHEN("Add a non-normalised TK2 gate") {
      circ.add_op<unsigned>(OpType::TK2, {0.2, 0.3, 0.1}, {0, 2});
      auto u_orig = tket_sim::get_unitary(circ);
      CompilationUnit cu(circ);
      REQUIRE_FALSE(pp->verify(circ));
      REQUIRE(NormaliseTK2()->apply(cu));
      REQUIRE(!NormaliseTK2()->apply(cu));
      circ = cu.get_circ_ref();
      REQUIRE(pp->verify(circ));
      REQUIRE(circ.count_gates(OpType::TK2) == 3);
      auto u_res = tket_sim::get_unitary(circ);
      REQUIRE(u_res.isApprox(u_orig));
    }
    WHEN("Add 2x non-normalised TK2 gate") {
      circ.add_op<unsigned>(OpType::TK2, {0.12, -0.3, 0.1}, {0, 2});
      circ.add_op<unsigned>(OpType::TK2, {1.213, 0.3, 2.34}, {1, 2});
      auto u_orig = tket_sim::get_unitary(circ);
      CompilationUnit cu(circ);
      REQUIRE_FALSE(pp->verify(circ));
      REQUIRE(NormaliseTK2()->apply(cu));
      REQUIRE(!NormaliseTK2()->apply(cu));
      circ = cu.get_circ_ref();
      REQUIRE(pp->verify(circ));
      REQUIRE(circ.count_gates(OpType::TK2) == 4);
      auto u_res = tket_sim::get_unitary(circ);
      REQUIRE(u_res.isApprox(u_orig));
    }
    WHEN("Conditional TK2 gate") {
      Vertex v = circ.add_conditional_gate<unsigned>(
          OpType::TK2, {0.12, -0.3, 0.1}, {0, 1}, {0}, 1);
      Op_ptr op = circ.get_Op_ptr_from_Vertex(v);
      Circuit cond_circ(2);
      cond_circ.add_op<unsigned>(
          static_cast<const Conditional &>(*op).get_op(), {0, 1});
      auto cond_u_orig = tket_sim::get_unitary(cond_circ);

      CompilationUnit cu(circ);
      REQUIRE_FALSE(pp->verify(circ));
      REQUIRE(NormaliseTK2()->apply(cu));
      REQUIRE(!NormaliseTK2()->apply(cu));
      circ = cu.get_circ_ref();
      REQUIRE(pp->verify(circ));
      REQUIRE(circ.count_gates(OpType::TK2) == 2);
      cond_circ = Circuit(2);
      for (auto cmd : circ.get_commands()) {
        Op_ptr op = cmd.get_op_ptr();
        if (op->get_type() == OpType::Conditional) {
          op = static_cast<const Conditional &>(*op).get_op();
          cond_circ.add_op(op, cmd.get_qubits());
        }
      }
      auto cond_u_res = tket_sim::get_unitary(cond_circ);
      REQUIRE(cond_u_res.isApprox(cond_u_orig));
    }
  }
}

SCENARIO("Make sure combining predicates for `implies` throws as expected") {
  PredicatePtr pp1 = std::make_shared<MaxTwoQubitGatesPredicate>();
  PredicatePtr pp2 = std::make_shared<NoClassicalBitsPredicate>();
  REQUIRE_THROWS_AS(pp1->implies(*pp2), IncorrectPredicate);
}

SCENARIO("Test CliffordCircuitPredicate") {
  Circuit circ(8);
  circ.add_op<unsigned>(OpType::S, {1});
  circ.add_op<unsigned>(OpType::Rx, 1.5, {2});
  circ.add_op<unsigned>(OpType::CX, {1, 7});
  circ.add_op<unsigned>(OpType::CX, {2, 4});
  circ.add_op<unsigned>(OpType::Rz, 0.5, {1});
  circ.add_op<unsigned>(OpType::Rx, 0.5, {2});
  circ.add_op<unsigned>(OpType::CX, {1, 3});
  circ.add_op<unsigned>(OpType::CX, {5, 6});
  circ.add_op<unsigned>(OpType::CX, {6, 7});
  circ.add_op<unsigned>(OpType::H, {2});
  circ.add_barrier({3, 4, 5});
  circ.add_op<unsigned>(OpType::Rx, -0.5, {0});
  circ.add_op<unsigned>(OpType::Ry, 1.5, {1});
  circ.add_op<unsigned>(OpType::Rz, 0.5, {2});
  circ.add_op<unsigned>(OpType::U1, 1.0, {3});
  circ.add_op<unsigned>(OpType::U2, {-0.5, 1.5}, {4});
  circ.add_op<unsigned>(OpType::U3, {0., 1.5, 4.5}, {5});
  circ.add_op<unsigned>(OpType::TK1, {-0.5, 1.5, 4.}, {6});
  circ.add_op<unsigned>(OpType::TK2, {1.5, 2.5, -1.}, {7, 0});
  circ.add_op<unsigned>(OpType::XXPhase, -0.5, {1, 2});
  circ.add_op<unsigned>(OpType::YYPhase, 0.5, {2, 3});
  circ.add_op<unsigned>(OpType::ZZPhase, 0., {3, 4});
  circ.add_op<unsigned>(OpType::XXPhase3, 1.0, {4, 5, 6});
  circ.add_op<unsigned>(OpType::PhasedX, {-0.5, 0.5}, {5});
  circ.add_op<unsigned>(OpType::NPhasedX, {1.5, 1.5}, {6, 7});
  circ.add_op<unsigned>(OpType::ISWAP, 1.0, {0, 1});
  circ.add_op<unsigned>(OpType::ESWAP, 2.0, {2, 3});
  circ.add_op<unsigned>(OpType::PhasedISWAP, {1.5, 0.}, {4, 5});
  circ.add_op<unsigned>(OpType::FSim, {0.5, 1.}, {6, 7});
  CircBox cbox(circ);
  Circuit circ1(8);
  circ1.add_box(cbox, {0, 1, 2, 3, 4, 5, 6, 7});
  PauliExpBox pebox(SymPauliTensor({Pauli::Y, Pauli::Z}, 0.5));
  circ1.add_box(pebox, {0, 1});
  Circuit setup(2);
  Sym a = SymTable::fresh_symbol("a");
  setup.add_op<unsigned>(OpType::Rx, {a}, {0});
  setup.add_op<unsigned>(OpType::CX, {0, 1});
  setup.add_op<unsigned>(OpType::Ry, 0.5, {0});
  composite_def_ptr_t def = CompositeGateDef::define_gate("g", setup, {a});
  CustomGate cgbox(def, {1.5});
  circ1.add_box(cgbox, {2, 3});
  Eigen::Matrix2cd U;
  U << 0.5 - 0.5 * i_, 0.5 + 0.5 * i_, 0.5 + 0.5 * i_, 0.5 - 0.5 * i_;
  Unitary1qBox u1box(U);
  circ1.add_box(u1box, {4});
  PredicatePtr ccp = std::make_shared<CliffordCircuitPredicate>();
  REQUIRE(ccp->verify(circ1));
  Circuit circ2(2);
  circ2.add_op<unsigned>(OpType::TK2, {1.5, 2.5, -1.01}, {0, 1});
  REQUIRE(!ccp->verify(circ2));
}

SCENARIO("Test routing-related predicates' meet and implication") {
  Node n0("test", 0);
  Node n1("test", 1);
  Node n2("test", 2);
  Node n3("test", 3);
  Architecture arc1({{n0, n1}, {n1, n2}});
  Architecture arc2({{n0, n1}, {n1, n2}, {n0, n2}});
  Architecture arc3({{n0, n2}, {n0, n1}});
  Architecture arc4({{n2, n0}, {n0, n1}});
  Architecture arc5({n0, n1, n2, n3});
  arc5.add_connection(n0, n1);
  arc5.add_connection(n1, n2);

  Circuit circ(3);
  circ.add_op<unsigned>(OpType::CX, {0, 1});
  circ.add_op<unsigned>(OpType::CX, {1, 2});
  circ.add_op<unsigned>(OpType::BRIDGE, {2, 1, 0});
  reassign_boundary(circ, node_vector_t{n0, n1, n2});

  Circuit circ2(3);
  add_2qb_gates(circ2, OpType::CX, {{0, 1}, {0, 2}, {1, 2}});
  reassign_boundary(circ2, node_vector_t{n0, n1, n2});
  GIVEN("Connectivity Predicates") {
    PredicatePtr con1 = std::make_shared<ConnectivityPredicate>(arc1);
    PredicatePtr con2 = std::make_shared<ConnectivityPredicate>(arc2);
    PredicatePtr con3 = std::make_shared<ConnectivityPredicate>(arc3);
    PredicatePtr con4 = std::make_shared<ConnectivityPredicate>(arc4);
    PredicatePtr con5 = std::make_shared<ConnectivityPredicate>(arc5);
    WHEN("Test implies") {
      REQUIRE(con1->implies(*con2));
      REQUIRE(con4->implies(*con3));  // directedness doesn't matter
      REQUIRE_FALSE(con1->implies(*con3));
    }
    WHEN("Test implies (isolated nodes)") {
      // https://github.com/CQCL/tket/issues/88
      REQUIRE(con1->implies(*con5));
      REQUIRE_FALSE(con5->implies(*con1));
    }
    WHEN("Test meet") {
      PredicatePtr meet_a = con1->meet(*con2);
      REQUIRE(meet_a->verify(circ));
      REQUIRE_FALSE(meet_a->verify(circ2));
    }
  }
  GIVEN("Directedness Predicates") {
    PredicatePtr con1 = std::make_shared<DirectednessPredicate>(arc1);
    PredicatePtr con2 = std::make_shared<DirectednessPredicate>(arc2);
    PredicatePtr con3 = std::make_shared<DirectednessPredicate>(arc3);
    PredicatePtr con4 = std::make_shared<DirectednessPredicate>(arc4);
    WHEN("Test verify") { REQUIRE_FALSE(con1->verify(circ)); }
    WHEN("Test implies") {
      REQUIRE(con1->implies(*con2));
      REQUIRE_FALSE(con4->implies(*con3));  // directedness *does* matter
      REQUIRE_FALSE(con1->implies(*con3));
      REQUIRE_FALSE(con4->implies(*con1));
    }
    WHEN("Test meet") {
      PredicatePtr meet_a = con1->meet(*con2);
      REQUIRE_FALSE(meet_a->verify(circ));
      REQUIRE_FALSE(meet_a->verify(circ2));
    }
  }
}

SCENARIO("Test max classical register predicate") {
  GIVEN("no classical reg") {
    Circuit circ(3);
    circ.add_op<unsigned>(OpType::CX, {0, 1});
    circ.add_op<unsigned>(OpType::CX, {1, 2});

    PredicatePtr con0 = std::make_shared<MaxNClRegPredicate>(0);
    PredicatePtr con1 = std::make_shared<MaxNClRegPredicate>(1);
    PredicatePtr con5 = std::make_shared<MaxNClRegPredicate>(5);

    REQUIRE(con0->verify(circ));
    REQUIRE(con1->verify(circ));
    REQUIRE(con5->verify(circ));
  }
  GIVEN("4 classical reg") {
    Circuit circ(3, 1);
    circ.add_op<unsigned>(OpType::CX, {0, 1});
    circ.add_op<unsigned>(OpType::CX, {1, 2});
    circ.add_c_register("creg0", 1);
    circ.add_c_register("creg1", 1);
    circ.add_c_register("creg2", 1);

    MaxNClRegPredicate con0 = MaxNClRegPredicate(0);
    PredicatePtr con3 = std::make_shared<MaxNClRegPredicate>(3);
    PredicatePtr con4 = std::make_shared<MaxNClRegPredicate>(4);
    PredicatePtr con5 = std::make_shared<MaxNClRegPredicate>(5);

    REQUIRE_FALSE(con0.verify(circ));
    REQUIRE_FALSE(con3->verify(circ));
    REQUIRE(con4->verify(circ));
    REQUIRE(con5->verify(circ));
  }
  GIVEN("check additional functions") {
    MaxNClRegPredicate con0 = MaxNClRegPredicate(0);
    MaxNClRegPredicate con5 = MaxNClRegPredicate(5);
    REQUIRE(con0.get_n_cl_reg() == 0);
    REQUIRE(con5.get_n_cl_reg() == 5);
  }
  GIVEN("check additional functions II") {
    MaxNClRegPredicate con0 = MaxNClRegPredicate(0);
    PredicatePtr con3 = std::make_shared<MaxNClRegPredicate>(3);
    PredicatePtr con5 = std::make_shared<MaxNClRegPredicate>(5);
    MaxNClRegPredicate con5b = MaxNClRegPredicate(5);
    REQUIRE(con0.implies(*con5));
    PredicatePtr con3b = con5->meet(*con3);
    REQUIRE(con3b->implies(*con5));
    PredicatePtr con3c = con5b.meet(*con3);
    REQUIRE(con3b->implies(*con5));
    REQUIRE(con0.to_string() == "MaxNClRegPredicate(0)");
  }
}

SCENARIO("Test basic functionality of CompilationUnit") {
  GIVEN("A satisfied/unsatisfied predicate in a CompilationUnit") {
    OpTypeSet ots = {OpType::CX};
    PredicatePtr gsp = std::make_shared<GateSetPredicate>(ots);
    PredicatePtrMap ppm{CompilationUnit::make_type_pair(gsp)};

    Circuit circ(2);
    circ.add_op<unsigned>(OpType::CX, {0, 1});

    CompilationUnit cu(circ, ppm);
    REQUIRE(cu.check_all_predicates());
    PredicateCache pc = cu.get_cache_ref();
    REQUIRE(pc.size() == 1);
    REQUIRE(pc.begin()->second.second);  // cache has predicate satisfied

    OpTypeSet ots2 = {OpType::CZ};
    PredicatePtr gsp2 = std::make_shared<GateSetPredicate>(ots2);
    PredicatePtrMap ppm2{CompilationUnit::make_type_pair(gsp2)};

    CompilationUnit cu2(circ, ppm2);
    REQUIRE(!cu2.check_all_predicates());
    PredicateCache pc2 = cu2.get_cache_ref();
    REQUIRE(pc2.size() == 1);
    REQUIRE(!pc2.begin()->second.second);  // cache has predicate unsatisfied
  }
}

SCENARIO("Test PlacementPredicate") {
  GIVEN(
      "Does the Placement class correctly modify Circuits and return "
      "maps?") {
<<<<<<< HEAD
    Architecture test_arc(std::vector<std::pair<unsigned, unsigned>>{
        {0, 1}, {1, 2}, {1, 3}, {1, 4}, {2, 3}, {2, 5}});
=======
    Architecture test_arc(
        {{Node(0), Node(1)},
         {Node(1), Node(2)},
         {Node(1), Node(3)},
         {Node(1), Node(4)},
         {Node(2), Node(3)},
         {Node(2), Node(5)}});
>>>>>>> 48f76698

    PredicatePtr placement_pred =
        std::make_shared<PlacementPredicate>(test_arc);

    Circuit test_circ(6);
    add_2qb_gates(
        test_circ, OpType::CX,
        {{0, 1}, {2, 1}, {3, 1}, {2, 5}, {3, 4}, {0, 5}});
    WHEN("Base Placement") {
      Placement base_p(test_arc);
      REQUIRE(!placement_pred->verify(test_circ));
      base_p.place(test_circ);
      REQUIRE(placement_pred->verify(test_circ));
    }
    WHEN("Line Placement") {
      LinePlacement line_p(test_arc);
      REQUIRE(!placement_pred->verify(test_circ));
      line_p.place(test_circ);
      REQUIRE(placement_pred->verify(test_circ));
    }
    WHEN("Graph Placement") {
      GraphPlacement graph_p(test_arc);
      REQUIRE(!placement_pred->verify(test_circ));
      graph_p.place(test_circ);
      REQUIRE(placement_pred->verify(test_circ));
    }
    WHEN("Noise Placement") {
      NoiseAwarePlacement noise_p(test_arc);
      REQUIRE(!placement_pred->verify(test_circ));
      noise_p.place(test_circ);
      REQUIRE(placement_pred->verify(test_circ));
    }
  }
}

SCENARIO("Test ConnectivityPredicate") {
  // https://github.com/CQCL/tket/issues/683
  Architecture arc(
<<<<<<< HEAD
      std::vector<std::pair<unsigned, unsigned>>{{0, 1}, {0, 2}, {1, 2}});
=======
      {{Node(0), Node(1)}, {Node(0), Node(2)}, {Node(1), Node(2)}});
>>>>>>> 48f76698
  Circuit c(2, 2);
  c.add_conditional_gate<unsigned>(OpType::Phase, {0.5}, {}, {0}, 1);
  PredicatePtr conn = std::make_shared<ConnectivityPredicate>(arc);
  PassPtr pp = gen_default_mapping_pass(arc);
  CompilationUnit cu(c);
  pp->apply(cu);
  const Circuit &c1 = cu.get_circ_ref();
  REQUIRE(conn->verify(c1));
}

SCENARIO(
    "Verifying whether the mid-circuit measurements can be commuted to the "
    "end") {
  PredicatePtr com_meas_pred = std::make_shared<CommutableMeasuresPredicate>();
  GIVEN("No measurements") {
    Circuit c(2, 2);
    c.add_op<unsigned>(OpType::Z, {0});
    c.add_op<unsigned>(OpType::CX, {1, 0});
    c.add_op<unsigned>(OpType::Rx, 0.3, {1});
    REQUIRE(com_meas_pred->verify(c));
  }
  GIVEN("Some commutable mid-measurements") {
    Circuit c(2, 2);
    c.add_op<unsigned>(OpType::Z, {0});
    c.add_op<unsigned>(OpType::Measure, {0, 0});
    c.add_op<unsigned>(OpType::SWAP, {0, 1});
    c.add_op<unsigned>(OpType::Rz, 0.3, {1});
    c.add_op<unsigned>(OpType::Measure, {0, 1});
    REQUIRE(com_meas_pred->verify(c));
  }
  GIVEN("Measures by output with feedforward") {
    Circuit c(2, 2);
    c.add_op<unsigned>(OpType::CZ, {0, 1});
    c.add_op<unsigned>(OpType::Measure, {0, 0});
    c.add_conditional_gate<unsigned>(OpType::Z, {}, {1}, {0}, 1);
    REQUIRE_FALSE(com_meas_pred->verify(c));
  }
  GIVEN("Measures at end on same bit") {
    Circuit c(2, 2);
    c.add_op<unsigned>(OpType::Z, {0});
    c.add_op<unsigned>(OpType::CX, {1, 0});
    c.add_op<unsigned>(OpType::Rx, 0.3, {1});
    c.add_op<unsigned>(OpType::Measure, {0, 0});
    c.add_op<unsigned>(OpType::Measure, {1, 0});
    REQUIRE_FALSE(com_meas_pred->verify(c));
  }
  GIVEN("Mid-Measure in CircBox") {
    Circuit inner(1, 1);
    inner.add_op<unsigned>(OpType::Measure, {0, 0});
    inner.add_op<unsigned>(OpType::X, {0});
    CircBox cbox(inner);
    Circuit c(2, 2);
    c.add_box(cbox, {0, 0});
    c.add_op<unsigned>(OpType::Measure, {1, 1});
    c.add_op<unsigned>(OpType::Z, {0});
    REQUIRE_FALSE(com_meas_pred->verify(c));
  }
  GIVEN("End-Measure in CircBox") {
    Circuit inner(1, 1);
    inner.add_op<unsigned>(OpType::X, {0});
    inner.add_op<unsigned>(OpType::Measure, {0, 0});
    CircBox cbox(inner);
    Circuit c(2, 2);
    c.add_box(cbox, {0, 0});
    REQUIRE(com_meas_pred->verify(c));
  }
  GIVEN("End-Measure in CircBox, followed by non commutable gate") {
    Circuit inner(1, 1);
    inner.add_op<unsigned>(OpType::X, {0});
    inner.add_op<unsigned>(OpType::Measure, {0, 0});
    CircBox cbox(inner);
    Circuit c(2, 2);
    c.add_box(cbox, {0, 0});
    c.add_op<unsigned>(OpType::Z, {0});
    REQUIRE_FALSE(com_meas_pred->verify(c));
  }
  GIVEN("End-Measure in CircBox, followed by commutable box") {
    Circuit inner1(1, 1);
    inner1.add_op<unsigned>(OpType::X, {0});
    inner1.add_op<unsigned>(OpType::Measure, {0, 0});
    CircBox cbox1(inner1);

    Circuit inner2(2, 0);
    inner2.add_op<unsigned>(OpType::Z, {1});
    CircBox cbox2(inner2);

    Circuit c(2, 1);
    c.add_box(cbox1, {0, 0});
    c.add_box(cbox2, {0, 1});
    REQUIRE(com_meas_pred->verify(c));
  }
  GIVEN("Commute through CircBox with a swap") {
    Circuit inner(2, 0);
    inner.add_op<unsigned>(OpType::SWAP, {0, 1});
    CircBox cbox(inner);

    Circuit c(2, 1);
    c.add_op<unsigned>(OpType::Measure, {0, 0});
    c.add_box(cbox, {0, 1});
    c.add_op<unsigned>(OpType::X, {0});
    c.add_op<unsigned>(OpType::Z, {1});
    REQUIRE(com_meas_pred->verify(c));
  }
  GIVEN("Measure in nested CircBoxes and Conditionals") {
    Circuit inner1(1, 2);
    inner1.add_conditional_gate<unsigned>(OpType::Measure, {}, {0, 0}, {1}, 1);
    CircBox cbox1(inner1);

    Circuit inner2(1, 2);
    inner2.add_box(cbox1, {0, 0, 1});
    CircBox cbox2(inner2);

    Circuit c(1, 2);
    c.add_box(cbox2, {0, 0, 1});
    REQUIRE(com_meas_pred->verify(c));
  }
}

SCENARIO("Verifying whether or not circuits have mid-circuit measurements") {
  PredicatePtr mid_meas_pred = std::make_shared<NoMidMeasurePredicate>();
  GIVEN("No measurements") {
    Circuit c(2, 2);
    c.add_op<unsigned>(OpType::Z, {0});
    c.add_op<unsigned>(OpType::CX, {1, 0});
    c.add_op<unsigned>(OpType::Rx, 0.3, {1});
    REQUIRE(mid_meas_pred->verify(c));
  }
  GIVEN("Some mid-measurements") {
    Circuit c(2, 2);
    c.add_op<unsigned>(OpType::Z, {0});
    c.add_op<unsigned>(OpType::Measure, {0, 0});
    c.add_op<unsigned>(OpType::CX, {1, 0});
    c.add_op<unsigned>(OpType::Rx, 0.3, {1});
    c.add_op<unsigned>(OpType::Measure, {1, 1});
    REQUIRE_FALSE(mid_meas_pred->verify(c));
  }
  GIVEN("All measurements at end") {
    Circuit c(2, 2);
    c.add_op<unsigned>(OpType::Z, {0});
    c.add_op<unsigned>(OpType::CX, {1, 0});
    c.add_op<unsigned>(OpType::Rx, 0.3, {1});
    c.add_op<unsigned>(OpType::Measure, {0, 0});
    c.add_op<unsigned>(OpType::Measure, {1, 1});
    REQUIRE(mid_meas_pred->verify(c));
  }
  GIVEN("Measures by output with feedforward") {
    Circuit c(2, 2);
    c.add_op<unsigned>(OpType::CZ, {0, 1});
    c.add_op<unsigned>(OpType::Measure, {0, 0});
    c.add_conditional_gate<unsigned>(OpType::Z, {}, {1}, {0}, 1);
    REQUIRE_FALSE(mid_meas_pred->verify(c));
  }
  GIVEN("Measures at end on same bit") {
    Circuit c(2, 2);
    c.add_op<unsigned>(OpType::Z, {0});
    c.add_op<unsigned>(OpType::CX, {1, 0});
    c.add_op<unsigned>(OpType::Rx, 0.3, {1});
    c.add_op<unsigned>(OpType::Measure, {0, 0});
    c.add_op<unsigned>(OpType::Measure, {1, 0});
    REQUIRE_FALSE(mid_meas_pred->verify(c));
  }
  GIVEN("Measure in CircBox") {
    Circuit inner(1, 1);
    inner.add_op<unsigned>(OpType::X, {0});
    inner.add_op<unsigned>(OpType::Measure, {0, 0});
    CircBox cbox(inner);
    Circuit c(2, 2);
    c.add_box(cbox, {0, 0});
    c.add_op<unsigned>(OpType::Measure, {1, 1});
    REQUIRE(mid_meas_pred->verify(c));
    c.add_op<unsigned>(OpType::Z, {0});
    REQUIRE_FALSE(mid_meas_pred->verify(c));
  }
  GIVEN("Subsequent gates in CircBox") {
    Circuit inner(1);
    inner.add_op<unsigned>(OpType::X, {0});
    CircBox cbox(inner);
    Circuit c(2, 2);
    c.add_op<unsigned>(OpType::Z, {0});
    c.add_op<unsigned>(OpType::CX, {1, 0});
    c.add_op<unsigned>(OpType::Rx, 0.3, {1});
    c.add_op<unsigned>(OpType::Measure, {0, 0});
    c.add_box(cbox, {0});
    REQUIRE_FALSE(mid_meas_pred->verify(c));
  }
  GIVEN("Identity CircBox after measures") {
    Circuit inner(2, 1);
    inner.add_op<unsigned>(OpType::X, {0});
    CircBox cbox(inner);
    Circuit c(2, 2);
    c.add_op<unsigned>(OpType::Z, {0});
    c.add_op<unsigned>(OpType::CX, {1, 0});
    c.add_op<unsigned>(OpType::Rx, 0.3, {1});
    c.add_op<unsigned>(OpType::Measure, {0, 0});
    c.add_box(cbox, {1, 0, 0});
    REQUIRE(mid_meas_pred->verify(c));
  }
}

SCENARIO("RemoveImplicitQubitPermutation") {
  Circuit c(3, 3);
  c.add_op<unsigned>(OpType::X, {0});
  c.add_op<unsigned>(OpType::X, {2});
  c.add_op<unsigned>(OpType::SWAP, {0, 1});
  c.add_op<unsigned>(OpType::Measure, {0, 0});
  c.add_op<unsigned>(OpType::Measure, {1, 1});
  c.add_op<unsigned>(OpType::Measure, {2, 2});
  CompilationUnit cu(c);
  REQUIRE(FullPeepholeOptimise()->apply(cu));
  PredicatePtr no_wire_swaps = std::make_shared<NoWireSwapsPredicate>();
  PredicatePtr no_mid_meas = std::make_shared<NoMidMeasurePredicate>();
  REQUIRE(!no_wire_swaps->verify(cu.get_circ_ref()));
  REQUIRE(no_mid_meas->verify(cu.get_circ_ref()));
  REQUIRE(RemoveImplicitQubitPermutation()->apply(cu));
  REQUIRE(no_wire_swaps->verify(cu.get_circ_ref()));
  REQUIRE(!no_mid_meas->verify(cu.get_circ_ref()));
}

}  // namespace test_Predicates
}  // namespace tket<|MERGE_RESOLUTION|>--- conflicted
+++ resolved
@@ -438,10 +438,6 @@
   GIVEN(
       "Does the Placement class correctly modify Circuits and return "
       "maps?") {
-<<<<<<< HEAD
-    Architecture test_arc(std::vector<std::pair<unsigned, unsigned>>{
-        {0, 1}, {1, 2}, {1, 3}, {1, 4}, {2, 3}, {2, 5}});
-=======
     Architecture test_arc(
         {{Node(0), Node(1)},
          {Node(1), Node(2)},
@@ -449,7 +445,6 @@
          {Node(1), Node(4)},
          {Node(2), Node(3)},
          {Node(2), Node(5)}});
->>>>>>> 48f76698
 
     PredicatePtr placement_pred =
         std::make_shared<PlacementPredicate>(test_arc);
@@ -488,11 +483,7 @@
 SCENARIO("Test ConnectivityPredicate") {
   // https://github.com/CQCL/tket/issues/683
   Architecture arc(
-<<<<<<< HEAD
-      std::vector<std::pair<unsigned, unsigned>>{{0, 1}, {0, 2}, {1, 2}});
-=======
       {{Node(0), Node(1)}, {Node(0), Node(2)}, {Node(1), Node(2)}});
->>>>>>> 48f76698
   Circuit c(2, 2);
   c.add_conditional_gate<unsigned>(OpType::Phase, {0.5}, {}, {0}, 1);
   PredicatePtr conn = std::make_shared<ConnectivityPredicate>(arc);
