--- conflicted
+++ resolved
@@ -41,17 +41,12 @@
 using Connection = Architecture::Connection;
 
 SCENARIO("Test decompose_SWAP_to_CX pass", ) {
-<<<<<<< HEAD
-  Architecture arc(std::vector<std::pair<unsigned, unsigned>>{
-      {0, 1}, {1, 2}, {2, 3}, {3, 4}, {4, 0}});
-=======
   Architecture arc(
       {{Node(0), Node(1)},
        {Node(1), Node(2)},
        {Node(2), Node(3)},
        {Node(3), Node(4)},
        {Node(4), Node(0)}});
->>>>>>> a2f6fab8
   GIVEN("A single SWAP gate. Finding if correct number of vertices added") {
     Circuit circ(5);
     circ.add_op<unsigned>(OpType::SWAP, {0, 1});
@@ -164,11 +159,7 @@
   GIVEN(
       "A circuit that with no CX gates, but with directed architecture, "
       "opposite case.") {
-<<<<<<< HEAD
-    Architecture dummy_arc(std::vector<std::pair<unsigned, unsigned>>{{1, 0}});
-=======
     Architecture dummy_arc({std::pair(Node(1), Node(0))});
->>>>>>> a2f6fab8
     Circuit circ(2);
     circ.add_op<unsigned>(OpType::SWAP, {1, 0});
     reassign_boundary(circ);
@@ -222,11 +213,7 @@
 }
 
 SCENARIO("Test redirect_CX_gates pass", "[routing]") {
-<<<<<<< HEAD
-  Architecture arc(std::vector<std::pair<unsigned, unsigned>>{{1, 0}, {1, 2}});
-=======
   Architecture arc({{Node(1), Node(0)}, {Node(1), Node(2)}});
->>>>>>> a2f6fab8
   GIVEN("A circuit that requires no redirection.") {
     Circuit circ(3);
     add_2qb_gates(circ, OpType::CX, {{1, 0}, {1, 2}});
@@ -374,12 +361,7 @@
     "Methods related to correct routing and decomposition of circuits with "
     "classical wires.") {
   GIVEN("A circuit with classical wires on CX gates.") {
-<<<<<<< HEAD
-    Architecture test_arc(
-        std::vector<std::pair<unsigned, unsigned>>{{0, 1}, {1, 2}});
-=======
     Architecture test_arc({{Node(0), Node(1)}, {Node(1), Node(2)}});
->>>>>>> a2f6fab8
     Circuit circ(3, 2);
     circ.add_op<unsigned>(OpType::CX, {0, 1});
     circ.add_op<unsigned>(OpType::H, {0});
@@ -402,16 +384,11 @@
   GIVEN(
       "A circuit that requires modification to satisfy architecture "
       "constraints.") {
-<<<<<<< HEAD
-    Architecture arc(std::vector<std::pair<unsigned, unsigned>>{
-        {0, 1}, {1, 2}, {2, 3}, {3, 4}});
-=======
     Architecture arc(
         {{Node(0), Node(1)},
          {Node(1), Node(2)},
          {Node(2), Node(3)},
          {Node(3), Node(4)}});
->>>>>>> a2f6fab8
     Circuit circ(5, 1);
     circ.add_conditional_gate<unsigned>(OpType::CX, {}, {0, 1}, {0}, 1);
     add_2qb_gates(circ, OpType::CX, {{0, 1}, {1, 2}, {1, 3}, {1, 4}, {0, 1}});
@@ -430,12 +407,7 @@
     REQUIRE(classical_com.get_args()[0] == circ.all_bits()[0]);
   }
   GIVEN("A single Bridge gate with multiple classical wires, decomposed.") {
-<<<<<<< HEAD
-    Architecture arc(
-        std::vector<std::pair<unsigned, unsigned>>{{0, 1}, {1, 2}});
-=======
     Architecture arc({{Node(0), Node(1)}, {Node(1), Node(2)}});
->>>>>>> a2f6fab8
     Circuit circ(3, 3);
     circ.add_conditional_gate<unsigned>(
         OpType::BRIDGE, {}, {0, 1, 2}, {0, 1, 2}, 1);
@@ -517,10 +489,6 @@
          {0, 4},
          {2, 1},
          {0, 3}});
-<<<<<<< HEAD
-    Architecture arc(std::vector<std::pair<unsigned, unsigned>>{
-        {1, 0}, {0, 2}, {1, 2}, {2, 3}, {2, 4}, {4, 3}});
-=======
     Architecture arc(
         {{Node(1), Node(0)},
          {Node(0), Node(2)},
@@ -528,7 +496,6 @@
          {Node(2), Node(3)},
          {Node(2), Node(4)},
          {Node(4), Node(3)}});
->>>>>>> a2f6fab8
     MappingManager mm(std::make_shared<Architecture>(arc));
     REQUIRE(mm.route_circuit(
         circ, {std::make_shared<LexiLabellingMethod>(),
