--- conflicted
+++ resolved
@@ -447,8 +447,6 @@
         tab0.get_xrow(Qubit(0)) ==
         QubitPauliTensor(std::list<Pauli>({Pauli::X, Pauli::X})));
     REQUIRE(tab0 == tab1);
-<<<<<<< HEAD
-=======
     std::stringstream tabstr;
     tabstr << tab0;
     CHECK(
@@ -460,7 +458,6 @@
         "0 0 0   1 0 0   0\t->\tZ@q[0]\n"
         "0 0 0   1 1 0   0\t->\tZ@q[1]\n"
         "0 0 0   0 0 1   0\t->\tZ@q[2]\n");
->>>>>>> 6680216a
   }
   GIVEN("A Clifford circuit") {
     Circuit circ = get_test_circ();
@@ -587,15 +584,12 @@
       Circuit tp_circ = unitary_rev_tableau_to_circuit(tp_tab);
       REQUIRE(test_unitary_comparison(tp_circ, circ.transpose(), true));
     }
-<<<<<<< HEAD
-=======
     WHEN("Conjugate") {
       UnitaryRevTableau con_tab = tab.conjugate();
       Circuit con_circ = unitary_rev_tableau_to_circuit(con_tab);
       REQUIRE(
           test_unitary_comparison(con_circ, circ.dagger().transpose(), true));
     }
->>>>>>> 6680216a
   }
 }
 
