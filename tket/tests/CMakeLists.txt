# Copyright 2019-2022 Cambridge Quantum Computing
#
# Licensed under the Apache License, Version 2.0 (the "License");
# you may not use this file except in compliance with the License.
# You may obtain a copy of the License at
#
#     http://www.apache.org/licenses/LICENSE-2.0
#
# Unless required by applicable law or agreed to in writing, software
# distributed under the License is distributed on an "AS IS" BASIS,
# WITHOUT WARRANTIES OR CONDITIONS OF ANY KIND, either express or implied.
# See the License for the specific language governing permissions and
# limitations under the License.

cmake_minimum_required(VERSION 3.16.0)
project(tket-tests)

set(CMAKE_CXX_STANDARD 20)
set(CMAKE_CXX_EXTENSIONS OFF)

find_program(CCACHE_PROGRAM ccache)
if(CCACHE_PROGRAM)
    set_property(GLOBAL PROPERTY RULE_LAUNCH_COMPILE "${CCACHE_PROGRAM}")
endif()

set(CMAKE_EXPORT_COMPILE_COMMANDS ON)

find_file(CONANBUILDINFO_FILE conanbuildinfo.cmake HINTS ${CMAKE_BINARY_DIR})
include(${CONANBUILDINFO_FILE})
conan_basic_setup()

IF (WIN32)
    set(CMAKE_CXX_FLAGS "${CMAKE_CXX_FLAGS} /WX /wd4068 /wd4267 /wd4805 /Wv:18 /EHsc")
    set(CMAKE_WINDOWS_EXPORT_ALL_SYMBOLS yes)
ENDIF()

add_definitions(-DALL_LOGS)

set(TKET_TESTS_DIR ${CMAKE_CURRENT_SOURCE_DIR})

include(tkettestutilsfiles.cmake)
include(tkettestsfiles.cmake)

add_executable(test_tket ${TESTUTILS_SOURCES} ${TEST_SOURCES})

<<<<<<< HEAD
target_link_libraries(test_tket PRIVATE
    tket-ArchAwareSynth
    tket-Architecture
    tket-Characterisation
    tket-Circuit
    tket-Clifford
    tket-Converters
    tket-Converters2
    tket-Diagonalisation
    tket-Gate
    tket-Graphs
    tket-MeasurementSetup
    tket-Ops
    tket-OpType
    tket-PauliGraph
    tket-PauliGraph2
    tket-Predicates
    tket-Placement
    tket-TokenSwapping
    tket-Mapping
    tket-Simulation
    tket-Transformations
    tket-Utils
    tket-ZX)

target_link_libraries(test_tket PRIVATE
    ${CONAN_LIBS_FMT} ${CONAN_LIBS_SPDLOG} ${CONAN_LIBS_SYMENGINE})
=======
target_link_libraries(test_tket PRIVATE ${CONAN_LIBS})
>>>>>>> 6bfb22a6
<|MERGE_RESOLUTION|>--- conflicted
+++ resolved
@@ -43,34 +43,4 @@
 
 add_executable(test_tket ${TESTUTILS_SOURCES} ${TEST_SOURCES})
 
-<<<<<<< HEAD
-target_link_libraries(test_tket PRIVATE
-    tket-ArchAwareSynth
-    tket-Architecture
-    tket-Characterisation
-    tket-Circuit
-    tket-Clifford
-    tket-Converters
-    tket-Converters2
-    tket-Diagonalisation
-    tket-Gate
-    tket-Graphs
-    tket-MeasurementSetup
-    tket-Ops
-    tket-OpType
-    tket-PauliGraph
-    tket-PauliGraph2
-    tket-Predicates
-    tket-Placement
-    tket-TokenSwapping
-    tket-Mapping
-    tket-Simulation
-    tket-Transformations
-    tket-Utils
-    tket-ZX)
-
-target_link_libraries(test_tket PRIVATE
-    ${CONAN_LIBS_FMT} ${CONAN_LIBS_SPDLOG} ${CONAN_LIBS_SYMENGINE})
-=======
-target_link_libraries(test_tket PRIVATE ${CONAN_LIBS})
->>>>>>> 6bfb22a6
+target_link_libraries(test_tket PRIVATE ${CONAN_LIBS})