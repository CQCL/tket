--- conflicted
+++ resolved
@@ -1461,16 +1461,12 @@
     exp_circ.add_conditional_gate<unsigned>(OpType::Rx, {0.3}, {0}, {0}, 1);
     exp_circ.add_conditional_gate<unsigned>(OpType::U1, {0.46}, {0}, {0}, 1);
     exp_circ.add_conditional_gate<unsigned>(OpType::Rz, {-0.46}, {0}, {0}, 1);
-<<<<<<< HEAD
-    REQUIRE(circ == exp_circ);
-=======
     REQUIRE(cond_circ == exp_circ);
   }
   GIVEN("No support for no-qubit circuit") {
     Circuit circ;
     circ.add_phase(0.2);
     REQUIRE_THROWS_AS(circ.conditional_circuit({Bit(0)}, 1), CircuitInvalidity);
->>>>>>> 5f0d8b8a
   }
 }
 
