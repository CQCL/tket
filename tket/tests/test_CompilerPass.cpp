--- conflicted
+++ resolved
@@ -136,17 +136,11 @@
     // final
     it = cu_initial.left.find(weird_qb4);
     REQUIRE(it != cu_initial.left.end());
-<<<<<<< HEAD
-    auto cu_final = cu.get_final_map_ref();
-    it = cu_final.left.find(weird_qb4);
-    REQUIRE(it != cu_final.left.end());
-=======
     REQUIRE(it->second == weird_qb4);
     auto cu_final = cu.get_final_map_ref();
     it = cu_final.left.find(weird_qb4);
     REQUIRE(it != cu_final.left.end());
     REQUIRE(it->second == weird_qb4);
->>>>>>> 79be39a5
   }
 }
 SCENARIO("Test making (mostly routing) passes using PassGenerators") {
