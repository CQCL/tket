--- conflicted
+++ resolved
@@ -255,16 +255,10 @@
     CompilationUnit cu(circ, preds);
 
     PlacementPtr pp = std::make_shared<GraphPlacement>(grid);
-<<<<<<< HEAD
     PassPtr cp_route = gen_full_mapping_pass(
         grid, pp,
         {std::make_shared<LexiLabellingMethod>(),
-         std::make_shared<LexiRouteRoutingMethod>(50)});
-=======
-    LexiRouteRoutingMethod lrrm(50);
-    RoutingMethodPtr rmw = std::make_shared<LexiRouteRoutingMethod>(lrrm);
-    PassPtr cp_route = gen_full_mapping_pass(grid, pp, {rmw});
->>>>>>> 8b818fae
+         std::make_shared<LexiRouteRoutingMethod>()});
 
     PassPtr all_passes = SynthesiseHQS() >> SynthesiseOQC() >>
                          SynthesiseUMD() >> SynthesiseTket() >> cp_route;
@@ -910,15 +904,9 @@
 SCENARIO("Precomposed passes successfully compose") {
   GIVEN("gen_directed_cx_routing_pass") {
     RingArch arc(6);
-<<<<<<< HEAD
     REQUIRE_NOTHROW(gen_directed_cx_routing_pass(
         arc, {std::make_shared<LexiLabellingMethod>(),
-              std::make_shared<LexiRouteRoutingMethod>(50)}));
-=======
-    LexiRouteRoutingMethod lrrm(50);
-    RoutingMethodPtr rmw = std::make_shared<LexiRouteRoutingMethod>(lrrm);
-    REQUIRE_NOTHROW(gen_directed_cx_routing_pass(arc, {rmw}));
->>>>>>> 8b818fae
+              std::make_shared<LexiRouteRoutingMethod>()}));
   }
 }
 
@@ -939,15 +927,9 @@
 
 SCENARIO("Compose Pauli Graph synthesis Passes") {
   RingArch arc(10);
-<<<<<<< HEAD
   PassPtr dir_pass = gen_directed_cx_routing_pass(
       arc, {std::make_shared<LexiLabellingMethod>(),
-            std::make_shared<LexiRouteRoutingMethod>(50)});
-=======
-  LexiRouteRoutingMethod lrrm(50);
-  RoutingMethodPtr rmw = std::make_shared<LexiRouteRoutingMethod>(lrrm);
-  PassPtr dir_pass = gen_directed_cx_routing_pass(arc, {rmw});
->>>>>>> 8b818fae
+            std::make_shared<LexiRouteRoutingMethod>()});
   GIVEN("Special UCC Synthesis") {
     PassPtr spec_ucc = gen_special_UCC_synthesis();
     REQUIRE_NOTHROW(spec_ucc >> dir_pass);
@@ -1030,16 +1012,10 @@
 
     Architecture line({{0, 1}, {1, 2}, {2, 3}});
     PlacementPtr pp = std::make_shared<LinePlacement>(line);
-<<<<<<< HEAD
     PassPtr route_pass = gen_full_mapping_pass(
         line, pp,
         {std::make_shared<LexiLabellingMethod>(),
-         std::make_shared<LexiRouteRoutingMethod>(50)});
-=======
-    LexiRouteRoutingMethod lrrm(50);
-    RoutingMethodPtr rmw = std::make_shared<LexiRouteRoutingMethod>(lrrm);
-    PassPtr route_pass = gen_full_mapping_pass(line, pp, {rmw});
->>>>>>> 8b818fae
+         std::make_shared<LexiRouteRoutingMethod>()});
     CompilationUnit cu(test);
     route_pass->apply(cu);
     REQUIRE(delay_pass->apply(cu));
@@ -1112,14 +1088,10 @@
     LexiRouteRoutingMethod lrrm(50);
     RoutingMethodPtr rmw = std::make_shared<LexiRouteRoutingMethod>(lrrm);
     CompilationUnit cu_route(c_placed);
-<<<<<<< HEAD
     gen_routing_pass(
         line, {std::make_shared<LexiLabellingMethod>(),
-               std::make_shared<LexiRouteRoutingMethod>(50)})
+               std::make_shared<LexiRouteRoutingMethod>()})
         ->apply(cu_route);
-=======
-    gen_routing_pass(line, {rmw})->apply(cu_route);
->>>>>>> 8b818fae
     const Circuit& c_routed = cu_route.get_circ_ref();
 
     // Rebase again
