--- conflicted
+++ resolved
@@ -869,14 +869,8 @@
 
     LexiLabellingMethod lrm;
     std::vector<RoutingMethodPtr> vrm = {
-<<<<<<< HEAD
         std::make_shared<LexiLabellingMethod>(lrm),
         std::make_shared<LexiRouteRoutingMethod>()};
-
-    REQUIRE(vrm[0]->check_method(mf, shared_arc));
-=======
-        std::make_shared<LexiRouteRoutingMethod>(100)};
->>>>>>> 80490797
 
     bool res = mm.route_circuit(circ, vrm);
 
