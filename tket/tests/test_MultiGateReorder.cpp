#include <catch2/catch.hpp>

#include "Mapping/LexiRoute.hpp"
#include "Mapping/MappingManager.hpp"
#include "Mapping/MultiGateReorder.hpp"
#include "Predicates/Predicates.hpp"
#include "Simulation/CircuitSimulator.hpp"
#include "Simulation/ComparisonFunctions.hpp"

namespace tket {
SCENARIO("Reorder circuits") {
  std::vector<Node> nodes = {
      Node("test_node", 0), Node("test_node", 1), Node("test_node", 2),
      Node("node_test", 3)};

  // n0 -- n1 -- n2 -- n3
  Architecture architecture(
      {{nodes[0], nodes[1]}, {nodes[1], nodes[2]}, {nodes[2], nodes[3]}});
  ArchitecturePtr shared_arc = std::make_shared<Architecture>(architecture);
  GIVEN("Simple CZ circuit.") {
    Circuit circ(4);
    std::vector<Qubit> qubits = circ.all_qubits();
    // Physically invalid operations
    circ.add_op<UnitID>(OpType::CZ, {qubits[0], qubits[2]});
    circ.add_op<UnitID>(OpType::CZ, {qubits[0], qubits[3]});
    // Physically valid operations
    circ.add_op<UnitID>(OpType::CZ, {qubits[0], qubits[1]});
    circ.add_op<UnitID>(OpType::CZ, {qubits[2], qubits[3]});
    std::map<UnitID, UnitID> rename_map = {
        {qubits[0], nodes[0]},
        {qubits[1], nodes[1]},
        {qubits[2], nodes[2]},
        {qubits[3], nodes[3]}};
    circ.rename_units(rename_map);
    Circuit circ_copy(circ);
    std::shared_ptr<MappingFrontier> mf =
        std::make_shared<MappingFrontier>(circ);
    mf->advance_frontier_boundary(shared_arc);
    MultiGateReorder mr(shared_arc, mf);
    mr.solve(20, 20);
    std::vector<Command> commands = circ.get_commands();
    for (unsigned i = 0; i < 2; i++) {
      std::vector<Node> nodes;
      for (auto arg : commands[i].get_args()) {
        nodes.push_back(Node(arg));
      }
<<<<<<< HEAD
      REQUIRE(shared_arc->valid_operation(commands[i].get_op_ptr(), nodes));
=======
      REQUIRE(shared_arc->valid_operation(
          commands[i].get_op_ptr()->get_type(), nodes));
>>>>>>> 51cabf0e
    }
    const auto u = tket_sim::get_unitary(circ);
    const auto u1 = tket_sim::get_unitary(circ_copy);
    REQUIRE(tket_sim::compare_statevectors_or_unitaries(
        u, u1, tket_sim::MatrixEquivalence::EQUAL));
  }

  GIVEN("Simple CZ circuit 2.") {
    Circuit circ(4);
    std::vector<Qubit> qubits = circ.all_qubits();
    // Physically valid operations
    circ.add_op<UnitID>(OpType::CZ, {qubits[1], qubits[0]});
    // Physically invalid operations
    circ.add_op<UnitID>(OpType::CZ, {qubits[0], qubits[2]});
    circ.add_op<UnitID>(OpType::CZ, {qubits[0], qubits[3]});
    // Physically valid operations
    circ.add_op<UnitID>(OpType::CZ, {qubits[0], qubits[1]});
    circ.add_op<UnitID>(OpType::CZ, {qubits[2], qubits[3]});
    // Physically invalid operations
    circ.add_op<UnitID>(OpType::CZ, {qubits[3], qubits[0]});
    // Physically valid operations
    circ.add_op<UnitID>(OpType::CZ, {qubits[3], qubits[2]});
    std::map<UnitID, UnitID> rename_map = {
        {qubits[0], nodes[0]},
        {qubits[1], nodes[1]},
        {qubits[2], nodes[2]},
        {qubits[3], nodes[3]}};
    circ.rename_units(rename_map);
    Circuit circ_copy(circ);
    std::shared_ptr<MappingFrontier> mf =
        std::make_shared<MappingFrontier>(circ);
    mf->advance_frontier_boundary(shared_arc);
    MultiGateReorder mr(shared_arc, mf);
    mr.solve(20, 20);
    std::vector<Command> commands = circ.get_commands();
    for (unsigned i = 0; i < 4; i++) {
      std::vector<Node> nodes;
      for (auto arg : commands[i].get_args()) {
        nodes.push_back(Node(arg));
      }
<<<<<<< HEAD
      REQUIRE(shared_arc->valid_operation(commands[i].get_op_ptr(), nodes));
=======
      REQUIRE(shared_arc->valid_operation(
          commands[i].get_op_ptr()->get_type(), nodes));
>>>>>>> 51cabf0e
    }
    const auto u = tket_sim::get_unitary(circ);
    const auto u1 = tket_sim::get_unitary(circ_copy);
    REQUIRE(tket_sim::compare_statevectors_or_unitaries(
        u, u1, tket_sim::MatrixEquivalence::EQUAL));
  }
  GIVEN("Simple CZ circuit with single_qs.") {
    Circuit circ(4, 1);
    std::vector<Qubit> qubits = circ.all_qubits();
    // Physically valid operations
    circ.add_op<UnitID>(OpType::CZ, {qubits[1], qubits[0]});
    // Physically invalid operations
    circ.add_op<UnitID>(OpType::CZ, {qubits[0], qubits[2]});
    circ.add_op<UnitID>(OpType::CZ, {qubits[0], qubits[3]});
    // Physically valid operations
    circ.add_op<UnitID>(OpType::Rz, 0.5, {qubits[0]});
    circ.add_op<UnitID>(OpType::Rz, 0.5, {qubits[2]});
    circ.add_op<UnitID>(OpType::Rz, 0.5, {qubits[3]});
    circ.add_op<UnitID>(OpType::CZ, {qubits[0], qubits[1]});
    circ.add_op<UnitID>(OpType::Measure, {qubits[2], Bit(0)});
    circ.add_op<UnitID>(OpType::CZ, {qubits[2], qubits[3]});
    // Physically invalid operations
    circ.add_op<UnitID>(OpType::CZ, {qubits[3], qubits[0]});
    // Physically valid operations
    circ.add_op<UnitID>(OpType::H, {qubits[3]});
    circ.add_op<UnitID>(OpType::CZ, {qubits[3], qubits[2]});
    std::map<UnitID, UnitID> rename_map = {
        {qubits[0], nodes[0]},
        {qubits[1], nodes[1]},
        {qubits[2], nodes[2]},
        {qubits[3], nodes[3]}};
    circ.rename_units(rename_map);
    Circuit circ_copy(circ);

    std::shared_ptr<MappingFrontier> mf =
        std::make_shared<MappingFrontier>(circ);
    mf->advance_frontier_boundary(shared_arc);
    MultiGateReorder mr(shared_arc, mf);
    mr.solve(20, 20);
    std::vector<Command> commands = circ.get_commands();
    for (unsigned i = 0; i < 2; i++) {
      std::vector<Node> nodes;
      for (auto arg : commands[i].get_args()) {
        nodes.push_back(Node(arg));
      }
<<<<<<< HEAD
      REQUIRE(shared_arc->valid_operation(commands[i].get_op_ptr(), nodes));
=======
      REQUIRE(shared_arc->valid_operation(
          commands[i].get_op_ptr()->get_type(), nodes));
>>>>>>> 51cabf0e
    }
    const auto u = tket_sim::get_unitary(circ);
    const auto u1 = tket_sim::get_unitary(circ_copy);
    REQUIRE(tket_sim::compare_statevectors_or_unitaries(
        u, u1, tket_sim::MatrixEquivalence::EQUAL));
  }

  GIVEN("Circuit with multi qubit gates.") {
    Circuit circ(4, 1);
    std::vector<Qubit> qubits = circ.all_qubits();
    // Physically valid operations
    circ.add_op<UnitID>(OpType::CZ, {qubits[1], qubits[0]});
    // Physically invalid operations
    circ.add_op<UnitID>(OpType::CZ, {qubits[0], qubits[2]});
    // Physically valid operations
    circ.add_op<UnitID>(OpType::BRIDGE, {qubits[1], qubits[2], qubits[3]});
    circ.add_op<UnitID>(OpType::Rx, 0.5, {qubits[3]});
    circ.add_op<UnitID>(OpType::CX, {qubits[2], qubits[3]});
    circ.add_op<UnitID>(OpType::Rz, 0.5, {qubits[0]});
    circ.add_op<UnitID>(OpType::CRz, 0.5, {qubits[0], qubits[1]});
    circ.add_op<UnitID>(OpType::ZZPhase, 0.2, {qubits[0], qubits[1]});
    // Physically invalid operations
    circ.add_op<UnitID>(OpType::CZ, {qubits[3], qubits[0]});
    // Physically valid operations
    circ.add_op<UnitID>(OpType::H, {qubits[3]});
    circ.add_op<UnitID>(OpType::CZ, {qubits[3], qubits[2]});

    std::map<UnitID, UnitID> rename_map = {
        {qubits[0], nodes[0]},
        {qubits[1], nodes[1]},
        {qubits[2], nodes[2]},
        {qubits[3], nodes[3]}};
    circ.rename_units(rename_map);
    Circuit circ_copy(circ);

    std::shared_ptr<MappingFrontier> mf =
        std::make_shared<MappingFrontier>(circ);
    mf->advance_frontier_boundary(shared_arc);
    MultiGateReorder mr(shared_arc, mf);
    mr.solve(20, 20);
    std::vector<Command> commands = circ.get_commands();
    for (unsigned i = 0; i < 6; i++) {
      std::vector<Node> nodes;
      for (auto arg : commands[i].get_args()) {
        nodes.push_back(Node(arg));
      }
<<<<<<< HEAD
      REQUIRE(shared_arc->valid_operation(commands[i].get_op_ptr(), nodes));
=======
      REQUIRE(shared_arc->valid_operation(
          commands[i].get_op_ptr()->get_type(), nodes));
>>>>>>> 51cabf0e
    }
    const auto u = tket_sim::get_unitary(circ);
    const auto u1 = tket_sim::get_unitary(circ_copy);
    REQUIRE(tket_sim::compare_statevectors_or_unitaries(
        u, u1, tket_sim::MatrixEquivalence::EQUAL));
  }
}

SCENARIO("Reorder circuits with limited search space") {
  std::vector<Node> nodes = {
      Node("test_node", 0), Node("test_node", 1), Node("test_node", 2),
      Node("node_test", 3)};

  // n0 -- n1 -- n2 -- n3
  Architecture architecture(
      {{nodes[0], nodes[1]}, {nodes[1], nodes[2]}, {nodes[2], nodes[3]}});
  ArchitecturePtr shared_arc = std::make_shared<Architecture>(architecture);
  GIVEN("Simple CZ circuit.") {
    Circuit circ(4);
    std::vector<Qubit> qubits = circ.all_qubits();
    // Physically invalid operations
    circ.add_op<UnitID>(OpType::CZ, {qubits[0], qubits[2]});
    circ.add_op<UnitID>(OpType::CZ, {qubits[0], qubits[3]});
    // Physically valid operations
    circ.add_op<UnitID>(OpType::CZ, {qubits[0], qubits[1]});
    circ.add_op<UnitID>(OpType::CZ, {qubits[2], qubits[1]});
    std::map<UnitID, UnitID> rename_map = {
        {qubits[0], nodes[0]},
        {qubits[1], nodes[1]},
        {qubits[2], nodes[2]},
        {qubits[3], nodes[3]}};
    circ.rename_units(rename_map);
    Circuit circ_copy(circ);
    std::shared_ptr<MappingFrontier> mf =
        std::make_shared<MappingFrontier>(circ);
    mf->advance_frontier_boundary(shared_arc);
    MultiGateReorder mr(shared_arc, mf);
    mr.solve(3, 3);
    // Check only the first valid CZ get commuted to the front
    std::vector<Command> commands = circ.get_commands();
    REQUIRE(shared_arc->valid_operation(
<<<<<<< HEAD
        commands[0].get_op_ptr(),
        {Node(commands[0].get_args()[0]), Node(commands[0].get_args()[1])}));
    REQUIRE(!shared_arc->valid_operation(
        commands[0].get_op_ptr(),
=======
        commands[0].get_op_ptr()->get_type(),
        {Node(commands[0].get_args()[0]), Node(commands[0].get_args()[1])}));
    REQUIRE(!shared_arc->valid_operation(
        commands[1].get_op_ptr()->get_type(),
>>>>>>> 51cabf0e
        {Node(commands[1].get_args()[0]), Node(commands[1].get_args()[1])}));
    const auto u = tket_sim::get_unitary(circ);
    const auto u1 = tket_sim::get_unitary(circ_copy);
    REQUIRE(tket_sim::compare_statevectors_or_unitaries(
        u, u1, tket_sim::MatrixEquivalence::EQUAL));
  }
}

SCENARIO("Test MultiGateReorderRoutingMethod") {
  std::vector<Node> nodes = {
      Node("test_node", 0), Node("test_node", 1), Node("test_node", 2),
      Node("node_test", 3)};

  // n0 -- n1 -- n2 -- n3
  Architecture architecture(
      {{nodes[0], nodes[1]}, {nodes[1], nodes[2]}, {nodes[2], nodes[3]}});
  ArchitecturePtr shared_arc = std::make_shared<Architecture>(architecture);
  GIVEN("Simple CZ circuit.") {
    Circuit circ(4);
    std::vector<Qubit> qubits = circ.all_qubits();
    // Physically valid operations
    circ.add_op<UnitID>(OpType::CZ, {qubits[0], qubits[1]});
    circ.add_op<UnitID>(OpType::CZ, {qubits[2], qubits[3]});
    // Physically invalid operations
    circ.add_op<UnitID>(OpType::CZ, {qubits[0], qubits[2]});
    circ.add_op<UnitID>(OpType::CZ, {qubits[0], qubits[3]});
    // Physically valid operations
    circ.add_op<UnitID>(OpType::CZ, {qubits[0], qubits[1]});
    circ.add_op<UnitID>(OpType::CZ, {qubits[2], qubits[3]});
    circ.add_op<UnitID>(OpType::CZ, {qubits[2], qubits[3]});
    std::map<UnitID, UnitID> rename_map = {
        {qubits[0], nodes[0]},
        {qubits[1], nodes[1]},
        {qubits[2], nodes[2]},
        {qubits[3], nodes[3]}};
    circ.rename_units(rename_map);
    Circuit circ_copy(circ);
    std::shared_ptr<MappingFrontier> mf =
        std::make_shared<MappingFrontier>(circ);
    mf->advance_frontier_boundary(shared_arc);
    MultiGateReorderRoutingMethod mrrm;
    REQUIRE(mrrm.check_method(mf, shared_arc));

    unit_map_t init_map = mrrm.routing_method(mf, shared_arc);
    REQUIRE(init_map.size() == 0);
    std::vector<Command> commands = circ.get_commands();
    for (unsigned i = 0; i < 5; i++) {
      std::vector<Node> nodes;
      for (auto arg : commands[i].get_args()) {
        nodes.push_back(Node(arg));
      }
<<<<<<< HEAD
      REQUIRE(shared_arc->valid_operation(commands[i].get_op_ptr(), nodes));
=======
      REQUIRE(shared_arc->valid_operation(
          commands[i].get_op_ptr()->get_type(), nodes));
>>>>>>> 51cabf0e
    }
    const auto u = tket_sim::get_unitary(circ);
    const auto u1 = tket_sim::get_unitary(circ_copy);
    REQUIRE(tket_sim::compare_statevectors_or_unitaries(
        u, u1, tket_sim::MatrixEquivalence::EQUAL));

    // Test with limits
    Circuit circ2(circ_copy);

    std::shared_ptr<MappingFrontier> mf2 =
        std::make_shared<MappingFrontier>(circ2);
    mf2->advance_frontier_boundary(shared_arc);
    MultiGateReorderRoutingMethod mrrm2(4, 4);
    REQUIRE(mrrm2.check_method(mf2, shared_arc));

    unit_map_t init_map2 = mrrm2.routing_method(mf2, shared_arc);
    REQUIRE(init_map2.size() == 0);
    std::vector<Command> commands2 = circ2.get_commands();
    for (unsigned i = 0; i < 4; i++) {
      std::vector<Node> nodes;
      for (auto arg : commands2[i].get_args()) {
        nodes.push_back(Node(arg));
      }
<<<<<<< HEAD
      REQUIRE(shared_arc->valid_operation(commands2[i].get_op_ptr(), nodes));
=======
      REQUIRE(shared_arc->valid_operation(
          commands2[i].get_op_ptr()->get_type(), nodes));
>>>>>>> 51cabf0e
    }
    std::vector<Node> nodes;
    for (auto arg : commands2[4].get_args()) {
      nodes.push_back(Node(arg));
    }
<<<<<<< HEAD
    REQUIRE(!shared_arc->valid_operation(commands2[4].get_op_ptr(), nodes));
=======
    REQUIRE(!shared_arc->valid_operation(
        commands2[4].get_op_ptr()->get_type(), nodes));
>>>>>>> 51cabf0e
    const auto u2 = tket_sim::get_unitary(circ2);
    REQUIRE(tket_sim::compare_statevectors_or_unitaries(
        u2, u1, tket_sim::MatrixEquivalence::EQUAL));
  }
}

SCENARIO("Test MappingManager with MultiGateReorderRoutingMethod") {
  std::vector<Node> nodes = {
      Node("test_node", 0), Node("test_node", 1), Node("test_node", 2),
      Node("node_test", 3)};

  // n0 -- n1 -- n2 -- n3
  Architecture architecture(
      {{nodes[0], nodes[1]}, {nodes[1], nodes[2]}, {nodes[2], nodes[3]}});
  ArchitecturePtr shared_arc = std::make_shared<Architecture>(architecture);

  GIVEN("Simple CZ, CX circuit.") {
    Circuit circ(4);
    std::vector<Qubit> qubits = circ.all_qubits();

    // Physically invalid operations
    circ.add_op<UnitID>(OpType::CX, {qubits[0], qubits[2]});
    circ.add_op<UnitID>(OpType::CX, {qubits[1], qubits[3]});
    // Physically valid operations
    circ.add_op<UnitID>(OpType::CX, {qubits[1], qubits[2]});
    circ.add_op<UnitID>(OpType::CZ, {qubits[0], qubits[1]});
    std::map<UnitID, UnitID> rename_map = {
        {qubits[0], nodes[0]},
        {qubits[1], nodes[1]},
        {qubits[2], nodes[2]},
        {qubits[3], nodes[3]}};
    circ.rename_units(rename_map);
    std::shared_ptr<MappingFrontier> mf =
        std::make_shared<MappingFrontier>(circ);
    MappingManager mm(shared_arc);
    // MultiGateReorderRoutingMethod should first commute the last two gates
    // then only one swap is needed.
    std::vector<RoutingMethodPtr> vrm = {
        std::make_shared<MultiGateReorderRoutingMethod>(),
        std::make_shared<LexiRouteRoutingMethod>(10)};
    bool res = mm.route_circuit(circ, vrm);
    PredicatePtr routed_correctly =
        std::make_shared<ConnectivityPredicate>(architecture);
    REQUIRE(routed_correctly->verify(circ));
    REQUIRE(circ.count_gates(OpType::SWAP) == 1);
    std::vector<Command> commands = circ.get_commands();
    REQUIRE(commands.size() == 5);
    Command swap_c = commands[2];
    unit_vector_t uids = {nodes[1], nodes[2]};
    REQUIRE(swap_c.get_args() == uids);
    REQUIRE(*swap_c.get_op_ptr() == *get_op_ptr(OpType::SWAP));
  }
}

SCENARIO("Test JSON serialisation for MultiGateReorderRoutingMethod") {
  GIVEN("MultiGateReorderRoutingMethod") {
    nlohmann::json j_rm;
    j_rm["name"] = "MultiGateReorderRoutingMethod";
    j_rm["depth"] = 3;
    j_rm["size"] = 4;
    MultiGateReorderRoutingMethod rm_loaded =
        MultiGateReorderRoutingMethod::deserialize(j_rm);
    nlohmann::json j_rm_serialised = rm_loaded.serialize();
    REQUIRE(j_rm == j_rm_serialised);
  }

  GIVEN("RoutingMethod vector") {
    nlohmann::json j_rms = {
        {{"name", "MultiGateReorderRoutingMethod"}, {"depth", 3}, {"size", 4}},
        {
            {"name", "LexiRouteRoutingMethod"},
            {"depth", 3},
        }};
    std::vector<RoutingMethodPtr> rms =
        j_rms.get<std::vector<RoutingMethodPtr>>();
    nlohmann::json j_rms_serialised = rms;
    REQUIRE(j_rms == j_rms_serialised);
  }
}
}  // namespace tket<|MERGE_RESOLUTION|>--- conflicted
+++ resolved
@@ -44,12 +44,7 @@
       for (auto arg : commands[i].get_args()) {
         nodes.push_back(Node(arg));
       }
-<<<<<<< HEAD
-      REQUIRE(shared_arc->valid_operation(commands[i].get_op_ptr(), nodes));
-=======
-      REQUIRE(shared_arc->valid_operation(
-          commands[i].get_op_ptr()->get_type(), nodes));
->>>>>>> 51cabf0e
+      REQUIRE(shared_arc->valid_operation(commands[i].get_op_ptr(), nodes));
     }
     const auto u = tket_sim::get_unitary(circ);
     const auto u1 = tket_sim::get_unitary(circ_copy);
@@ -90,12 +85,7 @@
       for (auto arg : commands[i].get_args()) {
         nodes.push_back(Node(arg));
       }
-<<<<<<< HEAD
-      REQUIRE(shared_arc->valid_operation(commands[i].get_op_ptr(), nodes));
-=======
-      REQUIRE(shared_arc->valid_operation(
-          commands[i].get_op_ptr()->get_type(), nodes));
->>>>>>> 51cabf0e
+      REQUIRE(shared_arc->valid_operation(commands[i].get_op_ptr(), nodes));
     }
     const auto u = tket_sim::get_unitary(circ);
     const auto u1 = tket_sim::get_unitary(circ_copy);
@@ -141,12 +131,7 @@
       for (auto arg : commands[i].get_args()) {
         nodes.push_back(Node(arg));
       }
-<<<<<<< HEAD
-      REQUIRE(shared_arc->valid_operation(commands[i].get_op_ptr(), nodes));
-=======
-      REQUIRE(shared_arc->valid_operation(
-          commands[i].get_op_ptr()->get_type(), nodes));
->>>>>>> 51cabf0e
+      REQUIRE(shared_arc->valid_operation(commands[i].get_op_ptr(), nodes));
     }
     const auto u = tket_sim::get_unitary(circ);
     const auto u1 = tket_sim::get_unitary(circ_copy);
@@ -193,12 +178,7 @@
       for (auto arg : commands[i].get_args()) {
         nodes.push_back(Node(arg));
       }
-<<<<<<< HEAD
-      REQUIRE(shared_arc->valid_operation(commands[i].get_op_ptr(), nodes));
-=======
-      REQUIRE(shared_arc->valid_operation(
-          commands[i].get_op_ptr()->get_type(), nodes));
->>>>>>> 51cabf0e
+      REQUIRE(shared_arc->valid_operation(commands[i].get_op_ptr(), nodes));
     }
     const auto u = tket_sim::get_unitary(circ);
     const auto u1 = tket_sim::get_unitary(circ_copy);
@@ -240,17 +220,10 @@
     // Check only the first valid CZ get commuted to the front
     std::vector<Command> commands = circ.get_commands();
     REQUIRE(shared_arc->valid_operation(
-<<<<<<< HEAD
         commands[0].get_op_ptr(),
         {Node(commands[0].get_args()[0]), Node(commands[0].get_args()[1])}));
     REQUIRE(!shared_arc->valid_operation(
         commands[0].get_op_ptr(),
-=======
-        commands[0].get_op_ptr()->get_type(),
-        {Node(commands[0].get_args()[0]), Node(commands[0].get_args()[1])}));
-    REQUIRE(!shared_arc->valid_operation(
-        commands[1].get_op_ptr()->get_type(),
->>>>>>> 51cabf0e
         {Node(commands[1].get_args()[0]), Node(commands[1].get_args()[1])}));
     const auto u = tket_sim::get_unitary(circ);
     const auto u1 = tket_sim::get_unitary(circ_copy);
@@ -302,12 +275,7 @@
       for (auto arg : commands[i].get_args()) {
         nodes.push_back(Node(arg));
       }
-<<<<<<< HEAD
-      REQUIRE(shared_arc->valid_operation(commands[i].get_op_ptr(), nodes));
-=======
-      REQUIRE(shared_arc->valid_operation(
-          commands[i].get_op_ptr()->get_type(), nodes));
->>>>>>> 51cabf0e
+      REQUIRE(shared_arc->valid_operation(commands[i].get_op_ptr(), nodes));
     }
     const auto u = tket_sim::get_unitary(circ);
     const auto u1 = tket_sim::get_unitary(circ_copy);
@@ -331,23 +299,13 @@
       for (auto arg : commands2[i].get_args()) {
         nodes.push_back(Node(arg));
       }
-<<<<<<< HEAD
       REQUIRE(shared_arc->valid_operation(commands2[i].get_op_ptr(), nodes));
-=======
-      REQUIRE(shared_arc->valid_operation(
-          commands2[i].get_op_ptr()->get_type(), nodes));
->>>>>>> 51cabf0e
     }
     std::vector<Node> nodes;
     for (auto arg : commands2[4].get_args()) {
       nodes.push_back(Node(arg));
     }
-<<<<<<< HEAD
     REQUIRE(!shared_arc->valid_operation(commands2[4].get_op_ptr(), nodes));
-=======
-    REQUIRE(!shared_arc->valid_operation(
-        commands2[4].get_op_ptr()->get_type(), nodes));
->>>>>>> 51cabf0e
     const auto u2 = tket_sim::get_unitary(circ2);
     REQUIRE(tket_sim::compare_statevectors_or_unitaries(
         u2, u1, tket_sim::MatrixEquivalence::EQUAL));
