--- conflicted
+++ resolved
@@ -20,14 +20,8 @@
     # We should test simpler modules (e.g. Op, Circuit) before
     # the more complicated things that rely on them (e.g. Routing,
     # Transform) to help identify exactly where stuff breaks
-<<<<<<< HEAD
-    ${TKET_TESTS_DIR}/tests_main.cpp
-    ${TKET_TESTS_DIR}/testutil.cpp
-    ${TKET_TESTS_DIR}/CircuitsForTesting.cpp
-=======
     ${TKET_TESTS_DIR}/Utils/test_CosSinDecomposition.cpp
     ${TKET_TESTS_DIR}/Utils/test_HelperFunctions.cpp
->>>>>>> cefa92c7
     ${TKET_TESTS_DIR}/Utils/test_MatrixAnalysis.cpp
     ${TKET_TESTS_DIR}/Utils/test_CosSinDecomposition.cpp
     ${TKET_TESTS_DIR}/Utils/test_RNG.cpp
@@ -38,19 +32,9 @@
     ${TKET_TESTS_DIR}/Graphs/test_DirectedGraph.cpp
     ${TKET_TESTS_DIR}/Graphs/test_ArticulationPoints.cpp
     ${TKET_TESTS_DIR}/Graphs/test_TreeSearch.cpp
-<<<<<<< HEAD
-    # NOTE: For testing, it is easier to combine TokenSwapping
-    # and TokenSwappingWithArch tests together.
-    ${TKET_TESTS_DIR}/TokenSwapping/Data/FixedCompleteSolutions.cpp
-    ${TKET_TESTS_DIR}/TokenSwapping/Data/FixedSwapSequences.cpp
-    ${TKET_TESTS_DIR}/TokenSwapping/TableLookup/NeighboursFromEdges.cpp
-    ${TKET_TESTS_DIR}/TokenSwapping/TableLookup/PermutationTestUtils.cpp
-    ${TKET_TESTS_DIR}/TokenSwapping/TableLookup/SwapSequenceReductionTester.cpp
-=======
     # NOTE: For testing TokenSwapping, it is easier to make use of
     # Architecture to set up test problems, rather than trying
     # to separate TokenSwapping-without-Architecture tests.
->>>>>>> cefa92c7
     ${TKET_TESTS_DIR}/TokenSwapping/TableLookup/test_CanonicalRelabelling.cpp
     ${TKET_TESTS_DIR}/TokenSwapping/TableLookup/test_ExactMappingLookup.cpp
     ${TKET_TESTS_DIR}/TokenSwapping/TableLookup/test_FilteredSwapSequences.cpp
