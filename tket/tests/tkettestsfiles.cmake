--- conflicted
+++ resolved
@@ -20,8 +20,10 @@
     # We should test simpler modules (e.g. Op, Circuit) before
     # the more complicated things that rely on them (e.g. Routing,
     # Transform) to help identify exactly where stuff breaks
-<<<<<<< HEAD
-    ${TKET_TESTS_DIR}/tests_main.cpp
+    ${TKET_TESTS_DIR}/Utils/test_CosSinDecomposition.cpp
+    ${TKET_TESTS_DIR}/Utils/test_HelperFunctions.cpp
+    ${TKET_TESTS_DIR}/Utils/test_MatrixAnalysis.cpp
+    ${TKET_TESTS_DIR}/Utils/test_RNG.cpp
     ${TKET_TESTS_DIR}/WeightSubgrMono/Common/test_BitFunctions.cpp
     ${TKET_TESTS_DIR}/WeightSubgrMono/Common/test_DyadicFraction.cpp
     ${TKET_TESTS_DIR}/WeightSubgrMono/Common/test_GeneralUtils.cpp
@@ -41,15 +43,6 @@
     ${TKET_TESTS_DIR}/WeightSubgrMono/TestUtils/SquareGridGeneration.cpp
     ${TKET_TESTS_DIR}/WeightSubgrMono/TestUtils/TestSettings.cpp
     ${TKET_TESTS_DIR}/WeightSubgrMono/TestUtils/test_SquareGridGeneration.cpp
-    ${TKET_TESTS_DIR}/testutil.cpp
-    ${TKET_TESTS_DIR}/CircuitsForTesting.cpp
-    ${TKET_TESTS_DIR}/Utils/test_MatrixAnalysis.cpp
-=======
->>>>>>> e03d8269
-    ${TKET_TESTS_DIR}/Utils/test_CosSinDecomposition.cpp
-    ${TKET_TESTS_DIR}/Utils/test_HelperFunctions.cpp
-    ${TKET_TESTS_DIR}/Utils/test_MatrixAnalysis.cpp
-    ${TKET_TESTS_DIR}/Utils/test_RNG.cpp
     ${TKET_TESTS_DIR}/Graphs/test_GraphColouring.cpp
     ${TKET_TESTS_DIR}/Graphs/test_GraphFindComponents.cpp
     ${TKET_TESTS_DIR}/Graphs/test_GraphFindMaxClique.cpp
@@ -89,14 +82,6 @@
     ${TKET_TESTS_DIR}/Circuit/test_Circ.cpp
     ${TKET_TESTS_DIR}/Circuit/test_Symbolic.cpp
     ${TKET_TESTS_DIR}/Circuit/test_ThreeQubitConversion.cpp
-<<<<<<< HEAD
-    ${TKET_TESTS_DIR}/PlacementWithWSM/test_CalculatedPlacementMap.cpp
-    ${TKET_TESTS_DIR}/PlacementWithWSM/test_FullPlacementResult.cpp
-    ${TKET_TESTS_DIR}/PlacementWithWSM/test_PatternGraphTimeSlices.cpp
-    ${TKET_TESTS_DIR}/PlacementWithWSM/test_TargetGraphData.cpp
-    ${TKET_TESTS_DIR}/test_Program.cpp
-=======
->>>>>>> e03d8269
     ${TKET_TESTS_DIR}/test_CliffTableau.cpp
     ${TKET_TESTS_DIR}/test_UnitaryTableau.cpp
     ${TKET_TESTS_DIR}/test_PhasePolynomials.cpp
