--- conflicted
+++ resolved
@@ -101,11 +101,8 @@
     ${TKET_TESTS_DIR}/test_LexicographicalComparison.cpp
     ${TKET_TESTS_DIR}/test_LexiRoute.cpp
     ${TKET_TESTS_DIR}/test_MultiGateReorder.cpp
-<<<<<<< HEAD
     ${TKET_TESTS_DIR}/test_BoxDecompRoutingMethod.cpp
-=======
     ${TKET_TESTS_DIR}/test_RoutingPasses.cpp
->>>>>>> f10be47f
     ${TKET_TESTS_DIR}/test_DeviceCharacterisation.cpp
     ${TKET_TESTS_DIR}/test_Clifford.cpp
     ${TKET_TESTS_DIR}/test_MeasurementSetup.cpp
